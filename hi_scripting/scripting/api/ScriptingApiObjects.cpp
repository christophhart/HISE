/*  ===========================================================================
*
*   This file is part of HISE.
*   Copyright 2016 Christoph Hart
*
*   HISE is free software: you can redistribute it and/or modify
*   it under the terms of the GNU General Public License as published by
*   the Free Software Foundation, either version 3 of the License, or
*   (at your option) any later version.
*
*   HISE is distributed in the hope that it will be useful,
*   but WITHOUT ANY WARRANTY; without even the implied warranty of
*   MERCHANTABILITY or FITNESS FOR A PARTICULAR PURPOSE.  See the
*   GNU General Public License for more details.
*
*   You should have received a copy of the GNU General Public License
*   along with HISE.  If not, see <http://www.gnu.org/licenses/>.
*
*   Commercial licenses for using HISE in an closed source project are
*   available on request. Please visit the project's website to get more
*   information about commercial licensing:
*
*   http://www.hise.audio/
*
*   HISE is based on the JUCE library,
*   which also must be licenced for commercial applications:
*
*   http://www.juce.com
*
*   ===========================================================================
*/

namespace hise { using namespace juce;



// MidiList =====================================================================================================================

struct ScriptingObjects::MidiList::Wrapper
{
	API_VOID_METHOD_WRAPPER_1(MidiList, fill);
	API_VOID_METHOD_WRAPPER_0(MidiList, clear);
	API_METHOD_WRAPPER_1(MidiList, getValue);
	API_METHOD_WRAPPER_1(MidiList, getValueAmount);
	API_METHOD_WRAPPER_1(MidiList, getIndex);
	API_METHOD_WRAPPER_0(MidiList, isEmpty);
	API_METHOD_WRAPPER_0(MidiList, getNumSetValues);
	API_VOID_METHOD_WRAPPER_3(MidiList, setRange);
	API_VOID_METHOD_WRAPPER_2(MidiList, setValue);
	API_VOID_METHOD_WRAPPER_1(MidiList, restoreFromBase64String);
	API_METHOD_WRAPPER_0(MidiList, getBase64String);
};

ScriptingObjects::MidiList::MidiList(ProcessorWithScriptingContent *p) :
ConstScriptingObject(p, 0)
{
	ADD_API_METHOD_1(fill);
	ADD_API_METHOD_0(clear);
	ADD_API_METHOD_1(getValue);
	ADD_API_METHOD_1(getValueAmount);
	ADD_API_METHOD_1(getIndex);
	ADD_API_METHOD_0(isEmpty);
	ADD_API_METHOD_3(setRange);
	ADD_API_METHOD_0(getNumSetValues);
	ADD_API_METHOD_2(setValue);
	ADD_API_METHOD_1(restoreFromBase64String);
	ADD_API_METHOD_0(getBase64String);

	clear();
}

void ScriptingObjects::MidiList::assign(const int index, var newValue)			 { setValue(index, (int)newValue); }
int ScriptingObjects::MidiList::getCachedIndex(const var &indexExpression) const { return (int)indexExpression; }
var ScriptingObjects::MidiList::getAssignedValue(int index) const				 { return getValue(index); }

void ScriptingObjects::MidiList::fill(int valueToFill)
{
	for (int i = 0; i < 128; i++)
		data[i] = valueToFill;

	numValues = (int)(valueToFill != -1) * 128;
}

void ScriptingObjects::MidiList::clear()
{
	fill(-1);
}

int ScriptingObjects::MidiList::getValue(int index) const
{
	if (isPositiveAndBelow(index, 128))
		return (int)data[index];

	return -1;
}

int ScriptingObjects::MidiList::getValueAmount(int valueToCheck)
{
	if (isEmpty())
		return (int)(valueToCheck == -1) * 128;

	int amount = 0;

	for (int i = 0; i < 128; i++)
		amount += (int)(data[i] == valueToCheck);

	return amount;
}

int ScriptingObjects::MidiList::getIndex(int value) const
{
	if (isEmpty()) 
		return -1;

	for (int i = 0; i < 128; i++)
	{
		if (data[i] == value)
			return i;
	}

	return -1;
}

void ScriptingObjects::MidiList::setValue(int index, int value)
{
	if (isPositiveAndBelow(index, 128))
	{
		auto isClearing = value == -1;
		auto elementIsClear = data[index] == -1;
		auto doSomething = isClearing != elementIsClear;
		numValues += (int)doSomething * ((int)elementIsClear * 2 - 1);
		data[index] = value;
	}
}

void ScriptingObjects::MidiList::setRange(int startIndex, int numToFill, int value)
{
	startIndex = jlimit(0, 127, startIndex);
	numToFill = jmin(numToFill, 127 - startIndex);

	bool isClearing = value == -1;
	int delta = 0;

	for (int i = startIndex; i < numToFill; i++)
	{
		auto elementIsClear = data[i] == -1;
		auto doSomething = isClearing != elementIsClear;
		delta += (int)doSomething * ((int)elementIsClear * 2 - 1);

		data[i] = value;
	}

	numValues += delta;
}

String ScriptingObjects::MidiList::getBase64String() const
{
	MemoryOutputStream stream;
	Base64::convertToBase64(stream, data, sizeof(int) * 128);
	return stream.toString();
}

void ScriptingObjects::MidiList::restoreFromBase64String(String base64encodedValues)
{
	MemoryOutputStream stream(data, sizeof(int) * 128);
	Base64::convertFromBase64(stream, base64encodedValues);
}

void addScriptParameters(ConstScriptingObject* this_, Processor* p)
{
	DynamicObject::Ptr scriptedParameters = new DynamicObject();

	if (ProcessorWithScriptingContent* pwsc = dynamic_cast<ProcessorWithScriptingContent*>(p))
	{
		for (int i = 0; i < pwsc->getScriptingContent()->getNumComponents(); i++)
		{
			scriptedParameters->setProperty(pwsc->getScriptingContent()->getComponent(i)->getName(), var(i));
		}
	}

	this_->addConstant("ScriptParameters", var(scriptedParameters.get()));
}

struct ScriptingObjects::ScriptFile::Wrapper
{
	API_METHOD_WRAPPER_0(ScriptFile, getParentDirectory);
	API_METHOD_WRAPPER_1(ScriptFile, getChildFile);
	API_METHOD_WRAPPER_1(ScriptFile, createDirectory);
	API_METHOD_WRAPPER_1(ScriptFile, toString);
	API_METHOD_WRAPPER_0(ScriptFile, isFile);
	API_METHOD_WRAPPER_0(ScriptFile, isDirectory);
	API_METHOD_WRAPPER_1(ScriptFile, writeObject);
	API_METHOD_WRAPPER_1(ScriptFile, writeString);
	API_METHOD_WRAPPER_2(ScriptFile, writeEncryptedObject);
	API_METHOD_WRAPPER_3(ScriptFile, writeAudioFile);
	API_METHOD_WRAPPER_0(ScriptFile, loadAsString);
	API_METHOD_WRAPPER_0(ScriptFile, loadAsObject);
	API_METHOD_WRAPPER_0(ScriptFile, deleteFileOrDirectory);
	API_METHOD_WRAPPER_1(ScriptFile, loadEncryptedObject);
	API_VOID_METHOD_WRAPPER_3(ScriptFile, extractZipFile);
	API_VOID_METHOD_WRAPPER_0(ScriptFile, show);
};

String ScriptingObjects::ScriptFile::getFileNameFromFile(var fileOrString)
{
	if (fileOrString.isString())
		return fileOrString.toString();

	if (auto asFile = dynamic_cast<ScriptFile*>(fileOrString.getObject()))
	{
		return asFile->f.getFullPathName();
	}

	return {};
}

ScriptingObjects::ScriptFile::ScriptFile(ProcessorWithScriptingContent* p, const File& f_) :
	ConstScriptingObject(p, 3),
	f(f_)
{
	addConstant("FullPath", (int)FullPath);
	addConstant("NoExtension", (int)NoExtension);
	addConstant("Extension", (int)OnlyExtension);
	addConstant("Filename", (int)Filename);

	ADD_API_METHOD_0(getParentDirectory);
	ADD_API_METHOD_1(getChildFile);
	ADD_API_METHOD_1(createDirectory);
	ADD_API_METHOD_1(toString);
	ADD_API_METHOD_0(isFile);
	ADD_API_METHOD_0(isDirectory);
	ADD_API_METHOD_0(deleteFileOrDirectory);
	ADD_API_METHOD_1(writeObject);
	ADD_API_METHOD_1(writeString);
	ADD_API_METHOD_2(writeEncryptedObject);
	ADD_API_METHOD_3(writeAudioFile);
	ADD_API_METHOD_0(loadAsString);
	ADD_API_METHOD_0(loadAsObject);
	ADD_API_METHOD_1(loadEncryptedObject);
	ADD_API_METHOD_0(show);
	ADD_API_METHOD_3(extractZipFile);
}


var ScriptingObjects::ScriptFile::getChildFile(String childFileName)
{
	return new ScriptFile(getScriptProcessor(), f.getChildFile(childFileName));
}

var ScriptingObjects::ScriptFile::getParentDirectory()
{
	return new ScriptFile(getScriptProcessor(), f.getParentDirectory());
}

var ScriptingObjects::ScriptFile::createDirectory(String directoryName)
{
	if (!f.getChildFile(directoryName).isDirectory())
		f.getChildFile(directoryName).createDirectory();

	return new ScriptFile(getScriptProcessor(), f.getChildFile(directoryName));
}

String ScriptingObjects::ScriptFile::toString(int formatType) const
{
	switch (formatType)
	{
	case Format::FullPath: return f.getFullPathName();
	case Format::NoExtension: return f.getFileNameWithoutExtension();
	case Format::OnlyExtension: return f.getFileExtension();
	case Format::Filename: return f.getFileName();
	default:
		reportScriptError("Illegal formatType argument " + String(formatType));
	}

	return {};
}

bool ScriptingObjects::ScriptFile::isFile() const
{
	return f.existsAsFile();
}

bool ScriptingObjects::ScriptFile::isDirectory() const
{
	return f.isDirectory();
}

bool ScriptingObjects::ScriptFile::deleteFileOrDirectory()
{
	if (!f.isDirectory() && !f.existsAsFile())
		return false;

	return f.deleteRecursively(false);
}

bool ScriptingObjects::ScriptFile::writeObject(var jsonData)
{
	auto text = JSON::toString(jsonData);
	return writeString(text);
}

bool ScriptingObjects::ScriptFile::writeAudioFile(var audioData, double sampleRate, int bitDepth)
{
	if (f.isDirectory())
		reportScriptError("Can't write audio data to a directory target");

	AudioFormatManager afm;
	afm.registerBasicFormats();

	auto fileFormat = f.getFileExtension();

	int numChannels = 1;
	int numSamples = -1;
	int index = 0;
	bool needsBuffering = false;

	auto setIfEqual = [&](int s)
	{
		if (numSamples == -1)
			numSamples = s;
		else if (numSamples != s)
			reportScriptError("Size mismatch at channel " + String(index));

		index++;
	};

	if (audioData.isArray())
	{
		if (audioData[0].isBuffer() || audioData[0].isArray())
		{
			numChannels = audioData.size();

			for (const auto& a : *audioData.getArray())
			{
				if (a.isArray())
				{
					setIfEqual(a.size());
					needsBuffering = true;
				}
				else if (a.isBuffer())
					setIfEqual(a.getBuffer()->size);
			}
		}
		else
		{
			numSamples = audioData.size();
			needsBuffering = true;
		}
	}
	else if (audioData.isBuffer())
	{
		numSamples = audioData.getBuffer()->size;
	}
	
	if (numSamples == -1)
		reportScriptError("Incompatible data");

	if (auto m = afm.findFormatForFileExtension(fileFormat))
	{
		f.deleteFile();
		FileOutputStream* fos = new FileOutputStream(f);

		ScopedPointer<AudioFormatWriter> w = m->createWriterFor(fos, sampleRate, numChannels, bitDepth, {}, 9);
		float** channels = (float**)alloca(sizeof(float**) * numChannels);
		AudioSampleBuffer b;

		if (needsBuffering)
		{
			b = AudioSampleBuffer(numChannels, numSamples);

			if (numChannels == 1)
			{
				for (int i = 0; i < audioData.size(); i++)
				{
					auto value = (float)audioData[i];
					FloatSanitizers::sanitizeFloatNumber(value);
					b.setSample(0, i, value);
				}
			}
			else
			{
				for (int c = 0; c < audioData.size(); c++)
				{
					for (int i = 0; i < audioData.size(); i++)
					{
						auto value = (float)audioData[c][i];
						FloatSanitizers::sanitizeFloatNumber(value);
						b.setSample(c, i, value);
					}
				}
			}
		}
		else
		{
			if (audioData.isBuffer())
			{
				channels[0] = audioData.getBuffer()->buffer.getWritePointer(0);
			}
			else
			{
				for (int i = 0; i < audioData.size(); i++)
				{
					jassert(audioData[i].isBuffer());
					channels[i] = audioData[i].getBuffer()->buffer.getWritePointer(0);
				}
			}

			b = AudioSampleBuffer(channels, numChannels, numSamples);
		}

		return w->writeFromAudioSampleBuffer(b, 0, numSamples);
	}
	else
	{
		reportScriptError("Can't find audio format for file extension " + fileFormat);
		RETURN_IF_NO_THROW(var());
	}
}

bool ScriptingObjects::ScriptFile::writeString(String text)
{
	return f.replaceWithText(text);
}

bool ScriptingObjects::ScriptFile::writeEncryptedObject(var jsonData, String key)
{
	auto data = key.getCharPointer().getAddress();
	auto size = jlimit(0, 72, key.length());

	BlowFish bf(data, size);

	auto text = JSON::toString(jsonData, true);

	MemoryOutputStream mos;
	mos.writeString(text);
	mos.flush();
	
	auto out = mos.getMemoryBlock();

	bf.encrypt(out);

	return f.replaceWithText(out.toBase64Encoding());
}

String ScriptingObjects::ScriptFile::loadAsString() const
{
	return f.loadFileAsString();
}

var ScriptingObjects::ScriptFile::loadAsObject() const
{
	var v;

	auto r = JSON::parse(loadAsString(), v);

	if (r.wasOk())
		return v;

	reportScriptError(r.getErrorMessage());

	RETURN_IF_NO_THROW(var());
}

var ScriptingObjects::ScriptFile::loadEncryptedObject(String key)
{
	auto data = key.getCharPointer().getAddress();
	auto size = jlimit(0, 72, key.length());

	BlowFish bf(data, size);

	MemoryBlock in;
	
	in.fromBase64Encoding(f.loadFileAsString());
	bf.decrypt(in);

	var v;

	auto r = JSON::parse(in.toString(), v);

	return v;
}

void ScriptingObjects::ScriptFile::show()
{
	auto f_ = f;
	MessageManager::callAsync([f_]()
	{
		f_.revealToUser();
	});
}

void ScriptingObjects::ScriptFile::extractZipFile(var targetDirectory, bool overwriteFiles, var callback)
{
	File tf;

	if (targetDirectory.isString() && File::isAbsolutePath(targetDirectory.toString()))
		tf = File(targetDirectory.toString());
	else if (auto sf = dynamic_cast<ScriptFile*>(targetDirectory.getObject()))
	{
		tf = sf->f;
	}

	ReferenceCountedObjectPtr<ScriptFile> safeThis(this);

	auto cb = [safeThis, tf, targetDirectory, overwriteFiles, callback](Processor* p)
	{
		if (safeThis == nullptr)
			return SafeFunctionCall::OK;

		juce::ZipFile zipFile(safeThis->f);

		DynamicObject::Ptr data = new DynamicObject();

		data->setProperty("Status", 0);
		data->setProperty("Progress", 0.0);
		data->setProperty("TotalBytesWritten", 0);
		data->setProperty("Cancel", false);
		data->setProperty("Target", tf.getFullPathName());
		data->setProperty("CurrentFile", "");
		data->setProperty("Error", "");
		
		int64 numBytesWritten = 0;

		WeakCallbackHolder cb(safeThis.get()->getScriptProcessor(), callback, 1);
		cb.setThisObject(safeThis.get());
		cb.incRefCount();

		if (cb)
		{
			cb.call1(var(data->clone()));
		}

		data->setProperty("Status", 1);
		int numEntries = zipFile.getNumEntries();
		bool callForEachFile = numEntries < 500;


		for (int i = 0; i < numEntries; i++)
		{
			if (Thread::getCurrentThread()->threadShouldExit())
				return SafeFunctionCall::OK;

			if (safeThis == nullptr)
				return SafeFunctionCall::OK;

			auto progress = (double)i / (double)zipFile.getNumEntries();

			safeThis.get()->getScriptProcessor()->getMainController_()->getSampleManager().getPreloadProgress() = progress;

			auto c = data->clone();

			c->setProperty("Progress", progress);
			c->setProperty("TotalBytesWritten", numBytesWritten);
			c->setProperty("CurrentFile", zipFile.getEntry(i)->filename);

			if (callForEachFile && cb)
				cb.call1(var(c));

			auto result = zipFile.uncompressEntry(i, tf, overwriteFiles);

			numBytesWritten += zipFile.getEntry(i)->uncompressedSize;

			if (result.failed())
			{
				c->setProperty("Error", result.getErrorMessage());

				data = c;

				if (cb)
					cb.call1(var(c));

				break;
			}

			if (c->getProperty("Cancel"))
			{
				c->setProperty("Error", "User abort");

				data = c;

				if (cb)
					cb.call1(var(c));

				break;
			}
		}

		if (cb)
		{
			auto c = data->clone();

			c->setProperty("Status", 2);
			c->setProperty("Progress", 1.0);
			c->setProperty("TotalBytesWritten", numBytesWritten);
			c->setProperty("CurrentFile", "");
			cb.call1(var(c));
		}

		return SafeFunctionCall::OK;
	};

	auto p = dynamic_cast<Processor*>(getScriptProcessor());

	getScriptProcessor()->getMainController_()->getKillStateHandler().killVoicesAndCall(p, cb, MainController::KillStateHandler::SampleLoadingThread);
}

struct ScriptingObjects::ScriptDownloadObject::Wrapper
{
	API_METHOD_WRAPPER_0(ScriptDownloadObject, resume);
	API_METHOD_WRAPPER_0(ScriptDownloadObject, stop);
	API_METHOD_WRAPPER_0(ScriptDownloadObject, abort);
	API_METHOD_WRAPPER_0(ScriptDownloadObject, isRunning);
	API_METHOD_WRAPPER_0(ScriptDownloadObject, getProgress);
	API_METHOD_WRAPPER_0(ScriptDownloadObject, getFullURL);
	API_METHOD_WRAPPER_0(ScriptDownloadObject, getStatusText);
	API_METHOD_WRAPPER_0(ScriptDownloadObject, getDownloadedTarget);
	API_METHOD_WRAPPER_0(ScriptDownloadObject, getDownloadSpeed);
};

ScriptingObjects::ScriptDownloadObject::ScriptDownloadObject(ProcessorWithScriptingContent* pwsc, const URL& url, const File& targetFile_, var callback_) :
	ConstScriptingObject(pwsc, 3),
	callback(pwsc, callback_, 0),
	downloadURL(url),
	targetFile(targetFile_),
	jp(dynamic_cast<JavascriptProcessor*>(pwsc))
{
	data = new DynamicObject();
	addConstant("data", var(data));

	callback.setThisObject(this);
	callback.incRefCount();

	ADD_API_METHOD_0(resume);
	ADD_API_METHOD_0(stop);
	ADD_API_METHOD_0(abort);
	ADD_API_METHOD_0(isRunning);
	ADD_API_METHOD_0(getProgress);
	ADD_API_METHOD_0(getFullURL);
	ADD_API_METHOD_0(getStatusText);
	ADD_API_METHOD_0(getDownloadedTarget);
	ADD_API_METHOD_0(getDownloadSpeed);
}

ScriptingObjects::ScriptDownloadObject::~ScriptDownloadObject()
{
	flushTemporaryFile();
}

bool ScriptingObjects::ScriptDownloadObject::abort()
{
	shouldAbort.store(true);
	return stop();
}

bool ScriptingObjects::ScriptDownloadObject::stop()
{
	if (isRunning())
	{
		isWaitingForStop = true;
		return true;
	}

	return false;
}

bool ScriptingObjects::ScriptDownloadObject::stopInternal(bool forceUpdate)
{
	if (isRunning_ || forceUpdate)
	{
		download = nullptr;
		flushTemporaryFile();

		isRunning_ = false;
		isFinished = false;

		if (shouldAbort)
		{
			targetFile.deleteFile();
		}

		data->setProperty("success", false);
		data->setProperty("finished", true);
		call(true);

		return true;
	}

	return false;
}

bool ScriptingObjects::ScriptDownloadObject::resume()
{
	if (!isRunning() && !isFinished && !shouldAbort)
	{
		isWaitingForStart = true;
		return true;
	}

	return false;
}



bool ScriptingObjects::ScriptDownloadObject::resumeInternal()
{
	if (!isRunning_)
	{
		if (targetFile.existsAsFile())
		{
			existingBytesBeforeResuming = targetFile.getSize();

			int status = 0;

			auto wis = downloadURL.createInputStream(false, nullptr, nullptr, String(), 0, nullptr, &status);

			auto numTotal = wis != nullptr ? wis->getTotalLength() : 0;

			bool somethingToDownload = isPositiveAndBelow(existingBytesBeforeResuming, numTotal);

			if (existingBytesBeforeResuming == numTotal && numTotal > 0)
			{
				isFinished = true;
				isRunning_ = false;
				data->setProperty("success", true);
				data->setProperty("finished", true);
				call(true);
				return true;
			}

			if (numTotal > 0 && status == 200 && somethingToDownload)
			{
				wis = nullptr;

				resumeFile = targetFile.getNonexistentSibling(true);

				isRunning_ = true;
				isWaitingForStop = false;

				String rangeHeader;
				rangeHeader << "Range: bytes=" << existingBytesBeforeResuming << "-" << numTotal;

				download = downloadURL.downloadToFile(resumeFile, rangeHeader, this).release();

				data->setProperty("numTotal", numTotal);
				data->setProperty("numDownloaded", existingBytesBeforeResuming);
				data->setProperty("finished", false);
				data->setProperty("success", false);
			}
			else
			{
				stopInternal();
			}
		}
	}

	return true;
}


bool ScriptingObjects::ScriptDownloadObject::isRunning()
{
	return isRunning_;
}

double ScriptingObjects::ScriptDownloadObject::getProgress() const
{
	auto d = (int)data->getProperty("numDownloaded") + existingBytesBeforeResuming;
	auto t = (int)data->getProperty("numTotal") + existingBytesBeforeResuming;

	if (t != 0)
		return (double)d / double(t);
	else
		return 0.0;
}

int ScriptingObjects::ScriptDownloadObject::getDownloadSpeed()
{
	return isRunning() ? jmax((int)bytesInLastSecond, (int)bytesInCurrentSecond) : 0;
}

double ScriptingObjects::ScriptDownloadObject::getDownloadSize()
{
	return (double)(totalLength_ + existingBytesBeforeResuming);
}

double ScriptingObjects::ScriptDownloadObject::getNumBytesDownloaded()
{
	return (double)(bytesDownloaded_ + existingBytesBeforeResuming);
}

void ScriptingObjects::ScriptDownloadObject::call(bool highPriority)
{
	
	callback.call(nullptr, 0);

#if 0
	if (HiseJavascriptEngine::isJavascriptFunction(callback))
	{
		auto type = highPriority ? JavascriptThreadPool::Task::HiPriorityCallbackExecution :
			JavascriptThreadPool::Task::Type::LowPriorityCallbackExecution;

		auto& pool = getScriptProcessor()->getMainController_()->getJavascriptThreadPool();
		Ptr strongPtr = Ptr(this);

		pool.addJob(type, jp, [strongPtr](JavascriptProcessor* p)
		{
			if (auto e = p->getScriptEngine())
			{
				auto r = Result::ok();
				var::NativeFunctionArgs args(var(strongPtr), nullptr, 0);
				e->callExternalFunction(strongPtr->callback, args, &r);
				strongPtr->callbackPending.store(false);
				return r;
			}

			return Result::fail("engine doesn't exist");
		});
	}
#endif
}


String ScriptingObjects::ScriptDownloadObject::getFullURL()
{
	return downloadURL.toString(false);
}

var ScriptingObjects::ScriptDownloadObject::getDownloadedTarget()
{
	return var(new ScriptFile(getScriptProcessor(), targetFile));
}

String ScriptingObjects::ScriptDownloadObject::getStatusText()
{
	if (isRunning_)
		return "Downloading";

	if (isFinished)
		return "Completed";

	if (isWaitingForStop)
		return "Paused";

	return "Waiting";
}

void ScriptingObjects::ScriptDownloadObject::finished(URL::DownloadTask*, bool success)
{
	data->setProperty("success", success);
	data->setProperty("finished", true);
	
	isRunning_ = false;
	isFinished = true;

	call(true);
}

void ScriptingObjects::ScriptDownloadObject::flushTemporaryFile()
{
	if (resumeFile.existsAsFile())
	{
		ScopedPointer<FileInputStream> fis = new FileInputStream(resumeFile);
		FileOutputStream fos(targetFile);

		auto numWritten = fos.writeFromInputStream(*fis, -1);

        ignoreUnused(numWritten);
		
		fos.flush();
		fis = nullptr;
		
		download = nullptr;
		auto ok = resumeFile.deleteFile();
        
        if(ok)
            resumeFile = File();
	}
}

void ScriptingObjects::ScriptDownloadObject::progress(URL::DownloadTask*, int64 bytesDownloaded, int64 totalLength)
{
	bytesDownloaded_ = bytesDownloaded;
	totalLength_ = totalLength;

	auto thisTimeMs = Time::getMillisecondCounter();

	bytesInCurrentSecond += (bytesDownloaded + existingBytesBeforeResuming - lastBytesDownloaded);
	lastBytesDownloaded = bytesDownloaded + existingBytesBeforeResuming;

	if ((thisTimeMs - lastSpeedMeasure) > 1000)
	{
		bytesInLastSecond = bytesInCurrentSecond;
		bytesInCurrentSecond = 0;
		lastSpeedMeasure = thisTimeMs;
	}

	data->setProperty("numTotal", totalLength + existingBytesBeforeResuming);
	data->setProperty("numDownloaded", bytesDownloaded + existingBytesBeforeResuming);

	if ((thisTimeMs - lastTimeMs) > 100)
	{
		call(false);
		lastTimeMs = thisTimeMs;
	}
}

void ScriptingObjects::ScriptDownloadObject::start()
{
	isWaitingForStart = false;

	if (targetFile.existsAsFile() && targetFile.getSize() > 0)
	{
		resumeInternal();
		return;
	}

	int status = 0;

	auto wis = downloadURL.createInputStream(false, nullptr, nullptr, String(), HISE_SCRIPT_SERVER_TIMEOUT, nullptr, &status);

	if (Thread::currentThreadShouldExit())
		return;

	if (status == 200)
	{
		isRunning_ = true;
		download = downloadURL.downloadToFile(targetFile, {}, this).release();

		data->setProperty("numTotal", 0);
		data->setProperty("numDownloaded", 0);
		data->setProperty("finished", false);
		data->setProperty("success", false);

		call(true);
	}
	else
	{
		isFinished = true;

		data->setProperty("numTotal", 0);
		data->setProperty("numDownloaded", 0);
		data->setProperty("finished", true);
		data->setProperty("success", false);

		call(true);
	}
}

Component* ScriptingObjects::ScriptComplexDataReferenceBase::createPopupComponent(const MouseEvent& e, Component *c)
{
	if (auto ed = dynamic_cast<Component*>(ExternalData::createEditor(complexObject)))
	{
		ed->setSize(600, 300);
		return ed;
	}
	
	return nullptr;
}

ScriptingObjects::ScriptComplexDataReferenceBase::ScriptComplexDataReferenceBase(ProcessorWithScriptingContent* c, int dataIndex, snex::ExternalData::DataType type_, ExternalDataHolder* otherHolder/*=nullptr*/) :
	ConstScriptingObject(c, 0),
	index(dataIndex),
	type(type_),
	holder(otherHolder != nullptr ? otherHolder : dynamic_cast<ExternalDataHolder*>(c))
{
	if (holder != nullptr)
	{
		complexObject = holder->getComplexBaseType(getDataType(), index);
	}
}

void ScriptingObjects::ScriptComplexDataReferenceBase::setPosition(double newPosition)
{
	if (complexObject != nullptr)
	{
		complexObject->getUpdater().sendDisplayChangeMessage(newPosition, sendNotificationAsync);
	}
}

float ScriptingObjects::ScriptComplexDataReferenceBase::getCurrentDisplayIndexBase() const
{
	if (complexObject != nullptr)
		return complexObject->getUpdater().getLastDisplayValue();
	
	return 0.0f;
}

struct ScriptingObjects::ScriptAudioFile::Wrapper
{
	API_VOID_METHOD_WRAPPER_1(ScriptAudioFile, loadFile);
	API_METHOD_WRAPPER_0(ScriptAudioFile, getContent);
	API_VOID_METHOD_WRAPPER_0(ScriptAudioFile, update);
	API_VOID_METHOD_WRAPPER_2(ScriptAudioFile, setRange);
	API_METHOD_WRAPPER_0(ScriptAudioFile, getNumSamples);
	API_METHOD_WRAPPER_0(ScriptAudioFile, getSampleRate);
	API_METHOD_WRAPPER_0(ScriptAudioFile, getCurrentlyDisplayedIndex);
};

ScriptingObjects::ScriptAudioFile::ScriptAudioFile(ProcessorWithScriptingContent* pwsc, int index_, snex::ExternalDataHolder* otherHolder) :
	ScriptComplexDataReferenceBase(pwsc, 0, snex::ExternalData::DataType::AudioFile, otherHolder)
{
	ADD_API_METHOD_2(setRange);
	ADD_API_METHOD_1(loadFile);
	ADD_API_METHOD_0(getContent);
	ADD_API_METHOD_0(update);
	ADD_API_METHOD_0(getNumSamples);
	ADD_API_METHOD_0(getSampleRate);
	ADD_API_METHOD_0(getCurrentlyDisplayedIndex);
}

void ScriptingObjects::ScriptAudioFile::clear()
{
	if (auto buffer = getBuffer())
		buffer->fromBase64String({});
}

void ScriptingObjects::ScriptAudioFile::setRange(int min, int max)
{
	if (auto buffer = getBuffer())
	{
		int numChannels = buffer->getBuffer().getNumChannels();

		if (numChannels == 0)
		{
			clear();
			return;
		}

		min = jmax(0, min);
		max = jmin(buffer->getBuffer().getNumSamples(), max);

		int size = max - min;

		if (size == 0)
		{
			clear();
			return;
		}

		buffer->setRange({ min, max });
	}
}

void ScriptingObjects::ScriptAudioFile::loadFile(const String& filePath)
{
	if (auto buffer = getBuffer())
		buffer->fromBase64String(filePath);
}

var ScriptingObjects::ScriptAudioFile::getContent()
{
	Array<var> channels;

	if (auto buffer = getBuffer())
	{
		for (int i = 0; i < buffer->getBuffer().getNumChannels(); i++)
			channels.add(buffer->getChannelBuffer(i, false));
	}

	return channels;
}

float ScriptingObjects::ScriptAudioFile::getCurrentlyDisplayedIndex() const
{
	return getCurrentDisplayIndexBase();
}

void ScriptingObjects::ScriptAudioFile::update()
{
	if (auto buffer = getBuffer())
	{
		buffer->getUpdater().sendContentChangeMessage(sendNotificationAsync, -1);
	}
}

int ScriptingObjects::ScriptAudioFile::getNumSamples() const
{
	if (auto buffer = getBuffer())
	{
		return buffer->getBuffer().getNumSamples();
	}

	return 0;
}

double ScriptingObjects::ScriptAudioFile::getSampleRate() const
{
	if (auto buffer = getBuffer())
		return buffer->sampleRate;

	return 0.0;
}

juce::String ScriptingObjects::ScriptAudioFile::getCurrentlyLoadedFile() const
{
	if (auto buffer = getBuffer())
	{
		return buffer->toBase64String();
	}

	return {};
}

struct ScriptingObjects::ScriptRingBuffer::Wrapper
{
	API_METHOD_WRAPPER_0(ScriptRingBuffer, getReadBuffer);
	API_METHOD_WRAPPER_3(ScriptRingBuffer, createPath);
	API_METHOD_WRAPPER_2(ScriptRingBuffer, getResizedBuffer);
};

ScriptingObjects::ScriptRingBuffer::ScriptRingBuffer(ProcessorWithScriptingContent* pwsc, int index, snex::ExternalDataHolder* other/*=nullptr*/):
	ScriptComplexDataReferenceBase(pwsc, index, snex::ExternalData::DataType::DisplayBuffer, other)
{
	ADD_API_METHOD_0(getReadBuffer);
	ADD_API_METHOD_3(createPath);
	ADD_API_METHOD_2(getResizedBuffer);
}

var ScriptingObjects::ScriptRingBuffer::getReadBuffer()
{
	auto& rb = getRingBuffer()->getReadBuffer();
	return  var(new VariantBuffer(const_cast<float*>(rb.getArrayOfReadPointers()[0]), rb.getNumSamples()));
}


var ScriptingObjects::ScriptRingBuffer::getResizedBuffer(int numDestSamples, int resampleMode)
{
	if (numDestSamples > 0)
	{
		auto& rb = getRingBuffer()->getReadBuffer();

		if (rb.getNumSamples() == numDestSamples)
			return getReadBuffer();

		VariantBuffer::Ptr b = new VariantBuffer(numDestSamples);

		float stride = (float)rb.getNumSamples() / (float)numDestSamples;

		int dstIndex = 0;

		if (stride < 2.0)
		{
			for (float i = 0.0f; i < (float)rb.getNumSamples(); i += stride)
			{
				auto idx = (int)i;
				auto c = rb.getSample(0, idx);
				b->setSample(dstIndex++, c);
			}
		}
		else
		{
			for (float i = 0.0f; i < (float)rb.getNumSamples(); i += stride)
			{
				auto idx = (int)i;
				auto numThisTime = jmin(rb.getNumSamples() - idx, roundToInt(stride));
				auto v = FloatVectorOperations::findMinAndMax(rb.getReadPointer(0, idx), numThisTime);

				auto c = v.getStart() + v.getLength() * 0.5f;
				b->setSample(dstIndex++, c);
			}
		}

		

		return var(b);
	}
	else
		return var(new VariantBuffer(0));
}

var ScriptingObjects::ScriptRingBuffer::createPath(var dstArea, var sourceRange, var startValue)
{
	auto r = Result::ok();

	auto dst = ApiHelpers::getRectangleFromVar(dstArea, &r);

	if (!r.wasOk())
		reportScriptError(r.getErrorMessage());

	auto src = ApiHelpers::getRectangleFromVar(sourceRange, &r);

	if (!r.wasOk())
		reportScriptError(r.getErrorMessage());
	
	auto b = *getReadBuffer().getBuffer();

	auto hToUse = (int)src.getHeight();

	if (hToUse == -1)
		hToUse = b.size;

	Range<int> s_range(jmax<int>(0, (int)src.getWidth()), jmin<int>(b.size, hToUse));
	Range<float> valueRange(jmax<float>(-1.0f, src.getX()), jmin<float>(1.0f, src.getY()));

	int numValues = s_range.getLength();
	int numPixels = dst.getWidth();
	auto stride = roundToInt((float)numValues / (float)numPixels);

	auto sp = new PathObject(getScriptProcessor());
	
	auto& p = sp->getPath();

	auto startv = valueRange.getEnd() - (double)startValue * valueRange.getLength();

	p.startNewSubPath(0.0f, valueRange.getStart());
	p.startNewSubPath(0.0f, valueRange.getEnd());
    p.startNewSubPath(0.0f, startv);

	for (int i = 0; i < numValues; i += stride)
	{
		int numToLook = jmin(stride, numValues - i);

		auto avg = FloatVectorOperations::findMinAndMax(b.buffer.getReadPointer(0, i), numToLook);

		auto value = avg.getEnd();

		if(std::abs(avg.getStart()) > std::abs(avg.getEnd()))
			value = avg.getStart();

		p.lineTo((float)i, valueRange.getEnd() - valueRange.clipValue(value));
	};

	p.lineTo(numValues, startv);

	PathFactory::scalePath(p, dst);

	return var(sp);
}

struct ScriptingObjects::ScriptTableData::Wrapper
{
	API_VOID_METHOD_WRAPPER_0(ScriptTableData, reset);
	API_VOID_METHOD_WRAPPER_4(ScriptTableData, setTablePoint);
	API_VOID_METHOD_WRAPPER_2(ScriptTableData, addTablePoint);
	API_METHOD_WRAPPER_1(ScriptTableData, getTableValueNormalised);
	API_METHOD_WRAPPER_0(ScriptTableData, getCurrentlyDisplayedIndex);
};

ScriptingObjects::ScriptTableData::ScriptTableData(ProcessorWithScriptingContent* pwsc, int index, snex::ExternalDataHolder* otherHolder):
	ScriptComplexDataReferenceBase(pwsc, index, snex::ExternalData::DataType::Table, otherHolder)
{
	ADD_API_METHOD_0(reset);
	ADD_API_METHOD_2(addTablePoint);
	ADD_API_METHOD_4(setTablePoint);
	ADD_API_METHOD_1(getTableValueNormalised);
	ADD_API_METHOD_0(getCurrentlyDisplayedIndex);
}

Component* ScriptingObjects::ScriptTableData::createPopupComponent(const MouseEvent& e, Component *c)
{
#if USE_BACKEND
	auto te = dynamic_cast<Component*>(snex::ExternalData::createEditor(getTable()));
	te->setSize(300, 200);
	return te;
#else
	ignoreUnused(e, c);
	return nullptr;
#endif
}

void ScriptingObjects::ScriptTableData::setTablePoint(int pointIndex, float x, float y, float curve)
{
	if(auto table = getTable())
		table->setTablePoint(pointIndex, x, y, curve);
}

void ScriptingObjects::ScriptTableData::addTablePoint(float x, float y)
{
	if (auto table = getTable())
		table->addTablePoint(x, y);
}

void ScriptingObjects::ScriptTableData::reset()
{
	if (auto table = getTable())
		table->reset();
}

float ScriptingObjects::ScriptTableData::getTableValueNormalised(double normalisedInput)
{
	if (auto st = dynamic_cast<SampleLookupTable*>(getTable()))
	{
		return st->getInterpolatedValue((double)SAMPLE_LOOKUP_TABLE_SIZE * normalisedInput, sendNotificationAsync);
	}

	return 0.0f;
}


float ScriptingObjects::ScriptTableData::getCurrentlyDisplayedIndex() const
{
	return getCurrentDisplayIndexBase();
}

struct ScriptingObjects::ScriptSliderPackData::Wrapper
{
	API_VOID_METHOD_WRAPPER_2(ScriptSliderPackData, setValue);
	API_VOID_METHOD_WRAPPER_1(ScriptSliderPackData, setNumSliders);
	API_METHOD_WRAPPER_1(ScriptSliderPackData, getValue);
	API_METHOD_WRAPPER_0(ScriptSliderPackData, getNumSliders);
	API_VOID_METHOD_WRAPPER_3(ScriptSliderPackData, setRange);
	API_METHOD_WRAPPER_0(ScriptSliderPackData, getCurrentlyDisplayedIndex);
};

ScriptingObjects::ScriptSliderPackData::ScriptSliderPackData(ProcessorWithScriptingContent* pwsc, int dataIndex, snex::ExternalDataHolder* otherHolder) :
	ScriptComplexDataReferenceBase(pwsc, dataIndex, snex::ExternalData::DataType::SliderPack, otherHolder)
{
	ADD_API_METHOD_2(setValue);
	ADD_API_METHOD_1(setNumSliders);
	ADD_API_METHOD_1(getValue);
	ADD_API_METHOD_0(getNumSliders);
	ADD_API_METHOD_3(setRange);
	ADD_API_METHOD_0(getCurrentlyDisplayedIndex);
}

var ScriptingObjects::ScriptSliderPackData::getStepSize() const
{
	if(auto data = getSliderPackData())
		return data->getStepSize();

	return 0.0;
}

void ScriptingObjects::ScriptSliderPackData::setNumSliders(var numSliders)
{
	if (auto data = getSliderPackData())
		data->setNumSliders(numSliders);
}

int ScriptingObjects::ScriptSliderPackData::getNumSliders() const
{
	if (auto data = getSliderPackData())
		return data->getNumSliders();
	
	return 0;
}

void ScriptingObjects::ScriptSliderPackData::setValue(int sliderIndex, float value)
{
	if(auto data = getSliderPackData())
		data->setValue(sliderIndex, value, sendNotification);
}

float ScriptingObjects::ScriptSliderPackData::getValue(int index) const
{
	if(auto data = getSliderPackData())
		return data->getValue((int)index);

	return 0.0f;
}

void ScriptingObjects::ScriptSliderPackData::setRange(double minValue, double maxValue, double stepSize)
{
	if(auto data = getSliderPackData())
		return data->setRange(minValue, maxValue, stepSize);
}

float ScriptingObjects::ScriptSliderPackData::getCurrentlyDisplayedIndex() const
{
	return getCurrentDisplayIndexBase();
}

struct ScriptingObjects::ScriptingSamplerSound::Wrapper
{
	API_VOID_METHOD_WRAPPER_1(ScriptingSamplerSound, setFromJSON);
	API_METHOD_WRAPPER_1(ScriptingSamplerSound, get);
	API_VOID_METHOD_WRAPPER_2(ScriptingSamplerSound, set);
	API_VOID_METHOD_WRAPPER_0(ScriptingSamplerSound, deleteSample);
	API_METHOD_WRAPPER_0(ScriptingSamplerSound, duplicateSample);
	API_METHOD_WRAPPER_0(ScriptingSamplerSound, loadIntoBufferArray);
	API_METHOD_WRAPPER_1(ScriptingSamplerSound, replaceAudioFile);
	API_METHOD_WRAPPER_1(ScriptingSamplerSound, refersToSameSample);
};

ScriptingObjects::ScriptingSamplerSound::ScriptingSamplerSound(ProcessorWithScriptingContent* p, ModulatorSampler* sampler_, ModulatorSamplerSound::Ptr sound_) :
	ConstScriptingObject(p, ModulatorSamplerSound::numProperties),
	sound(sound_),
	sampler(sampler_)
{
	ADD_API_METHOD_1(setFromJSON);
	ADD_API_METHOD_1(get);
	ADD_API_METHOD_2(set);
	ADD_API_METHOD_0(deleteSample);
	ADD_API_METHOD_0(duplicateSample);
	ADD_API_METHOD_0(loadIntoBufferArray);
	ADD_API_METHOD_1(replaceAudioFile);
	ADD_API_METHOD_1(refersToSameSample);

	sampleIds.ensureStorageAllocated(ModulatorSamplerSound::numProperties);
	sampleIds.add(SampleIds::ID);
	sampleIds.add(SampleIds::FileName);
	sampleIds.add(SampleIds::Root);
	sampleIds.add(SampleIds::HiKey);
	sampleIds.add(SampleIds::LoKey);
	sampleIds.add(SampleIds::LoVel);
	sampleIds.add(SampleIds::HiVel);
	sampleIds.add(SampleIds::RRGroup);
	sampleIds.add(SampleIds::Volume);
	sampleIds.add(SampleIds::Pan);
	sampleIds.add(SampleIds::Normalized);
	sampleIds.add(SampleIds::Pitch);
	sampleIds.add(SampleIds::SampleStart);
	sampleIds.add(SampleIds::SampleEnd);
	sampleIds.add(SampleIds::SampleStartMod);
	sampleIds.add(SampleIds::LoopStart);
	sampleIds.add(SampleIds::LoopEnd);
	sampleIds.add(SampleIds::LoopXFade);
	sampleIds.add(SampleIds::LoopEnabled);
	sampleIds.add(SampleIds::LowerVelocityXFade);
	sampleIds.add(SampleIds::UpperVelocityXFade);
	sampleIds.add(SampleIds::SampleState);
	sampleIds.add(SampleIds::Reversed);

	for (int i = 1; i < sampleIds.size(); i++)
		addConstant(sampleIds[i].toString(), (int)i);
}

juce::String ScriptingObjects::ScriptingSamplerSound::getDebugValue() const
{
	return sound != nullptr ? sound->getPropertyAsString(SampleIds::FileName) : "";
}

hise::DebugInformation* ScriptingObjects::ScriptingSamplerSound::getChildElement(int index)
{
	ModulatorSamplerSound::Ptr other = sound;

	auto id = sampleIds[index];

	auto av = [other, id]()
	{
		if (other != nullptr)
			return other->getSampleProperty(id);

		return var();
	};

	String cid = "%PARENT%.";
	cid << id;

	return new LambdaValueInformation(av, Identifier(cid), {}, (DebugInformation::Type)getTypeNumber(), getLocation());
}

void ScriptingObjects::ScriptingSamplerSound::assign(const int index, var newValue)
{
	set(index, newValue);
}

var ScriptingObjects::ScriptingSamplerSound::getAssignedValue(int index) const
{
	return get(index);
}

int ScriptingObjects::ScriptingSamplerSound::getCachedIndex(const var &indexExpression) const
{
	if (indexExpression.isString())
	{
		Identifier thisId(indexExpression.toString());

		auto idx = sampleIds.indexOf(thisId);

		if (idx == -1)
			reportScriptError("Can't find property " + thisId.toString());

		return idx;
	}

	return (int)indexExpression;
}

void ScriptingObjects::ScriptingSamplerSound::set(int propertyIndex, var newValue)
{
	if (!objectExists())
	{
		reportScriptError("Sound does not exist");
		RETURN_VOID_IF_NO_THROW();
	}

	sound->setSampleProperty(sampleIds[propertyIndex], newValue);
}

void ScriptingObjects::ScriptingSamplerSound::setFromJSON(var object)
{
	if (!objectExists())
	{
		reportScriptError("Sound does not exist");
		RETURN_VOID_IF_NO_THROW();
	}

	if (auto dyn = object.getDynamicObject())
	{
		for (auto prop : dyn->getProperties())
		{
			// TODO: maybe defer the update until everything is set ?
			sound->setSampleProperty(prop.name, prop.value);
		}
	}
}

var ScriptingObjects::ScriptingSamplerSound::get(int propertyIndex) const
{
	if (!objectExists())
	{
		reportScriptError("Sound does not exist");
		RETURN_IF_NO_THROW(var());
	}

	return sound->getSampleProperty(sampleIds[propertyIndex]);
}

var ScriptingObjects::ScriptingSamplerSound::loadIntoBufferArray()
{
	Array<var> channelData;

	for (int i = 0; i < sound->getNumMultiMicSamples(); i++)
	{
		ScopedPointer<AudioFormatReader> reader = sound->getReferenceToSound(i)->createReaderForPreview();

		if (reader != nullptr)
		{
			int numSamplesToRead = (int)reader->lengthInSamples;
			bool isStereo = reader->numChannels == 2;

			if (numSamplesToRead > 0)
			{
				if (!isStereo)
				{
					VariantBuffer::Ptr l = new VariantBuffer(numSamplesToRead);
					AudioSampleBuffer b;
					float* data[1] = { l->buffer.getWritePointer(0) };
					b.setDataToReferTo(data, 1, numSamplesToRead);
					reader->read(&b, 0, numSamplesToRead, 0, true, false);
					channelData.add(var(l));
				}
				else
				{
					VariantBuffer::Ptr l = new VariantBuffer(numSamplesToRead);
					VariantBuffer::Ptr r = new VariantBuffer(numSamplesToRead);

					AudioSampleBuffer b;

					float* data[2] = { l->buffer.getWritePointer(0), r->buffer.getWritePointer(0) };

					b.setDataToReferTo(data, 2, numSamplesToRead);

					reader->read(&b, 0, numSamplesToRead, 0, true, true);

					channelData.add(var(l));
					channelData.add(var(r));
				}
			}
		}
	}

	return channelData;
}

ScriptingObjects::ScriptingSamplerSound* ScriptingObjects::ScriptingSamplerSound::duplicateSample()
{
	auto jp = dynamic_cast<JavascriptProcessor*>(getScriptProcessor());

	auto s = getSampler();
	auto mc = s->getMainController();

	ScopedValueSetter<bool> svs(s->getSampleMap()->getSyncEditModeFlag(), true);

	SuspendHelpers::ScopedTicket ticket(mc);
	mc->getJavascriptThreadPool().killVoicesAndExtendTimeOut(jp, 1000);

	while (mc->getKillStateHandler().isAudioRunning())
	{
		Thread::sleep(100);
	}

	LockHelpers::freeToGo(s->getMainController());
	LockHelpers::SafeLock sl(mc, LockHelpers::Type::SampleLock);

	auto copy = sound->getData().createCopy();

	s->getSampleMap()->addSound(copy);
	s->refreshPreloadSizes();

	auto newSound = dynamic_cast<ModulatorSamplerSound*>(s->getSound(s->getNumSounds() - 1));

	return new ScriptingSamplerSound(getScriptProcessor(), s, newSound);
}

void ScriptingObjects::ScriptingSamplerSound::deleteSample()
{
#if HI_ENABLE_EXPANSION_EDITING
	if (!objectExists())
	{
		reportScriptError("Sound does not exist");
		RETURN_VOID_IF_NO_THROW();
	}

	auto handler = getSampler()->getSampleEditHandler();
	auto soundCopy = sound;

	auto f = [handler, soundCopy](Processor* /*s*/)
	{
		handler->getSampler()->getSampleMap()->removeSound(soundCopy);

		return SafeFunctionCall::OK;
	};

	handler->getSampler()->killAllVoicesAndCall(f);
#endif
}

juce::String ScriptingObjects::ScriptingSamplerSound::getId(int id) const
{
	return sampleIds[id].toString();
}

bool ScriptingObjects::ScriptingSamplerSound::replaceAudioFile(var audioData)
{
	if (!objectExists())
	{
		reportScriptError("Sound does not exist");
		RETURN_IF_NO_THROW(false);
	}

	if (!audioData.isArray())
	{
		reportScriptError("You need to pass in an array of buffers.");
		RETURN_IF_NO_THROW(false);
	}

	int numChannels = 0;

	for (int i = 0; i < sound->getNumMultiMicSamples(); i++)
	{
		if (sound->getReferenceToSound(i)->isMonolithic())
		{
			reportScriptError("Can't write to monolith files");
			RETURN_IF_NO_THROW(false);
		}

		numChannels += sound->getReferenceToSound(i)->isStereo() ? 2 : 1;
	}

	auto& ar = *audioData.getArray();

	if (ar.size() != numChannels)
	{
		reportScriptError("Channel amount doesn't match.");
		RETURN_IF_NO_THROW(false);
	}

	int currentChannel = 0;

	int length = -1;

	for (int i = 0; i < sound->getNumMultiMicSamples(); i++)
	{
		int numChannelsForThisMicPosition = sound->getReferenceToSound(i)->isStereo() ? 2 : 1;

		float* channels[2] = { nullptr, nullptr };

		if (auto l = ar[currentChannel].getBuffer())
		{
			channels[0] = l->buffer.getWritePointer(0);

			if (length == -1)
				length = l->size;
			else if (length != l->size)
				reportScriptError("channel length mismatch: " + String(l->size) + ", Expected: " + String(length));

		}
		else
			reportScriptError("Invalid channel data at index " + String(currentChannel));

		if (numChannelsForThisMicPosition == 2)
		{
			if (auto r = ar[currentChannel + 1].getBuffer())
			{
				channels[1] = r->buffer.getWritePointer(0);

				if (length != r->size)
					reportScriptError("channel length mismatch: " + String(r->size) + ", Expected: " + String(length));
			}
			else
				reportScriptError("Invalid channel data at index " + String(currentChannel + 1));
		}

		AudioSampleBuffer b;
		b.setDataToReferTo(channels, numChannelsForThisMicPosition, length);
		
		bool ok = sound->getReferenceToSound(i)->replaceAudioFile(b);

		if (!ok)
		{
			debugError(getSampler(), "Error writing sample " + sound->getReferenceToSound(i)->getFileName(true));
			return false;
		}

		currentChannel += numChannelsForThisMicPosition;
	}

	return true;
}

bool ScriptingObjects::ScriptingSamplerSound::refersToSameSample(var otherSample)
{
	if (auto s = dynamic_cast<ScriptingSamplerSound*>(otherSample.getObject()))
	{
		return s->sound.get() == sound.get();
	}

	reportScriptError("refersToSampleSample: otherSample parameter is not a sample object");
	RETURN_IF_NO_THROW(false);
}

hise::ModulatorSampler* ScriptingObjects::ScriptingSamplerSound::getSampler() const
{
	auto s = dynamic_cast<ModulatorSampler*>(sampler.get());

	if (s == nullptr)
	{
		reportScriptError("Can't find sampler");
		RETURN_IF_NO_THROW(nullptr);
	}

	return s;
}

// ScriptingModulator ===========================================================================================================

struct ScriptingObjects::ScriptingModulator::Wrapper
{
	API_VOID_METHOD_WRAPPER_2(ScriptingModulator, setAttribute);
	API_METHOD_WRAPPER_1(ScriptingModulator, getAttribute);
  API_METHOD_WRAPPER_1(ScriptingModulator, getAttributeId);
	API_METHOD_WRAPPER_0(ScriptingModulator, getNumAttributes);
	API_VOID_METHOD_WRAPPER_1(ScriptingModulator, setBypassed);
	API_METHOD_WRAPPER_0(ScriptingModulator, isBypassed);
	API_VOID_METHOD_WRAPPER_1(ScriptingModulator, setIntensity);
	API_METHOD_WRAPPER_0(ScriptingModulator, getIntensity);
	API_METHOD_WRAPPER_0(ScriptingModulator, getCurrentLevel);
	API_METHOD_WRAPPER_0(ScriptingModulator, exportState);
	API_VOID_METHOD_WRAPPER_1(ScriptingModulator, restoreState);
	API_VOID_METHOD_WRAPPER_1(ScriptingModulator, restoreScriptControls);
	API_METHOD_WRAPPER_0(ScriptingModulator, exportScriptControls);
	API_METHOD_WRAPPER_3(ScriptingModulator, addModulator);
  API_METHOD_WRAPPER_1(ScriptingModulator, getModulatorChain);
    
	API_METHOD_WRAPPER_3(ScriptingModulator, addGlobalModulator);
	API_METHOD_WRAPPER_3(ScriptingModulator, addStaticGlobalModulator);
	API_METHOD_WRAPPER_0(ScriptingModulator, asTableProcessor);
	API_METHOD_WRAPPER_0(ScriptingModulator, getId);
	API_METHOD_WRAPPER_0(ScriptingModulator, getType);
};

ScriptingObjects::ScriptingModulator::ScriptingModulator(ProcessorWithScriptingContent *p, Modulator *m_) :
ConstScriptingObject(p, m_ != nullptr ? m_->getNumParameters() + 1 : 1),
mod(m_),
m(nullptr),
moduleHandler(m_, dynamic_cast<JavascriptProcessor*>(p))
{
	if (mod != nullptr)
	{
		m = dynamic_cast<Modulation*>(m_);

		setName(mod->getId());

		addScriptParameters(this, mod.get());

		for (int i = 0; i < mod->getNumParameters(); i++)
		{
			addConstant(mod->getIdentifierForParameterIndex(i).toString(), var(i));
		}
	}
	else
	{
		setName("Invalid Modulator");
	}

	ADD_API_METHOD_0(getId);
	ADD_API_METHOD_0(getType);
	ADD_API_METHOD_2(setAttribute);
	ADD_API_METHOD_1(setBypassed);
	ADD_API_METHOD_0(isBypassed);
	ADD_API_METHOD_1(setIntensity);
	ADD_API_METHOD_0(getIntensity);
  ADD_API_METHOD_1(getAttribute);
  ADD_API_METHOD_1(getAttributeId);
	ADD_API_METHOD_0(getCurrentLevel);
	ADD_API_METHOD_0(exportState);
	ADD_API_METHOD_1(restoreState);
	ADD_API_METHOD_0(getNumAttributes);
	ADD_API_METHOD_1(restoreScriptControls);
	ADD_API_METHOD_0(exportScriptControls);
	ADD_API_METHOD_3(addModulator);
  ADD_API_METHOD_1(getModulatorChain);
    
	ADD_API_METHOD_3(addGlobalModulator);
	ADD_API_METHOD_3(addStaticGlobalModulator);
	ADD_API_METHOD_0(asTableProcessor);
}

String ScriptingObjects::ScriptingModulator::getDebugName() const
{
	if (objectExists() && !objectDeleted())
		return mod->getId();

	return String("Invalid");
}

String ScriptingObjects::ScriptingModulator::getDebugValue() const
{
	if (objectExists() && !objectDeleted())
		return String(mod->getOutputValue(), 2);

	return "0.0";
}

int ScriptingObjects::ScriptingModulator::getCachedIndex(const var &indexExpression) const
{
	if (checkValidObject())
	{
		Identifier id(indexExpression.toString());

		for (int i = 0; i < mod->getNumParameters(); i++)
		{
			if (id == mod->getIdentifierForParameterIndex(i)) return i;
		}
		return -1;
	}
	else
	{
		throw String("Modulator does not exist");
	}
}

void ScriptingObjects::ScriptingModulator::assign(const int index, var newValue)
{
	setAttribute(index, (float)newValue);
}

var ScriptingObjects::ScriptingModulator::getAssignedValue(int /*index*/) const
{
	return 1.0; // Todo...
}

String ScriptingObjects::ScriptingModulator::getId() const
{
	if (checkValidObject())
		return mod->getId();

	return String();
}

String ScriptingObjects::ScriptingModulator::getType() const
{
	if (checkValidObject())
		return mod->getType().toString();

	return String();
}

void ScriptingObjects::ScriptingModulator::setAttribute(int index, float value)
{
	if (checkValidObject())
		mod->setAttribute(index, value, sendNotification);
}

float ScriptingObjects::ScriptingModulator::getAttribute(int parameterIndex)
{
    if (checkValidObject())
    {
        return mod->getAttribute(parameterIndex);
    }

	return 0.0f;
}

String ScriptingObjects::ScriptingModulator::getAttributeId(int parameterIndex)
{
    if (checkValidObject())
        return mod->getIdentifierForParameterIndex(parameterIndex).toString();    
    
    return String();
}

int ScriptingObjects::ScriptingModulator::getNumAttributes() const
{
	if (checkValidObject())
	{
		return mod->getNumParameters();
	}

	return 0;
}

void ScriptingObjects::ScriptingModulator::setBypassed(bool shouldBeBypassed)
{
	if (checkValidObject())
	{
		mod->setBypassed(shouldBeBypassed, sendNotification);
		mod->sendChangeMessage();
	}
}



bool ScriptingObjects::ScriptingModulator::isBypassed() const
{
	if (checkValidObject())
	{
		return mod->isBypassed();
	}

	return false;
}

void ScriptingObjects::ScriptingModulator::doubleClickCallback(const MouseEvent &, Component* componentToNotify)
{
#if USE_BACKEND
	if (objectExists() && !objectDeleted())
	{
		auto *editor = GET_BACKEND_ROOT_WINDOW(componentToNotify);

		Processor *p = ProcessorHelpers::getFirstProcessorWithName(editor->getMainSynthChain(), mod->getId());

		if (p != nullptr)
		{
			editor->getMainPanel()->setRootProcessorWithUndo(p);
		}
	}
#else 
	ignoreUnused(componentToNotify);
#endif
}

Component* ScriptingObjects::ScriptingModulator::createPopupComponent(const MouseEvent& e, Component* t)
{
	return DebugableObject::Helpers::showProcessorEditorPopup(e, t, mod);
}

void ScriptingObjects::ScriptingModulator::setIntensity(float newIntensity)
{
	if (checkValidObject())
	{
		auto mode = m->getMode();

		if (mode == Modulation::GainMode)
		{
			const float value = jlimit<float>(0.0f, 1.0f, newIntensity);
			m->setIntensity(value);

			mod.get()->sendChangeMessage();
		}
		else if(mode == Modulation::PitchMode)
		{
			const float value = jlimit<float>(-12.0f, 12.0f, newIntensity);
			const float pitchFactor = value / 12.0f;

			m->setIntensity(pitchFactor);

			mod.get()->sendChangeMessage();
		}
		else
		{
			const float value = jlimit<float>(-1.0f, 1.0f, newIntensity);

			m->setIntensity(value);

			mod.get()->sendChangeMessage();
		}
	}
};



float ScriptingObjects::ScriptingModulator::getIntensity() const
{
	if (checkValidObject())
	{
		if (m->getMode() == Modulation::PitchMode)
		{
			return dynamic_cast<const Modulation*>(mod.get())->getIntensity() * 12.0f;
		}
		else
		{
			return dynamic_cast<const Modulation*>(mod.get())->getIntensity();
		}
	}

	return 0.0f;
}

float ScriptingObjects::ScriptingModulator::getCurrentLevel()
{
	if (checkValidObject())
	{
		return m->getProcessor()->getDisplayValues().outL;
	}
	
	return 0.f;
}

String ScriptingObjects::ScriptingModulator::exportState()
{
	if (checkValidObject())
	{
		return ProcessorHelpers::getBase64String(mod);
	}

	return String();
}

void ScriptingObjects::ScriptingModulator::restoreState(String base64State)
{
	if (checkValidObject())
	{
		auto vt = ProcessorHelpers::ValueTreeHelpers::getValueTreeFromBase64String(base64State);

		if (!vt.isValid())
		{
			reportScriptError("Can't load module state");
			RETURN_IF_NO_THROW();
		}

		ProcessorHelpers::restoreFromBase64String(mod, base64State);
	}
}

String ScriptingObjects::ScriptingModulator::exportScriptControls()
{
	if (dynamic_cast<ProcessorWithScriptingContent*>(mod.get()) == nullptr)
	{
		reportScriptError("exportScriptControls can only be used on Script Processors");
	}

	if (checkValidObject())
	{
		return ProcessorHelpers::getBase64String(mod, false, true);
	}

	return String();
}

void ScriptingObjects::ScriptingModulator::restoreScriptControls(String base64Controls)
{
	if (dynamic_cast<ProcessorWithScriptingContent*>(mod.get()) == nullptr)
	{
		reportScriptError("restoreScriptControls can only be used on Script Processors");
	}

	if (checkValidObject())
	{
		ProcessorHelpers::restoreFromBase64String(mod, base64Controls, true);
	}
}

var ScriptingObjects::ScriptingModulator::addModulator(var chainIndex, var typeName, var modName)
{
	if (checkValidObject())
	{
		ModulatorChain *c = dynamic_cast<ModulatorChain*>(mod->getChildProcessor(chainIndex));

		if (c == nullptr)
			reportScriptError("Modulator Chain with index " + chainIndex.toString() + " does not exist");
		
		Processor* p = moduleHandler.addModule(c, typeName, modName, -1);

		if (p != nullptr)
		{
			auto newMod = new ScriptingObjects::ScriptingModulator(getScriptProcessor(), dynamic_cast<Modulator*>(p));
			return var(newMod);
		}
		
	}

	return var();
}
    
var ScriptingObjects::ScriptingModulator::getModulatorChain(var chainIndex)
{
    if (checkValidObject())
    {
        auto c = dynamic_cast<Modulator*>(mod->getChildProcessor(chainIndex));
        
        if (c == nullptr)
            reportScriptError("Modulator Chain with index " + chainIndex.toString() + " does not exist");
            
        auto modChain = new ScriptingModulator(getScriptProcessor(), c);
            
        return var(modChain);
    }
    else
    {
        return var();
    }
}

var ScriptingObjects::ScriptingModulator::addGlobalModulator(var chainIndex, var globalMod, String modName)
{
	if (checkValidObject())
	{
		if (auto gm = dynamic_cast<ScriptingModulator*>(globalMod.getObject()))
		{
			ModulatorChain *c = dynamic_cast<ModulatorChain*>(mod->getChildProcessor(chainIndex));

			if (c == nullptr)
				reportScriptError("Modulator Chain with index " + chainIndex.toString() + " does not exist");

			auto p = moduleHandler.addAndConnectToGlobalModulator(c, gm->getModulator(), modName);

			if (p != nullptr)
			{
				auto newMod = new ScriptingObjects::ScriptingModulator(getScriptProcessor(), p);
				return var(newMod);
			}
			
		}
	}

	return var();
}

var ScriptingObjects::ScriptingModulator::addStaticGlobalModulator(var chainIndex, var timeVariantMod, String modName)
{
	if (checkValidObject())
	{
		if (auto gm = dynamic_cast<ScriptingModulator*>(timeVariantMod.getObject()))
		{
			ModulatorChain *c = dynamic_cast<ModulatorChain*>(mod->getChildProcessor(chainIndex));

			if (c == nullptr)
				reportScriptError("Modulator Chain with index " + chainIndex.toString() + " does not exist");

			auto p = moduleHandler.addAndConnectToGlobalModulator(c, gm->getModulator(), modName, true);

			if (p != nullptr)
			{
				auto newMod = new ScriptingObjects::ScriptingModulator(getScriptProcessor(), p);
				return var(newMod);
			}

		}
	}

	return var();
}

var ScriptingObjects::ScriptingModulator::asTableProcessor()
{
	if (checkValidObject())
	{
		auto ltp = dynamic_cast<LookupTableProcessor*>(mod.get());

		if (ltp == nullptr)
			return var(); // don't complain here, handle it on scripting level

		auto t = new ScriptingTableProcessor(getScriptProcessor(), ltp);
			return var(t);
	}

	auto t = new ScriptingObjects::ScriptingTableProcessor(getScriptProcessor(), nullptr);
	return var(t);
}

// ScriptingEffect ==============================================================================================================

struct ScriptingObjects::ScriptingEffect::Wrapper
{
	API_VOID_METHOD_WRAPPER_2(ScriptingEffect, setAttribute);
    API_METHOD_WRAPPER_1(ScriptingEffect, getAttribute);
    API_METHOD_WRAPPER_1(ScriptingEffect, getAttributeId);
	API_METHOD_WRAPPER_0(ScriptingEffect, getNumAttributes);
	API_VOID_METHOD_WRAPPER_1(ScriptingEffect, setBypassed);
	API_METHOD_WRAPPER_0(ScriptingEffect, isBypassed);
	API_METHOD_WRAPPER_0(ScriptingEffect, exportState);
	API_METHOD_WRAPPER_1(ScriptingEffect, getCurrentLevel);
	API_VOID_METHOD_WRAPPER_1(ScriptingEffect, restoreState);
	API_VOID_METHOD_WRAPPER_1(ScriptingEffect, restoreScriptControls);
	API_METHOD_WRAPPER_0(ScriptingEffect, exportScriptControls);
	API_METHOD_WRAPPER_3(ScriptingEffect, addModulator);
	API_METHOD_WRAPPER_3(ScriptingEffect, addGlobalModulator);
	API_METHOD_WRAPPER_1(ScriptingEffect, getModulatorChain);
	API_METHOD_WRAPPER_3(ScriptingEffect, addStaticGlobalModulator);
	API_METHOD_WRAPPER_0(ScriptingEffect, getId);
};

ScriptingObjects::ScriptingEffect::ScriptingEffect(ProcessorWithScriptingContent *p, EffectProcessor *fx) :
ConstScriptingObject(p, fx != nullptr ? fx->getNumParameters()+1 : 1),
effect(fx),
moduleHandler(fx, dynamic_cast<JavascriptProcessor*>(p))
{
	if (fx != nullptr)
	{
		setName(fx->getId());

		addScriptParameters(this, effect.get());

		for (int i = 0; i < fx->getNumParameters(); i++)
		{
			addConstant(fx->getIdentifierForParameterIndex(i).toString(), var(i));
		}
	}
	else
	{
		setName("Invalid Effect");
	}

	ADD_API_METHOD_0(getId);
	ADD_API_METHOD_2(setAttribute);
	ADD_API_METHOD_1(setBypassed);
	ADD_API_METHOD_0(isBypassed);
    ADD_API_METHOD_1(getAttribute);
    ADD_API_METHOD_1(getAttributeId);
	ADD_API_METHOD_1(getCurrentLevel);
	ADD_API_METHOD_0(exportState);
	ADD_API_METHOD_1(restoreState);
	ADD_API_METHOD_1(restoreScriptControls);
	ADD_API_METHOD_0(exportScriptControls);
	ADD_API_METHOD_0(getNumAttributes);
	ADD_API_METHOD_3(addModulator);
    
	ADD_API_METHOD_1(getModulatorChain);
	ADD_API_METHOD_3(addGlobalModulator);
	ADD_API_METHOD_3(addStaticGlobalModulator);
};


Component* ScriptingObjects::ScriptingEffect::createPopupComponent(const MouseEvent& e, Component* t)
{
	return DebugableObject::Helpers::showProcessorEditorPopup(e, t, effect.get());
}

juce::String ScriptingObjects::ScriptingEffect::getId() const
{
	if (checkValidObject())
		return effect->getId();

	return String();
}

void ScriptingObjects::ScriptingEffect::setAttribute(int parameterIndex, float newValue)
{
	if (checkValidObject())
	{
		effect->setAttribute(parameterIndex, newValue, sendNotification);
	}
}

float ScriptingObjects::ScriptingEffect::getAttribute(int parameterIndex)
{
    if (checkValidObject())
    {
        return effect->getAttribute(parameterIndex);
    }

	return 0.0f;
}

String ScriptingObjects::ScriptingEffect::getAttributeId(int parameterIndex)
{
    if (checkValidObject())
        return effect->getIdentifierForParameterIndex(parameterIndex).toString();    
    
    return String();
}

int ScriptingObjects::ScriptingEffect::getNumAttributes() const
{
	if (checkValidObject())
	{
		return effect->getNumParameters();
	}

	return 0;
}

void ScriptingObjects::ScriptingEffect::setBypassed(bool shouldBeBypassed)
{
	if (checkValidObject())
	{
		effect->setBypassed(shouldBeBypassed, sendNotification);
		effect->sendChangeMessage();
	}
}

bool ScriptingObjects::ScriptingEffect::isBypassed() const
{
	if (checkValidObject())
	{
		return effect->isBypassed();
	}

	return false;
}

String ScriptingObjects::ScriptingEffect::exportState()
{
	if (checkValidObject())
	{
		return ProcessorHelpers::getBase64String(effect);
	}

	return String();
}

void ScriptingObjects::ScriptingEffect::restoreState(String base64State)
{
	if (checkValidObject())
	{
		auto vt = ProcessorHelpers::ValueTreeHelpers::getValueTreeFromBase64String(base64State);

		if (!vt.isValid())
		{
			reportScriptError("Can't load module state");
			RETURN_IF_NO_THROW();
		}

		SuspendHelpers::ScopedTicket ticket(effect->getMainController());
		effect->getMainController()->getJavascriptThreadPool().killVoicesAndExtendTimeOut(dynamic_cast<JavascriptProcessor*>(getScriptProcessor()));
		LockHelpers::freeToGo(effect->getMainController());
		ProcessorHelpers::restoreFromBase64String(effect, base64State);
	}
}

String ScriptingObjects::ScriptingEffect::exportScriptControls()
{
	if (dynamic_cast<ProcessorWithScriptingContent*>(effect.get()) == nullptr)
	{
		reportScriptError("exportScriptControls can only be used on Script Processors");
	}

	if (checkValidObject())
	{
		return ProcessorHelpers::getBase64String(effect, false, true);
	}

	return String();
}

void ScriptingObjects::ScriptingEffect::restoreScriptControls(String base64Controls)
{
	if (dynamic_cast<ProcessorWithScriptingContent*>(effect.get()) == nullptr)
	{
		reportScriptError("restoreScriptControls can only be used on Script Processors");
	}

	if (checkValidObject())
	{
		ProcessorHelpers::restoreFromBase64String(effect, base64Controls, true);
	}
}

float ScriptingObjects::ScriptingEffect::getCurrentLevel(bool leftChannel)
{
	if (checkValidObject())
	{
		return leftChannel ? effect->getDisplayValues().outL : effect->getDisplayValues().outR;
	}

	return 0.0f;
}

var ScriptingObjects::ScriptingEffect::addModulator(var chainIndex, var typeName, var modName)
{
	if (checkValidObject())
	{
		ModulatorChain *c = dynamic_cast<ModulatorChain*>(effect->getChildProcessor(chainIndex));

		if (c == nullptr)
			reportScriptError("Modulator Chain with index " + chainIndex.toString() + " does not exist");

		Processor* p = moduleHandler.addModule(c, typeName, modName, -1);

		if (p != nullptr)
		{
			auto mod = new ScriptingObjects::ScriptingModulator(getScriptProcessor(), dynamic_cast<Modulator*>(p));
			return var(mod);
		}

		return var();
	}
	else
	{
		return var();
	}
	
}

var ScriptingObjects::ScriptingEffect::getModulatorChain(var chainIndex)
{
	if (checkValidObject())
	{
		auto c = dynamic_cast<Modulator*>(effect->getChildProcessor(chainIndex));

		if (c == nullptr)
			reportScriptError("Modulator Chain with index " + chainIndex.toString() + " does not exist");

		auto mod = new ScriptingModulator(getScriptProcessor(), c);

		return var(mod);
	}
	else
	{
		return var();
	}
}

var ScriptingObjects::ScriptingEffect::addGlobalModulator(var chainIndex, var globalMod, String modName)
{
	if (checkValidObject())
	{
		if (auto gm = dynamic_cast<ScriptingModulator*>(globalMod.getObject()))
		{
			ModulatorChain *c = dynamic_cast<ModulatorChain*>(effect->getChildProcessor(chainIndex));

			if (c == nullptr)
				reportScriptError("Modulator Chain with index " + chainIndex.toString() + " does not exist");

			auto p = moduleHandler.addAndConnectToGlobalModulator(c, gm->getModulator(), modName);

			if (p != nullptr)
			{
				auto mod = new ScriptingObjects::ScriptingModulator(getScriptProcessor(), p);
				return var(mod);
			}

			return var();
		}
	}

	return var();
}

var ScriptingObjects::ScriptingEffect::addStaticGlobalModulator(var chainIndex, var timeVariantMod, String modName)
{
	if (checkValidObject())
	{
		if (auto gm = dynamic_cast<ScriptingModulator*>(timeVariantMod.getObject()))
		{
			ModulatorChain *c = dynamic_cast<ModulatorChain*>(effect->getChildProcessor(chainIndex));

			if (c == nullptr)
				reportScriptError("Modulator Chain with index " + chainIndex.toString() + " does not exist");

			auto p = moduleHandler.addAndConnectToGlobalModulator(c, gm->getModulator(), modName, true);

			if (p != nullptr)
			{
				auto mod = new ScriptingObjects::ScriptingModulator(getScriptProcessor(), p);
				return var(mod);
			}

			return var();
		}
	}

	return var();
}

ScriptingObjects::ScriptingEffect::FilterModeObject::FilterModeObject(const ProcessorWithScriptingContent* p) :
	ConstScriptingObject(const_cast<ProcessorWithScriptingContent*>(p), (int)FilterBank::FilterMode::numFilterModes)
{
	

#define ADD_FILTER_CONSTANT(x) addConstant(#x, (int)FilterBank::FilterMode::x)

	ADD_FILTER_CONSTANT(LowPass);
	ADD_FILTER_CONSTANT(HighPass);
	ADD_FILTER_CONSTANT(LowShelf);
	ADD_FILTER_CONSTANT(HighShelf);
	ADD_FILTER_CONSTANT(Peak);
	ADD_FILTER_CONSTANT(ResoLow);
	ADD_FILTER_CONSTANT(StateVariableLP);
	ADD_FILTER_CONSTANT(StateVariableHP);
	ADD_FILTER_CONSTANT(MoogLP);
	ADD_FILTER_CONSTANT(OnePoleLowPass);
	ADD_FILTER_CONSTANT(OnePoleHighPass);
	ADD_FILTER_CONSTANT(StateVariablePeak);
	ADD_FILTER_CONSTANT(StateVariableNotch);
	ADD_FILTER_CONSTANT(StateVariableBandPass);
	ADD_FILTER_CONSTANT(Allpass);
	ADD_FILTER_CONSTANT(LadderFourPoleLP);
	ADD_FILTER_CONSTANT(LadderFourPoleHP);
	ADD_FILTER_CONSTANT(RingMod);

#undef ADD_FILTER_CONSTANT
}



// ScriptingSlotFX ==============================================================================================================


struct ScriptingObjects::ScriptingSlotFX::Wrapper
{
    API_METHOD_WRAPPER_1(ScriptingSlotFX, setEffect);
    API_VOID_METHOD_WRAPPER_0(ScriptingSlotFX, clear);
	API_VOID_METHOD_WRAPPER_1(ScriptingSlotFX, swap);
	API_METHOD_WRAPPER_0(ScriptingSlotFX, getCurrentEffect);
};

ScriptingObjects::ScriptingSlotFX::ScriptingSlotFX(ProcessorWithScriptingContent *p, EffectProcessor *fx) :
ConstScriptingObject(p, fx != nullptr ? fx->getNumParameters()+1 : 1),
slotFX(fx)
{
    if (fx != nullptr)
    {
        setName(fx->getId());
        
        addScriptParameters(this, slotFX.get());
        
        for (int i = 0; i < fx->getNumParameters(); i++)
        {
            addConstant(fx->getIdentifierForParameterIndex(i).toString(), var(i));
        }
    }
    else
    {
        setName("Invalid Effect");
    }
    
    ADD_API_METHOD_1(setEffect);
	ADD_API_METHOD_0(getCurrentEffect);
    ADD_API_METHOD_0(clear);
	ADD_API_METHOD_1(swap);
};



void ScriptingObjects::ScriptingSlotFX::clear()
{
	if (auto slot = getSlotFX())
	{
        slot->reset();
	}
	else
	{
		reportScriptError("Invalid Slot");
	}
}


ScriptingObjects::ScriptingEffect* ScriptingObjects::ScriptingSlotFX::setEffect(String effectName)
{
	if (effectName == "undefined")
	{
		reportScriptError("Invalid effectName");
		RETURN_IF_NO_THROW(new ScriptingEffect(getScriptProcessor(), nullptr))
	}

	if(auto slot = getSlotFX())
    {
		auto jp = dynamic_cast<JavascriptProcessor*>(getScriptProcessor());

		{
			SuspendHelpers::ScopedTicket ticket(slot->getMainController());

			slot->getMainController()->getJavascriptThreadPool().killVoicesAndExtendTimeOut(jp);

			LockHelpers::freeToGo(slot->getMainController());
			slot->setEffect(effectName);
		}

		jassert(slot->getCurrentEffect()->getType() == Identifier(effectName));

		return new ScriptingEffect(getScriptProcessor(), slot->getCurrentEffect());
    }
	else
	{
		reportScriptError("Invalid Slot");
		RETURN_IF_NO_THROW(new ScriptingEffect(getScriptProcessor(), nullptr))
	}
}

ScriptingObjects::ScriptingEffect* ScriptingObjects::ScriptingSlotFX::getCurrentEffect()
{
	if (auto slot = getSlotFX())
	{
		if (auto fx = slot->getCurrentEffect())
		{
			return new ScriptingEffect(getScriptProcessor(), fx);
		}
	}

	return {};
}

void ScriptingObjects::ScriptingSlotFX::swap(var otherSlot)
{
	if (auto t = getSlotFX())
	{
		if (auto sl = dynamic_cast<ScriptingSlotFX*>(otherSlot.getObject()))
		{
			if (auto other = sl->getSlotFX())
			{
				t->swap(other);
			}
			else
			{
				reportScriptError("Target Slot is invalid");
			}
		}
		else
		{
			reportScriptError("Target Slot does not exist");
		}
	}
	else
	{
		reportScriptError("Source Slot is invalid");
	}
}

SlotFX* ScriptingObjects::ScriptingSlotFX::getSlotFX()
{
	return dynamic_cast<SlotFX*>(slotFX.get());
}

struct ScriptingObjects::ScriptRoutingMatrix::Wrapper
{
	API_METHOD_WRAPPER_2(ScriptRoutingMatrix, addConnection);
	API_METHOD_WRAPPER_2(ScriptRoutingMatrix, removeConnection);
	API_METHOD_WRAPPER_2(ScriptRoutingMatrix, addSendConnection);
	API_METHOD_WRAPPER_2(ScriptRoutingMatrix, removeSendConnection);
	API_VOID_METHOD_WRAPPER_0(ScriptRoutingMatrix, clear);
	API_METHOD_WRAPPER_1(ScriptRoutingMatrix, getSourceGainValue);
};

ScriptingObjects::ScriptRoutingMatrix::ScriptRoutingMatrix(ProcessorWithScriptingContent *p, Processor *processor):
	ConstScriptingObject(p, 2),
	rp(processor)
{
	ADD_API_METHOD_2(addConnection);
	ADD_API_METHOD_2(removeConnection);
	ADD_API_METHOD_2(addSendConnection);
	ADD_API_METHOD_2(removeSendConnection);
	ADD_API_METHOD_0(clear);
	ADD_API_METHOD_1(getSourceGainValue);

	if (auto r = dynamic_cast<RoutableProcessor*>(rp.get()))
	{
		addConstant("NumInputs", r->getMatrix().getNumSourceChannels());
		addConstant("NumOutputs", r->getMatrix().getNumDestinationChannels());
	}
	else
	{
		jassertfalse;
		addConstant("NumInputs", -1);
		addConstant("NumOutputs", -1);
	}
}

bool ScriptingObjects::ScriptRoutingMatrix::addConnection(int sourceIndex, int destinationIndex)
{
	if (checkValidObject())
	{
		if (auto r = dynamic_cast<RoutableProcessor*>(rp.get()))
		{
			return r->getMatrix().addConnection(sourceIndex, destinationIndex);
		}
		else
			return false;
	}

	return false;
}

bool ScriptingObjects::ScriptRoutingMatrix::addSendConnection(int sourceIndex, int destinationIndex)
{
	if (checkValidObject())
	{
		if (auto r = dynamic_cast<RoutableProcessor*>(rp.get()))
		{
			return r->getMatrix().addSendConnection(sourceIndex, destinationIndex);
		}
		else
			return false;
	}

	return false;
}

bool ScriptingObjects::ScriptRoutingMatrix::removeSendConnection(int sourceIndex, int destinationIndex)
{
	if (checkValidObject())
	{
		if (auto r = dynamic_cast<RoutableProcessor*>(rp.get()))
		{
			return r->getMatrix().removeSendConnection(sourceIndex, destinationIndex);
		}
		else
			return false;
	}

	return false;
}

bool ScriptingObjects::ScriptRoutingMatrix::removeConnection(int sourceIndex, int destinationIndex)
{
	if (checkValidObject())
	{
		if (auto r = dynamic_cast<RoutableProcessor*>(rp.get()))
		{
			return r->getMatrix().removeConnection(sourceIndex, destinationIndex);
		}
		else
			return false;
	}

	return false;
}

void ScriptingObjects::ScriptRoutingMatrix::clear()
{
	if (checkValidObject())
	{
		if (auto r = dynamic_cast<RoutableProcessor*>(rp.get()))
		{
			r->getMatrix().resetToDefault();
			r->getMatrix().removeConnection(0, 0);
			r->getMatrix().removeConnection(1, 1);
		}
		
	}
}

float ScriptingObjects::ScriptRoutingMatrix::getSourceGainValue(int channelIndex)
{
	if (checkValidObject())
	{
		if (auto r = dynamic_cast<RoutableProcessor*>(rp.get()))
		{
			if (isPositiveAndBelow(channelIndex, r->getMatrix().getNumSourceChannels()))
			{
				return r->getMatrix().getGainValue(channelIndex, true);
			}
		}

	}

	return 0.0f;
}

// ScriptingSynth ==============================================================================================================

struct ScriptingObjects::ScriptingSynth::Wrapper
{
	API_VOID_METHOD_WRAPPER_2(ScriptingSynth, setAttribute);
    API_METHOD_WRAPPER_1(ScriptingSynth, getAttribute);
    API_METHOD_WRAPPER_1(ScriptingSynth, getAttributeId);
	API_METHOD_WRAPPER_0(ScriptingSynth, getNumAttributes);
	API_VOID_METHOD_WRAPPER_1(ScriptingSynth, setBypassed);
	API_METHOD_WRAPPER_0(ScriptingSynth, isBypassed);
	API_METHOD_WRAPPER_1(ScriptingSynth, getChildSynthByIndex);
	API_METHOD_WRAPPER_0(ScriptingSynth, exportState);
	API_METHOD_WRAPPER_1(ScriptingSynth, getCurrentLevel);
	API_VOID_METHOD_WRAPPER_1(ScriptingSynth, restoreState);
	API_METHOD_WRAPPER_3(ScriptingSynth, addModulator);
	API_METHOD_WRAPPER_1(ScriptingSynth, getModulatorChain);
	API_METHOD_WRAPPER_3(ScriptingSynth, addGlobalModulator);
	API_METHOD_WRAPPER_3(ScriptingSynth, addStaticGlobalModulator);
	API_METHOD_WRAPPER_0(ScriptingSynth, asSampler);
	API_METHOD_WRAPPER_0(ScriptingSynth, getRoutingMatrix);
	API_METHOD_WRAPPER_0(ScriptingSynth, getId);
};

ScriptingObjects::ScriptingSynth::ScriptingSynth(ProcessorWithScriptingContent *p, ModulatorSynth *synth_) :
	ConstScriptingObject(p, synth_ != nullptr ? synth_->getNumParameters() + 1 : 1),
	synth(synth_),
	moduleHandler(synth_, dynamic_cast<JavascriptProcessor*>(p))
{
	if (synth != nullptr)
	{
		setName(synth->getId());

		addScriptParameters(this, synth.get());

		for (int i = 0; i < synth->getNumParameters(); i++)
		{
			addConstant(synth->getIdentifierForParameterIndex(i).toString(), var(i));
		}
	}
	else
	{
		setName("Invalid Effect");
	}

	ADD_API_METHOD_0(getId);
	ADD_API_METHOD_2(setAttribute);
    ADD_API_METHOD_1(getAttribute);
    ADD_API_METHOD_1(getAttributeId);
	ADD_API_METHOD_1(setBypassed);
	ADD_API_METHOD_0(isBypassed);
	ADD_API_METHOD_1(getChildSynthByIndex);
	ADD_API_METHOD_1(getCurrentLevel);
	ADD_API_METHOD_0(exportState);
	ADD_API_METHOD_1(restoreState);
	ADD_API_METHOD_0(getNumAttributes);
	ADD_API_METHOD_3(addModulator);
	ADD_API_METHOD_1(getModulatorChain);
	ADD_API_METHOD_3(addGlobalModulator);
	ADD_API_METHOD_3(addStaticGlobalModulator);
	ADD_API_METHOD_0(asSampler);
	ADD_API_METHOD_0(getRoutingMatrix);
};


Component* ScriptingObjects::ScriptingSynth::createPopupComponent(const MouseEvent& e, Component* t)
{
	return DebugableObject::Helpers::showProcessorEditorPopup(e, t, synth);
}

String ScriptingObjects::ScriptingSynth::getId() const
{
	if (checkValidObject())
		return synth->getId();

	return String();
}

void ScriptingObjects::ScriptingSynth::setAttribute(int parameterIndex, float newValue)
{
	if (checkValidObject())
	{
		synth->setAttribute(parameterIndex, newValue, sendNotification);
	}
}

float ScriptingObjects::ScriptingSynth::getAttribute(int parameterIndex)
{
    if (checkValidObject())
    {
        return synth->getAttribute(parameterIndex);
    }

	return 0.0f;
}

String ScriptingObjects::ScriptingSynth::getAttributeId(int parameterIndex)
{
    if (checkValidObject())
        return synth->getIdentifierForParameterIndex(parameterIndex).toString();    
    
    return String();
}

int ScriptingObjects::ScriptingSynth::getNumAttributes() const
{
	if (checkValidObject())
	{
		return synth->getNumParameters();
	}

	return 0;
}

void ScriptingObjects::ScriptingSynth::setBypassed(bool shouldBeBypassed)
{
	if (checkValidObject())
	{
		synth->setBypassed(shouldBeBypassed, sendNotification);
		synth->sendChangeMessage();
	}
}

bool ScriptingObjects::ScriptingSynth::isBypassed() const
{
	if (checkValidObject())
	{
		return synth->isBypassed();
	}

	return false;
}

ScriptingObjects::ScriptingSynth* ScriptingObjects::ScriptingSynth::getChildSynthByIndex(int index)
{
	if (getScriptProcessor()->objectsCanBeCreated())
	{
		if (Chain* c = dynamic_cast<Chain*>(synth.get()))
		{
			if (index >= 0 && index < c->getHandler()->getNumProcessors())
			{
				return new ScriptingObjects::ScriptingSynth(getScriptProcessor(), dynamic_cast<ModulatorSynth*>(c->getHandler()->getProcessor(index)));
			}
		}

		return new ScriptingObjects::ScriptingSynth(getScriptProcessor(), nullptr);
	}
	else
	{
		reportIllegalCall("getChildSynth()", "onInit");
		RETURN_IF_NO_THROW(new ScriptingObjects::ScriptingSynth(getScriptProcessor(), nullptr))
	}
}

String ScriptingObjects::ScriptingSynth::exportState()
{
	if (checkValidObject())
	{
		return ProcessorHelpers::getBase64String(synth);
	}

	return String();
}

void ScriptingObjects::ScriptingSynth::restoreState(String base64State)
{
	if (checkValidObject())
	{
		auto vt = ProcessorHelpers::ValueTreeHelpers::getValueTreeFromBase64String(base64State);

		if (!vt.isValid())
		{
			reportScriptError("Can't load module state");
			RETURN_IF_NO_THROW();
		}

		ProcessorHelpers::restoreFromBase64String(synth, base64State);
	}
}

float ScriptingObjects::ScriptingSynth::getCurrentLevel(bool leftChannel)
{
	if (checkValidObject())
	{
		return leftChannel ? synth->getDisplayValues().outL : synth->getDisplayValues().outR;
	}

	return 0.0f;
}

var ScriptingObjects::ScriptingSynth::addModulator(var chainIndex, var typeName, var modName)
{
	if (checkValidObject())
	{
		ModulatorChain *c = dynamic_cast<ModulatorChain*>(synth->getChildProcessor(chainIndex));

		if (c == nullptr)
			reportScriptError("Modulator Chain with index " + chainIndex.toString() + " does not exist");

		Processor* p = moduleHandler.addModule(c, typeName, modName, -1);

		if (p != nullptr)
		{
			auto mod = new ScriptingObjects::ScriptingModulator(getScriptProcessor(), dynamic_cast<Modulator*>(p));
			return var(mod);
		}
	}

	return var();
}

var ScriptingObjects::ScriptingSynth::getModulatorChain(var chainIndex)
{
	if (checkValidObject())
	{
		auto c = dynamic_cast<Modulator*>(synth->getChildProcessor(chainIndex));

		if (c == nullptr)
			reportScriptError("Modulator Chain with index " + chainIndex.toString() + " does not exist");

		auto mod = new ScriptingModulator(getScriptProcessor(), c);

		return var(mod);
	}
	else
	{
		return var();
	}
}

var ScriptingObjects::ScriptingSynth::addGlobalModulator(var chainIndex, var globalMod, String modName)
{
	if (checkValidObject())
	{
		if (auto gm = dynamic_cast<ScriptingModulator*>(globalMod.getObject()))
		{
			ModulatorChain *c = dynamic_cast<ModulatorChain*>(synth->getChildProcessor(chainIndex));

			if (c == nullptr)
				reportScriptError("Modulator Chain with index " + chainIndex.toString() + " does not exist");

			auto p = moduleHandler.addAndConnectToGlobalModulator(c, gm->getModulator(), modName);

			if (p != nullptr)
			{
				auto mod = new ScriptingObjects::ScriptingModulator(getScriptProcessor(), p);
				return var(mod);
			}
		}
	}

	return var();
}

var ScriptingObjects::ScriptingSynth::addStaticGlobalModulator(var chainIndex, var timeVariantMod, String modName)
{
	if (checkValidObject())
	{
		if (auto gm = dynamic_cast<ScriptingModulator*>(timeVariantMod.getObject()))
		{
			ModulatorChain *c = dynamic_cast<ModulatorChain*>(synth->getChildProcessor(chainIndex));

			if (c == nullptr)
				reportScriptError("Modulator Chain with index " + chainIndex.toString() + " does not exist");

			auto p = moduleHandler.addAndConnectToGlobalModulator(c, gm->getModulator(), modName, true);

			if (p != nullptr)
			{
				auto mod = new ScriptingObjects::ScriptingModulator(getScriptProcessor(), p);
				return var(mod);
			}
		}
	}

	return var();
}

var ScriptingObjects::ScriptingSynth::asSampler()
{
	if (checkValidObject())
	{
		auto sampler = dynamic_cast<ModulatorSampler*>(synth.get());

		if (sampler == nullptr)
			return var(); // don't complain here, handle it on scripting level

		auto t = new ScriptingApi::Sampler(getScriptProcessor(), sampler);
		return var(t);
	}

	auto t = new ScriptingApi::Sampler(getScriptProcessor(), nullptr);
	return var(t);
}

var ScriptingObjects::ScriptingSynth::getRoutingMatrix()
{
	auto r = new ScriptRoutingMatrix(getScriptProcessor(), synth.get());
	return var(r);
}

// ScriptingMidiProcessor ==============================================================================================================

struct ScriptingObjects::ScriptingMidiProcessor::Wrapper
{
	API_VOID_METHOD_WRAPPER_2(ScriptingMidiProcessor, setAttribute);
    API_METHOD_WRAPPER_1(ScriptingMidiProcessor, getAttribute);
	API_METHOD_WRAPPER_0(ScriptingMidiProcessor, getNumAttributes);
	API_METHOD_WRAPPER_1(ScriptingMidiProcessor, getAttributeId);
	API_VOID_METHOD_WRAPPER_1(ScriptingMidiProcessor, setBypassed);
	API_METHOD_WRAPPER_0(ScriptingMidiProcessor, isBypassed);
	API_METHOD_WRAPPER_0(ScriptingMidiProcessor, exportState);
	API_VOID_METHOD_WRAPPER_1(ScriptingMidiProcessor, restoreState);
	API_VOID_METHOD_WRAPPER_1(ScriptingMidiProcessor, restoreScriptControls);
	API_METHOD_WRAPPER_0(ScriptingMidiProcessor, exportScriptControls);
	API_METHOD_WRAPPER_0(ScriptingMidiProcessor, getId);
	API_METHOD_WRAPPER_0(ScriptingMidiProcessor, asMidiPlayer);
	
};

ScriptingObjects::ScriptingMidiProcessor::ScriptingMidiProcessor(ProcessorWithScriptingContent *p, MidiProcessor *mp_) :
ConstScriptingObject(p, mp_ != nullptr ? mp_->getNumParameters()+1 : 1),
mp(mp_)
{
	if (mp != nullptr)
	{
		setName(mp->getId());

		addScriptParameters(this, mp.get());

		for (int i = 0; i < mp->getNumParameters(); i++)
		{
			addConstant(mp->getIdentifierForParameterIndex(i).toString(), var(i));
		}
	}
	else
	{
		setName("Invalid MidiProcessor");
	}

	ADD_API_METHOD_2(setAttribute);
    ADD_API_METHOD_1(getAttribute);
	ADD_API_METHOD_1(setBypassed);
	ADD_API_METHOD_0(isBypassed);
	ADD_API_METHOD_0(exportState);
	ADD_API_METHOD_1(restoreState);
	ADD_API_METHOD_0(getId);
	ADD_API_METHOD_1(restoreScriptControls);
	ADD_API_METHOD_0(exportScriptControls);
	ADD_API_METHOD_0(getNumAttributes);
	ADD_API_METHOD_1(getAttributeId);
	ADD_API_METHOD_0(asMidiPlayer);
}

Component* ScriptingObjects::ScriptingMidiProcessor::createPopupComponent(const MouseEvent& e, Component* t)
{
	return DebugableObject::Helpers::showProcessorEditorPopup(e, t, mp);
}

int ScriptingObjects::ScriptingMidiProcessor::getCachedIndex(const var &indexExpression) const
{
	if (checkValidObject())
	{
		Identifier id(indexExpression.toString());

		for (int i = 0; i < mp->getNumParameters(); i++)
		{
			if (id == mp->getIdentifierForParameterIndex(i)) return i;
		}
	}

	return -1;
}

void ScriptingObjects::ScriptingMidiProcessor::assign(const int index, var newValue)
{
	setAttribute(index, (float)newValue);
}

var ScriptingObjects::ScriptingMidiProcessor::getAssignedValue(int /*index*/) const
{
	return 1.0; // Todo...
}

String ScriptingObjects::ScriptingMidiProcessor::getId() const
{
	if (checkValidObject())
		return mp->getId();

	return String();
}

void ScriptingObjects::ScriptingMidiProcessor::setAttribute(int index, float value)
{
	if (checkValidObject())
	{
		mp->setAttribute(index, value, sendNotification);
	}
}

float ScriptingObjects::ScriptingMidiProcessor::getAttribute(int parameterIndex)
{
    if (checkValidObject())
    {
        return mp->getAttribute(parameterIndex);
    }

	return 0.0f;
}

int ScriptingObjects::ScriptingMidiProcessor::getNumAttributes() const
{
	if (checkValidObject())
	{
		return mp->getNumParameters();
	}

	return 0;
}

String ScriptingObjects::ScriptingMidiProcessor::getAttributeId(int parameterIndex)
{
    if (checkValidObject())
        return mp->getIdentifierForParameterIndex(parameterIndex).toString();    
    
    return String();
}

void ScriptingObjects::ScriptingMidiProcessor::setBypassed(bool shouldBeBypassed)
{
	if (checkValidObject())
	{
		mp->setBypassed(shouldBeBypassed, sendNotification);
		mp->sendChangeMessage();
	}
}

bool ScriptingObjects::ScriptingMidiProcessor::isBypassed() const
{
	if (checkValidObject())
	{
		return mp->isBypassed();
	}

	return false;
}

String ScriptingObjects::ScriptingMidiProcessor::exportState()
{
	if (checkValidObject())
	{
		return ProcessorHelpers::getBase64String(mp, false, false);
	}

	return String();
}

void ScriptingObjects::ScriptingMidiProcessor::restoreState(String base64State)
{
	if (checkValidObject())
	{
		auto vt = ProcessorHelpers::ValueTreeHelpers::getValueTreeFromBase64String(base64State);

		if (!vt.isValid())
		{
			reportScriptError("Can't load module state");
			RETURN_IF_NO_THROW();
		}

		ProcessorHelpers::restoreFromBase64String(mp, base64State, false);
	}
}

String ScriptingObjects::ScriptingMidiProcessor::exportScriptControls()
{
	if (dynamic_cast<ProcessorWithScriptingContent*>(mp.get()) == nullptr)
	{
		reportScriptError("exportScriptControls can only be used on Script Processors");
	}

	if (checkValidObject())
	{
		return ProcessorHelpers::getBase64String(mp, false, true);
	}

	return String();
}

void ScriptingObjects::ScriptingMidiProcessor::restoreScriptControls(String base64Controls)
{
	if (dynamic_cast<ProcessorWithScriptingContent*>(mp.get()) == nullptr)
	{
		reportScriptError("restoreScriptControls can only be used on Script Processors");
	}

	if (checkValidObject())
	{
		ProcessorHelpers::restoreFromBase64String(mp, base64Controls, true);
	}
}

var ScriptingObjects::ScriptingMidiProcessor::asMidiPlayer()
{
	if (auto player = dynamic_cast<MidiPlayer*>(mp.get()))
	{
		return var(new ScriptedMidiPlayer(getScriptProcessor(), player));
	}

	reportScriptError("The module is not a MIDI player");
	RETURN_IF_NO_THROW(var());
}

// ScriptingAudioSampleProcessor ==============================================================================================================

struct ScriptingObjects::ScriptingAudioSampleProcessor::Wrapper
{
	API_VOID_METHOD_WRAPPER_2(ScriptingAudioSampleProcessor, setAttribute);
    API_METHOD_WRAPPER_1(ScriptingAudioSampleProcessor, getAttribute);
    API_METHOD_WRAPPER_1(ScriptingAudioSampleProcessor, getAttributeId);
	API_METHOD_WRAPPER_0(ScriptingAudioSampleProcessor, getNumAttributes);
	API_VOID_METHOD_WRAPPER_1(ScriptingAudioSampleProcessor, setBypassed);
	API_METHOD_WRAPPER_0(ScriptingAudioSampleProcessor, isBypassed);
	API_METHOD_WRAPPER_0(ScriptingAudioSampleProcessor, getSampleLength);
	API_VOID_METHOD_WRAPPER_2(ScriptingAudioSampleProcessor, setSampleRange);
	API_VOID_METHOD_WRAPPER_1(ScriptingAudioSampleProcessor, setFile);
	API_METHOD_WRAPPER_1(ScriptingAudioSampleProcessor, getAudioFile);
	API_METHOD_WRAPPER_0(ScriptingAudioSampleProcessor, getFilename);
	API_METHOD_WRAPPER_0(ScriptingAudioSampleProcessor, getSampleStart);
};


ScriptingObjects::ScriptingAudioSampleProcessor::ScriptingAudioSampleProcessor(ProcessorWithScriptingContent *p, AudioSampleProcessor *sampleProcessor) :
ConstScriptingObject(p, dynamic_cast<Processor*>(sampleProcessor) != nullptr ? dynamic_cast<Processor*>(sampleProcessor)->getNumParameters() : 0),
audioSampleProcessor(dynamic_cast<Processor*>(sampleProcessor))
{
	if (audioSampleProcessor != nullptr)
	{
		setName(audioSampleProcessor->getId());

		for (int i = 0; i < audioSampleProcessor->getNumParameters(); i++)
		{
			addConstant(audioSampleProcessor->getIdentifierForParameterIndex(i).toString(), var(i));
		}
	}
	else
	{
		setName("Invalid Processor");
	}

	ADD_API_METHOD_2(setAttribute);
    ADD_API_METHOD_1(getAttribute);
    ADD_API_METHOD_1(getAttributeId);
	ADD_API_METHOD_0(getNumAttributes);
	ADD_API_METHOD_1(setBypassed);
	ADD_API_METHOD_0(isBypassed);
	ADD_API_METHOD_0(getSampleLength);
	ADD_API_METHOD_2(setSampleRange);
	ADD_API_METHOD_1(setFile);
	ADD_API_METHOD_1(getAudioFile);
	ADD_API_METHOD_0(getFilename);
	ADD_API_METHOD_0(getSampleStart);
}



void ScriptingObjects::ScriptingAudioSampleProcessor::setAttribute(int parameterIndex, float newValue)
{
	if (checkValidObject())
	{
		audioSampleProcessor->setAttribute(parameterIndex, newValue, sendNotification);
	}
}

float ScriptingObjects::ScriptingAudioSampleProcessor::getAttribute(int parameterIndex)
{
    if (checkValidObject())
    {
        return audioSampleProcessor->getAttribute(parameterIndex);
    }

	return 0.0f;
}

String ScriptingObjects::ScriptingAudioSampleProcessor::getAttributeId(int parameterIndex)
{
    if (checkValidObject())
        return audioSampleProcessor->getIdentifierForParameterIndex(parameterIndex).toString();    
    
    return String();
}

int ScriptingObjects::ScriptingAudioSampleProcessor::getNumAttributes() const
{
	if (checkValidObject())
	{
		return audioSampleProcessor->getNumParameters();
	}

	return 0;
}

void ScriptingObjects::ScriptingAudioSampleProcessor::setBypassed(bool shouldBeBypassed)
{
	if (checkValidObject())
	{
		audioSampleProcessor->setBypassed(shouldBeBypassed, sendNotification);
		audioSampleProcessor->sendChangeMessage();
	}
}

bool ScriptingObjects::ScriptingAudioSampleProcessor::isBypassed() const
{
	if (checkValidObject())
	{
		return audioSampleProcessor->isBypassed();
	}

	return false;
}

void ScriptingObjects::ScriptingAudioSampleProcessor::setFile(String fileName)
{
	if (checkValidObject())
	{

#if USE_BACKEND
		auto pool = audioSampleProcessor->getMainController()->getCurrentAudioSampleBufferPool();

		if (!fileName.contains("{EXP::") && !pool->areAllFilesLoaded())
			reportScriptError("You must call Engine.loadAudioFilesIntoPool() before using this method");
#endif

		auto asp = dynamic_cast<AudioSampleProcessor*>(audioSampleProcessor.get());
		asp->getBuffer().fromBase64String(fileName);
	}
}

String ScriptingObjects::ScriptingAudioSampleProcessor::getFilename()
{
	if (checkValidObject())
	{
		if (checkValidObject())
		{
			return dynamic_cast<AudioSampleProcessor*>(audioSampleProcessor.get())->getFileName();
		}
	}

	return {};
}

var ScriptingObjects::ScriptingAudioSampleProcessor::getSampleStart()
{
	if (checkValidObject())
		return dynamic_cast<AudioSampleProcessor*>(audioSampleProcessor.get())->getBuffer().getCurrentRange().getStart();

	return 0;
}

void ScriptingObjects::ScriptingAudioSampleProcessor::setSampleRange(int start, int end)
{
	if (checkValidObject())
		dynamic_cast<AudioSampleProcessor*>(audioSampleProcessor.get())->getBuffer().setRange(Range<int>(start, end));
}

var ScriptingObjects::ScriptingAudioSampleProcessor::getAudioFile(int slotIndex)
{
	if (checkValidObject())
	{
		if (auto ed = dynamic_cast<ExternalDataHolder*>(audioSampleProcessor.get()))
			return var(new ScriptAudioFile(getScriptProcessor(), slotIndex, ed));
	}

	reportScriptError("Not a valid object");
	RETURN_IF_NO_THROW(var());
}

int ScriptingObjects::ScriptingAudioSampleProcessor::getSampleLength() const
{
	if (checkValidObject())
	{
		return dynamic_cast<const AudioSampleProcessor*>(audioSampleProcessor.get())->getBuffer().getCurrentRange().getLength();
	}
	else return 0;
}

// ScriptingTableProcessor ==============================================================================================================

struct ScriptingObjects::ScriptingTableProcessor::Wrapper
{
	API_VOID_METHOD_WRAPPER_3(ScriptingTableProcessor, addTablePoint);
	API_VOID_METHOD_WRAPPER_1(ScriptingTableProcessor, reset);
	API_VOID_METHOD_WRAPPER_5(ScriptingTableProcessor, setTablePoint);
	API_METHOD_WRAPPER_1(ScriptingTableProcessor, exportAsBase64);
	API_VOID_METHOD_WRAPPER_2(ScriptingTableProcessor, restoreFromBase64);
	API_METHOD_WRAPPER_1(ScriptingTableProcessor, getTable);
};



ScriptingObjects::ScriptingTableProcessor::ScriptingTableProcessor(ProcessorWithScriptingContent *p, ExternalDataHolder *tableProcessor_) :
ConstScriptingObject(p, dynamic_cast<Processor*>(tableProcessor_) != nullptr ? dynamic_cast<Processor*>(tableProcessor_)->getNumParameters() : 0),
tableProcessor(dynamic_cast<Processor*>(tableProcessor_))
{
	if (tableProcessor != nullptr)
	{
		setName(tableProcessor->getId());

		for (int i = 0; i < tableProcessor->getNumParameters(); i++)
		{
			addConstant(tableProcessor->getIdentifierForParameterIndex(i).toString(), var(i));
		}
	}
	else
	{
		setName("Invalid Processor");
	}

	ADD_API_METHOD_3(addTablePoint);
	ADD_API_METHOD_1(reset);
	ADD_API_METHOD_5(setTablePoint);
	ADD_API_METHOD_1(exportAsBase64);
	ADD_API_METHOD_2(restoreFromBase64);
	ADD_API_METHOD_1(getTable);
}



void ScriptingObjects::ScriptingTableProcessor::setTablePoint(int tableIndex, int pointIndex, float x, float y, float curve)
{
	if (tableProcessor != nullptr)
	{
		if(auto table = dynamic_cast<ExternalDataHolder*>(tableProcessor.get())->getTable(tableIndex))
		{
			table->setTablePoint(pointIndex, x, y, curve);
			return;
		}
	}

	reportScriptError("No table");
}


void ScriptingObjects::ScriptingTableProcessor::addTablePoint(int tableIndex, float x, float y)
{
	if (tableProcessor != nullptr)
	{
		if (auto table = dynamic_cast<ExternalDataHolder*>(tableProcessor.get())->getTable(tableIndex))
		{
			table->addTablePoint(x, y);
			return;
		}
	}

	reportScriptError("No table");
}


void ScriptingObjects::ScriptingTableProcessor::reset(int tableIndex)
{
	if (tableProcessor != nullptr)
	{
		if (auto table = dynamic_cast<ExternalDataHolder*>(tableProcessor.get())->getTable(tableIndex))
		{
			table->reset();
			return;
		}
	}

	reportScriptError("No table");
}

void ScriptingObjects::ScriptingTableProcessor::restoreFromBase64(int tableIndex, const String& state)
{
	if (tableProcessor != nullptr)
	{
		if (auto table = dynamic_cast<ExternalDataHolder*>(tableProcessor.get())->getTable(tableIndex))
		{
			table->restoreData(state);
			return;
		}
	}

	reportScriptError("No table");
}

juce::String ScriptingObjects::ScriptingTableProcessor::exportAsBase64(int tableIndex) const
{
	if (tableProcessor != nullptr)
	{
		if (auto table = dynamic_cast<ExternalDataHolder*>(tableProcessor.get())->getTable(tableIndex))
			return table->exportData();
	}

	reportScriptError("No table");
	RETURN_IF_NO_THROW("");
}

var ScriptingObjects::ScriptingTableProcessor::getTable(int tableIndex)
{
	if (checkValidObject())
	{
		if (auto ed = dynamic_cast<ExternalDataHolder*>(tableProcessor.get()))
			return var(new ScriptTableData(getScriptProcessor(), tableIndex, ed));
	}

	reportScriptError("Not a valid object");
	RETURN_IF_NO_THROW(var());
}

struct ScriptingObjects::ScriptSliderPackProcessor::Wrapper
{
	API_METHOD_WRAPPER_1(ScriptSliderPackProcessor, getSliderPack);
};

ScriptingObjects::ScriptSliderPackProcessor::ScriptSliderPackProcessor(ProcessorWithScriptingContent* p, ExternalDataHolder* h) :
	ConstScriptingObject(p, 0),
	sp(dynamic_cast<Processor*>(h))
{
	ADD_API_METHOD_1(getSliderPack);
}

var ScriptingObjects::ScriptSliderPackProcessor::getSliderPack(int sliderPackIndex)
{
	if (checkValidObject())
	{
		if (auto ed = dynamic_cast<ExternalDataHolder*>(sp.get()))
			return var(new ScriptSliderPackData(getScriptProcessor(), sliderPackIndex, ed));
	}

	reportScriptError("Not a valid object");
	RETURN_IF_NO_THROW(var());
}



// TimerObject ==============================================================================================================

struct ScriptingObjects::TimerObject::Wrapper
{
	API_METHOD_WRAPPER_0(TimerObject, isTimerRunning);
	API_VOID_METHOD_WRAPPER_1(TimerObject, startTimer);
	API_VOID_METHOD_WRAPPER_0(TimerObject, stopTimer);
	API_VOID_METHOD_WRAPPER_1(TimerObject, setTimerCallback);
	API_METHOD_WRAPPER_0(TimerObject, getMilliSecondsSinceCounterReset);
	API_VOID_METHOD_WRAPPER_0(TimerObject, resetCounter);
};

ScriptingObjects::TimerObject::TimerObject(ProcessorWithScriptingContent *p) :
	ConstScriptingObject(p, 0),
	ControlledObject(p->getMainController_(), true),
	it(this),
	tc(p, {}, 0)
{
	ADD_API_METHOD_0(isTimerRunning);
	ADD_API_METHOD_1(startTimer);
	ADD_API_METHOD_0(stopTimer);
	ADD_API_METHOD_1(setTimerCallback);
	ADD_API_METHOD_0(resetCounter);
	ADD_API_METHOD_0(getMilliSecondsSinceCounterReset);
}


ScriptingObjects::TimerObject::~TimerObject()
{
	it.stopTimer();
}

void ScriptingObjects::TimerObject::timerCallback()
{
	if (tc)
		tc.call(nullptr, 0);
	else
		it.stopTimer();
}

hise::DebugInformationBase* ScriptingObjects::TimerObject::getChildElement(int index)
{
	if (index == 0)
	{
		WeakReference<TimerObject> safeThis(this);

		auto vf = [safeThis]()
		{
			if (safeThis != nullptr)
			{
				return var(safeThis->getMilliSecondsSinceCounterReset());
			}

			return var(0);
		};

		Identifier id("%PARENT%.durationSinceReset");
		return new LambdaValueInformation(vf, id, {}, (DebugInformation::Type)getTypeNumber(), getLocation());
	}

	if (index = 1)
	{
		return tc.createDebugObject("timerCallback");
	}
	
}

void ScriptingObjects::TimerObject::startTimer(int intervalInMilliSeconds)
{
	if (intervalInMilliSeconds > 10)
	{
		it.startTimer(intervalInMilliSeconds);
		resetCounter();
	}
	else
		throw String("Go easy on the timer");
}

void ScriptingObjects::TimerObject::stopTimer()
{
	it.stopTimer();
}

void ScriptingObjects::TimerObject::setTimerCallback(var callbackFunction)
{
	tc = WeakCallbackHolder(getScriptProcessor(), callbackFunction, 0);
	tc.setThisObject(this);
	tc.incRefCount();
}


bool ScriptingObjects::TimerObject::isTimerRunning() const
{
	return it.isTimerRunning();
}

var ScriptingObjects::TimerObject::getMilliSecondsSinceCounterReset()
{
	auto now = Time::getMillisecondCounter();
	return now - milliSecondCounter;
}

void ScriptingObjects::TimerObject::resetCounter()
{
	milliSecondCounter = Time::getMillisecondCounter();
}

struct ScriptingObjects::ScriptingMessageHolder::Wrapper
{
	API_VOID_METHOD_WRAPPER_1(ScriptingMessageHolder, setNoteNumber);
	API_VOID_METHOD_WRAPPER_1(ScriptingMessageHolder, setVelocity);
	API_VOID_METHOD_WRAPPER_1(ScriptingMessageHolder, setControllerNumber);
	API_VOID_METHOD_WRAPPER_1(ScriptingMessageHolder, setControllerValue);
	API_METHOD_WRAPPER_0(ScriptingMessageHolder, getNoteNumber);
	API_METHOD_WRAPPER_0(ScriptingMessageHolder, getVelocity);
	API_METHOD_WRAPPER_0(ScriptingMessageHolder, getControllerNumber);
	API_METHOD_WRAPPER_0(ScriptingMessageHolder, getControllerValue);
	API_VOID_METHOD_WRAPPER_1(ScriptingMessageHolder, ignoreEvent);
	API_METHOD_WRAPPER_0(ScriptingMessageHolder, getEventId);
	API_METHOD_WRAPPER_0(ScriptingMessageHolder, getChannel);
	API_VOID_METHOD_WRAPPER_1(ScriptingMessageHolder, setType);
	API_VOID_METHOD_WRAPPER_1(ScriptingMessageHolder, setChannel);
	API_VOID_METHOD_WRAPPER_1(ScriptingMessageHolder, setTransposeAmount);
	API_METHOD_WRAPPER_0(ScriptingMessageHolder, getTransposeAmount);
	API_VOID_METHOD_WRAPPER_1(ScriptingMessageHolder, setCoarseDetune);
	API_METHOD_WRAPPER_0(ScriptingMessageHolder, getCoarseDetune);
	API_VOID_METHOD_WRAPPER_1(ScriptingMessageHolder, setFineDetune);
	API_METHOD_WRAPPER_0(ScriptingMessageHolder, getFineDetune);
	API_VOID_METHOD_WRAPPER_1(ScriptingMessageHolder, setGain);
	API_METHOD_WRAPPER_0(ScriptingMessageHolder, getGain);
	API_METHOD_WRAPPER_0(ScriptingMessageHolder, getTimestamp);
	API_VOID_METHOD_WRAPPER_1(ScriptingMessageHolder, setTimestamp);
	API_METHOD_WRAPPER_0(ScriptingMessageHolder, isNoteOn);
	API_METHOD_WRAPPER_0(ScriptingMessageHolder, isNoteOff);
	API_METHOD_WRAPPER_0(ScriptingMessageHolder, isController);
	API_METHOD_WRAPPER_0(ScriptingMessageHolder, dump);
};

ScriptingObjects::ScriptingMessageHolder::ScriptingMessageHolder(ProcessorWithScriptingContent* pwsc) :
	ConstScriptingObject(pwsc, (int)HiseEvent::Type::numTypes)
{
	ADD_API_METHOD_1(setNoteNumber);
	ADD_API_METHOD_1(setVelocity);
	ADD_API_METHOD_1(setControllerNumber);
	ADD_API_METHOD_1(setControllerValue);
	ADD_API_METHOD_0(getControllerNumber);
	ADD_API_METHOD_0(getControllerValue);
	ADD_API_METHOD_0(getNoteNumber);
	ADD_API_METHOD_0(getVelocity);
	ADD_API_METHOD_1(ignoreEvent);
	ADD_API_METHOD_0(getEventId);
	ADD_API_METHOD_0(getChannel);
	ADD_API_METHOD_1(setChannel);
	ADD_API_METHOD_0(getGain);
	ADD_API_METHOD_1(setGain);
	ADD_API_METHOD_1(setType);
	ADD_API_METHOD_1(setTransposeAmount);
	ADD_API_METHOD_0(getTransposeAmount);
	ADD_API_METHOD_1(setCoarseDetune);
	ADD_API_METHOD_0(getCoarseDetune);
	ADD_API_METHOD_1(setFineDetune);
	ADD_API_METHOD_0(getFineDetune);
	ADD_API_METHOD_0(getTimestamp);
	ADD_API_METHOD_1(setTimestamp);
	ADD_API_METHOD_0(isNoteOn);
	ADD_API_METHOD_0(isNoteOff);
	ADD_API_METHOD_0(isController);
	ADD_API_METHOD_0(dump);

	addConstant("Empty", 0);
	addConstant("NoteOn", 1);
	addConstant("NoteOff", 2);
	addConstant("Controller", 3);
	addConstant("PitchBend", 4);
	addConstant("Aftertouch", 5);
	addConstant("AllNotesOff", 6);
	addConstant("SongPosition", 7);
	addConstant("MidiStart", 8);
	addConstant("MidiStop", 9);
	addConstant("VolumeFade", 10);
	addConstant("PitchFade", 11);
	addConstant("TimerEvent", 12);
	addConstant("ProgramChange", 13);
}

int ScriptingObjects::ScriptingMessageHolder::getNoteNumber() const { return (int)e.getNoteNumber(); }
var ScriptingObjects::ScriptingMessageHolder::getControllerNumber() const { return (int)e.getControllerNumber(); }
var ScriptingObjects::ScriptingMessageHolder::getControllerValue() const { return (int)e.getControllerNumber(); }
int ScriptingObjects::ScriptingMessageHolder::getChannel() const { return (int)e.getChannel(); }
void ScriptingObjects::ScriptingMessageHolder::setChannel(int newChannel) { e.setChannel(newChannel); }
void ScriptingObjects::ScriptingMessageHolder::setNoteNumber(int newNoteNumber) { e.setNoteNumber(newNoteNumber); }
void ScriptingObjects::ScriptingMessageHolder::setVelocity(int newVelocity) { e.setVelocity((uint8)newVelocity); }
void ScriptingObjects::ScriptingMessageHolder::setControllerNumber(int newControllerNumber) { e.setControllerNumber(newControllerNumber);}
void ScriptingObjects::ScriptingMessageHolder::setControllerValue(int newControllerValue) { e.setControllerValue(newControllerValue); }

void ScriptingObjects::ScriptingMessageHolder::setType(int type)
{
	if(isPositiveAndBelow(type, (int)HiseEvent::Type::numTypes))
		e.setType((HiseEvent::Type)type);
	else
		reportScriptError("Unknown Type: " + String(type));
}

int ScriptingObjects::ScriptingMessageHolder::getVelocity() const { return e.getVelocity(); }
void ScriptingObjects::ScriptingMessageHolder::ignoreEvent(bool shouldBeIgnored /*= true*/) { e.ignoreEvent(shouldBeIgnored); }
int ScriptingObjects::ScriptingMessageHolder::getEventId() const { return (int)e.getEventId(); }
void ScriptingObjects::ScriptingMessageHolder::setTransposeAmount(int tranposeValue) { e.setTransposeAmount(tranposeValue); }
int ScriptingObjects::ScriptingMessageHolder::getTransposeAmount() const { return (int)e.getTransposeAmount(); }
void ScriptingObjects::ScriptingMessageHolder::setCoarseDetune(int semiToneDetune) { e.setCoarseDetune(semiToneDetune); }
int ScriptingObjects::ScriptingMessageHolder::getCoarseDetune() const { return (int)e.getCoarseDetune(); }
void ScriptingObjects::ScriptingMessageHolder::setFineDetune(int cents) { e.setFineDetune(cents); }
int ScriptingObjects::ScriptingMessageHolder::getFineDetune() const { return (int)e.getFineDetune(); }
void ScriptingObjects::ScriptingMessageHolder::setGain(int gainInDecibels) { e.setGain(gainInDecibels); }
int ScriptingObjects::ScriptingMessageHolder::getGain() const { return (int)e.getGain(); }
int ScriptingObjects::ScriptingMessageHolder::getTimestamp() const { return (int)e.getTimeStamp(); }
void ScriptingObjects::ScriptingMessageHolder::setTimestamp(int timestampSamples) { e.setTimeStamp(timestampSamples);}
void ScriptingObjects::ScriptingMessageHolder::addToTimestamp(int deltaSamples) { e.addToTimeStamp((int16)deltaSamples); }
bool ScriptingObjects::ScriptingMessageHolder::isNoteOn() const { return e.isNoteOn(); }
bool ScriptingObjects::ScriptingMessageHolder::isNoteOff() const { return e.isNoteOff(); }
bool ScriptingObjects::ScriptingMessageHolder::isController() const { return e.isController(); }

String ScriptingObjects::ScriptingMessageHolder::dump() const
{
	String x;
	x << "Type: " << e.getTypeAsString() << ", ";
	x << "Channel: " << String(e.getChannel()) << ", ";
	x << "Number: " << String(e.getNoteNumber()) << ", ";
	x << "Value: " << String(e.getVelocity()) << ", ";
	x << "EventId: " << String(e.getEventId()) << ", ";
	x << "Timestamp: " << String(e.getTimeStamp()) << ", ";

	return x;
}



ApiHelpers::ModuleHandler::ModuleHandler(Processor* parent_, JavascriptProcessor* sp) :
	parent(parent_),
	scriptProcessor(sp)
{
#if USE_BACKEND

	auto console = parent != nullptr ? parent->getMainController()->getConsoleHandler().getMainConsole() : nullptr;

	if (console)
		mainEditor = GET_BACKEND_ROOT_WINDOW(console);

#else
	mainEditor = nullptr;
#endif
}

ApiHelpers::ModuleHandler::~ModuleHandler()
{
	
}




bool ApiHelpers::ModuleHandler::removeModule(Processor* p)
{
	if (p == nullptr)
		return true;

	if (p->getMainController()->getKillStateHandler().getCurrentThread() == MainController::KillStateHandler::AudioThread)
	{
		throw String("Effects can't be removed from the audio thread!");
	}

	if (p != nullptr)
	{
		auto removeFunction = [](Processor* p)
		{
			auto c = dynamic_cast<Chain*>(p->getParentProcessor(false));

			jassert(c != nullptr);

			if (c == nullptr)
				return SafeFunctionCall::cancelled;

			// Remove it but don't delete it
			c->getHandler()->remove(p, false);

			return SafeFunctionCall::OK;
		};

		parent->getMainController()->getGlobalAsyncModuleHandler().removeAsync(p, removeFunction);
		return true;
	}
	else
		return false;
}

Processor* ApiHelpers::ModuleHandler::addModule(Chain* c, const String& type, const String& id, int index /*= -1*/)
{
	WARN_IF_AUDIO_THREAD(true, IllegalAudioThreadOps::HeapBlockAllocation);

	for (int i = 0; i < c->getHandler()->getNumProcessors(); i++)
	{
		if (c->getHandler()->getProcessor(i)->getId() == id)
		{
			return c->getHandler()->getProcessor(i);
		}
	}

	SuspendHelpers::ScopedTicket ticket(parent->getMainController());

	parent->getMainController()->getJavascriptThreadPool().killVoicesAndExtendTimeOut(getScriptProcessor());

	LockHelpers::freeToGo(parent->getMainController());

	ScopedPointer<Processor> newProcessor = parent->getMainController()->createProcessor(c->getFactoryType(), type, id);

	if (newProcessor == nullptr)
		throw String("Module with type " + type + " could not be generated.");

	// Now we're safe...
	Processor* pFree = newProcessor.release();

	auto addFunction = [c, index](Processor* p)
	{
		if (c == nullptr)
		{
			delete p; // Rather bad...
			jassertfalse;
			return SafeFunctionCall::OK;
		}

		if (index >= 0 && index < c->getHandler()->getNumProcessors())
		{
			Processor* sibling = c->getHandler()->getProcessor(index);
			c->getHandler()->add(p, sibling);
		}
		else
			c->getHandler()->add(p, nullptr);

		return SafeFunctionCall::OK;
	};
	




	parent->getMainController()->getGlobalAsyncModuleHandler().addAsync(pFree, addFunction);

	// will be owned by the job, then by the handler...
	return pFree;
}

hise::Modulator* ApiHelpers::ModuleHandler::addAndConnectToGlobalModulator(Chain* c, Modulator* globalModulator, const String& modName, bool connectAsStaticMod/*=false*/)
{
	if (globalModulator == nullptr)
		throw String("Global Modulator does not exist");

	if (auto container = dynamic_cast<GlobalModulatorContainer*>(ProcessorHelpers::findParentProcessor(globalModulator, true)))
	{
		GlobalModulator* m = nullptr;

		if (dynamic_cast<VoiceStartModulator*>(globalModulator) != nullptr)
		{
			auto vMod = addModule(c, GlobalVoiceStartModulator::getClassType().toString(), modName);
			m = dynamic_cast<GlobalModulator*>(vMod);
		}
		else if (dynamic_cast<TimeVariantModulator*>(globalModulator) != nullptr)
		{
			if (connectAsStaticMod)
			{
				auto tMod = addModule(c, GlobalStaticTimeVariantModulator::getClassType().toString(), modName);
				m = dynamic_cast<GlobalModulator*>(tMod);
			}
			else
			{
				auto tMod = addModule(c, GlobalTimeVariantModulator::getClassType().toString(), modName);
				m = dynamic_cast<GlobalModulator*>(tMod);
			}
		}
		else
			throw String("Not a global modulator");

		if (m == nullptr)
			throw String("Global modulator can't be created");

		auto entry = container->getId() + ":" + globalModulator->getId();

		m->connectToGlobalModulator(entry);

		if (!m->isConnected())
		{
			throw String("Can't connect to global modulator");
		}

		auto returnMod = dynamic_cast<Modulator*>(m);

#if USE_BACKEND
		returnMod->sendChangeMessage();
#endif

		return returnMod;
	}
	else
		throw String("The modulator you passed in is not a global modulator. You must specify a modulator in a Global Modulator Container");
}

struct ScriptingObjects::ScriptedMidiPlayer::Wrapper
{
	API_METHOD_WRAPPER_0(ScriptedMidiPlayer, getPlaybackPosition);
	API_VOID_METHOD_WRAPPER_1(ScriptedMidiPlayer, setPlaybackPosition);
	API_METHOD_WRAPPER_1(ScriptedMidiPlayer, getNoteRectangleList);
	API_VOID_METHOD_WRAPPER_1(ScriptedMidiPlayer, connectToPanel);
	API_VOID_METHOD_WRAPPER_1(ScriptedMidiPlayer, setRepaintOnPositionChange);
	API_VOID_METHOD_WRAPPER_1(ScriptedMidiPlayer, flushMessageList);
	API_METHOD_WRAPPER_0(ScriptedMidiPlayer, getEventList);
	API_METHOD_WRAPPER_2(ScriptedMidiPlayer, saveAsMidiFile);
	API_VOID_METHOD_WRAPPER_0(ScriptedMidiPlayer, reset);
	API_VOID_METHOD_WRAPPER_0(ScriptedMidiPlayer, undo);
	API_VOID_METHOD_WRAPPER_0(ScriptedMidiPlayer, redo);
	API_METHOD_WRAPPER_1(ScriptedMidiPlayer, play);
	API_METHOD_WRAPPER_1(ScriptedMidiPlayer, stop);
	API_METHOD_WRAPPER_1(ScriptedMidiPlayer, record);
	API_METHOD_WRAPPER_3(ScriptedMidiPlayer, setFile);
	API_VOID_METHOD_WRAPPER_1(ScriptedMidiPlayer, setTrack);
	API_VOID_METHOD_WRAPPER_1(ScriptedMidiPlayer, setSequence);
	API_VOID_METHOD_WRAPPER_3(ScriptedMidiPlayer, create);
	API_METHOD_WRAPPER_0(ScriptedMidiPlayer, getMidiFileList);
	API_METHOD_WRAPPER_0(ScriptedMidiPlayer, isEmpty);
	API_METHOD_WRAPPER_0(ScriptedMidiPlayer, getNumTracks);
	API_METHOD_WRAPPER_0(ScriptedMidiPlayer, getNumSequences);
	API_METHOD_WRAPPER_0(ScriptedMidiPlayer, getTimeSignature);
	API_METHOD_WRAPPER_1(ScriptedMidiPlayer, setTimeSignature);
};

ScriptingObjects::ScriptedMidiPlayer::ScriptedMidiPlayer(ProcessorWithScriptingContent* p, MidiPlayer* player_):
	MidiPlayerBaseType(player_),
	ConstScriptingObject(p, 0)
{
	ADD_API_METHOD_0(getPlaybackPosition);
	ADD_API_METHOD_1(setPlaybackPosition);
	ADD_API_METHOD_1(getNoteRectangleList);
	ADD_API_METHOD_1(connectToPanel);
	ADD_API_METHOD_1(setRepaintOnPositionChange);
	ADD_API_METHOD_0(getEventList);
	ADD_API_METHOD_1(flushMessageList);
	ADD_API_METHOD_0(reset);
	ADD_API_METHOD_0(undo);
	ADD_API_METHOD_0(redo);
	ADD_API_METHOD_1(play);
	ADD_API_METHOD_1(stop);
	ADD_API_METHOD_1(record);
	ADD_API_METHOD_3(setFile);
	ADD_API_METHOD_2(saveAsMidiFile);
	ADD_API_METHOD_0(getMidiFileList);
	ADD_API_METHOD_1(setTrack);
	ADD_API_METHOD_1(setSequence);
	ADD_API_METHOD_0(isEmpty);
	ADD_API_METHOD_3(create);
	ADD_API_METHOD_0(getNumTracks);
	ADD_API_METHOD_0(getNumSequences);
	ADD_API_METHOD_0(getTimeSignature);
	ADD_API_METHOD_1(setTimeSignature);
}

ScriptingObjects::ScriptedMidiPlayer::~ScriptedMidiPlayer()
{
	connectedPanel = nullptr;
}

juce::String ScriptingObjects::ScriptedMidiPlayer::getDebugValue() const
{
	if (!sequenceValid())
		return {};

	return String(getPlayer()->getPlaybackPosition(), 2);
}

juce::String ScriptingObjects::ScriptedMidiPlayer::getDebugName() const
{

	if (!sequenceValid())
		return {};

	if (auto seq = getPlayer()->getCurrentSequence())
		return seq->getId().toString();

	return "No sequence loaded";
}

void ScriptingObjects::ScriptedMidiPlayer::trackIndexChanged()
{
	if (auto panel = dynamic_cast<ScriptingApi::Content::ScriptPanel*>(connectedPanel.get()))
	{
		panel->repaint();
	}
}

void ScriptingObjects::ScriptedMidiPlayer::sequenceIndexChanged()
{
	if (auto panel = dynamic_cast<ScriptingApi::Content::ScriptPanel*>(connectedPanel.get()))
	{
		panel->repaint();
	}
}

void ScriptingObjects::ScriptedMidiPlayer::sequencesCleared()
{
	if (auto panel = dynamic_cast<ScriptingApi::Content::ScriptPanel*>(connectedPanel.get()))
	{
		panel->repaint();
	}
}

void ScriptingObjects::ScriptedMidiPlayer::timerCallback()
{
	if (repaintOnPlaybackChange && ((double)getPlaybackPosition() != lastPlaybackChange))
	{
		lastPlaybackChange = getPlaybackPosition();

		if (auto panel = dynamic_cast<ScriptingApi::Content::ScriptPanel*>(connectedPanel.get()))
		{
			panel->repaint();
		}
	}
}

var ScriptingObjects::ScriptedMidiPlayer::getNoteRectangleList(var targetBounds)
{
	if (!sequenceValid())
		return {};

	Result r = Result::ok();

	auto rect = ApiHelpers::getRectangleFromVar(targetBounds, &r);

	auto list = getSequence()->getRectangleList(rect);

	Array<var> returnArray;

	for (auto re : list)
		returnArray.add(ApiHelpers::getVarRectangle(re, &r));

	return var(returnArray);
}

void ScriptingObjects::ScriptedMidiPlayer::setPlaybackPosition(var newPosition)
{
	if (!sequenceValid())
		return;

	getPlayer()->setAttribute(MidiPlayer::CurrentPosition, jlimit<float>(0.0f, 1.0f, (float)newPosition), sendNotification);

}

var ScriptingObjects::ScriptedMidiPlayer::getPlaybackPosition()
{
	if (!sequenceValid())
		return 0.0;

	return getPlayer()->getPlaybackPosition();
}

void ScriptingObjects::ScriptedMidiPlayer::setRepaintOnPositionChange(var shouldRepaintPanel)
{
	if ((bool)shouldRepaintPanel != repaintOnPlaybackChange)
	{
		repaintOnPlaybackChange = (bool)shouldRepaintPanel;

		if (repaintOnPlaybackChange)
			startTimer(50);
		else
			stopTimer();
	}
}

void ScriptingObjects::ScriptedMidiPlayer::connectToPanel(var panel)
{
	if (auto p = dynamic_cast<ScriptingApi::Content::ScriptPanel*>(panel.getObject()))
	{
		connectedPanel = dynamic_cast<ConstScriptingObject*>(p);
	}
	else
		reportScriptError("Invalid panel");
}

var ScriptingObjects::ScriptedMidiPlayer::getEventList()
{
	if (!sequenceValid())
		return {};

	auto list = getPlayer()->getCurrentSequence()->getEventList(getPlayer()->getSampleRate(), getPlayer()->getMainController()->getBpm());

	Array<var> eventHolders;

	for (const auto& e : list)
	{
		ScopedPointer<ScriptingMessageHolder> holder = new ScriptingMessageHolder(getScriptProcessor());
		holder->setMessage(e);
		eventHolders.add(holder.release());
	}

	return var(eventHolders);
}

void ScriptingObjects::ScriptedMidiPlayer::flushMessageList(var messageList)
{
	if (!sequenceValid())
		return;

	if (auto ar = messageList.getArray())
	{
		Array<HiseEvent> events;

		for (auto e : *ar)
		{
			if (auto holder = dynamic_cast<ScriptingMessageHolder*>(e.getObject()))
				events.add(holder->getMessageCopy());
			else
				reportScriptError("Illegal item in message list: " + e.toString());
		}

		getPlayer()->flushEdit(events);
	}
	else
		reportScriptError("Input is not an array");
}

void ScriptingObjects::ScriptedMidiPlayer::create(int nominator, int denominator, int barLength)
{
	HiseMidiSequence::TimeSignature sig;

	sig.nominator = nominator;
	sig.denominator = denominator;
	sig.numBars = barLength;
	sig.normalisedLoopRange = { 0.0, 1.0 };
	
	HiseMidiSequence::Ptr seq = new HiseMidiSequence();
	seq->setLengthFromTimeSignature(sig);
	getPlayer()->addSequence(seq);
}

bool ScriptingObjects::ScriptedMidiPlayer::isEmpty() const
{
	return !sequenceValid();
}

void ScriptingObjects::ScriptedMidiPlayer::reset()
{
	if (!sequenceValid())
		return;

	getPlayer()->resetCurrentSequence();
}

void ScriptingObjects::ScriptedMidiPlayer::undo()
{
	if (!sequenceValid())
		return;

	if (auto um = getPlayer()->getUndoManager())
		um->undo();
	else
		reportScriptError("Undo is deactivated");
}

void ScriptingObjects::ScriptedMidiPlayer::redo()
{
	if (!sequenceValid())
		return;

	if (auto um = getPlayer()->getUndoManager())
		um->redo();
	else
		reportScriptError("Undo is deactivated");
}

bool ScriptingObjects::ScriptedMidiPlayer::play(int timestamp)
{
	if (auto pl = getPlayer())
		return pl->play(timestamp);

	return false;
}

bool ScriptingObjects::ScriptedMidiPlayer::stop(int timestamp)
{
	if (auto pl = getPlayer())
		return pl->stop(timestamp);

	return false;
}

bool ScriptingObjects::ScriptedMidiPlayer::record(int timestamp)
{
	if (auto pl = getPlayer())
		return pl->record(timestamp);

	return false;
}

bool ScriptingObjects::ScriptedMidiPlayer::setFile(var fileName, bool clearExistingSequences, bool selectNewSequence)
{
	if (auto pl = getPlayer())
	{
		if (clearExistingSequences)
			pl->clearSequences(dontSendNotification);

		auto name = ScriptFile::getFileNameFromFile(fileName);

		if (!name.isEmpty())
		{
			PoolReference r(pl->getMainController(), fileName, FileHandlerBase::MidiFiles);
			pl->loadMidiFile(r);
			if (selectNewSequence)
				pl->setAttribute(MidiPlayer::CurrentSequence, (float)pl->getNumSequences(), sendNotification);

			return r.isValid();

		}
		else
		{
			if(selectNewSequence)
				pl->sendSequenceUpdateMessage(sendNotificationAsync);

			// if it's empty, we don't want to load anything, so we "succeeded".
			return true;
		}
	}
		
	return false;
}

bool ScriptingObjects::ScriptedMidiPlayer::saveAsMidiFile(var fileName, int trackIndex)
{
	if (auto pl = getPlayer())
	{
		auto name = ScriptFile::getFileNameFromFile(fileName);

		if (name.isNotEmpty())
			return pl->saveAsMidiFile(name, trackIndex);
		else
			reportScriptError("Can't parse file name");
	}

	return false;	
}

var ScriptingObjects::ScriptedMidiPlayer::getMidiFileList()
{
	auto list = getProcessor()->getMainController()->getCurrentFileHandler().pool->getMidiFilePool().getListOfAllReferences(true);

	Array<var> l;

	for (auto ref : list)
	{
		l.add(ref.getReferenceString());
	}

	return l;
}

void ScriptingObjects::ScriptedMidiPlayer::setTrack(int trackIndex)
{
	if (auto pl = getPlayer())
		pl->setAttribute(MidiPlayer::CurrentTrack, (float)trackIndex, sendNotification);
}

void ScriptingObjects::ScriptedMidiPlayer::setSequence(int sequenceIndex)
{
	if (auto pl = getPlayer())
		pl->setAttribute(MidiPlayer::CurrentSequence, (float)sequenceIndex, sendNotification);
}

int ScriptingObjects::ScriptedMidiPlayer::getNumSequences()
{
	if (auto pl = getPlayer())
		return pl->getNumSequences();

	return 0;
}

#define DECLARE_ID(x) static Identifier x(#x);
namespace TimeSigIds
{
DECLARE_ID(Nominator);
DECLARE_ID(Denominator);
DECLARE_ID(NumBars);
DECLARE_ID(LoopStart);
DECLARE_ID(LoopEnd);
}
#undef DECLARE_ID

var ScriptingObjects::ScriptedMidiPlayer::getTimeSignature()
{
	if (sequenceValid())
	{
		auto sig = getSequence()->getTimeSignature();

		DynamicObject::Ptr newObj = new DynamicObject();
		newObj->setProperty(TimeSigIds::Nominator, sig.nominator);
		newObj->setProperty(TimeSigIds::Denominator, sig.denominator);
		newObj->setProperty(TimeSigIds::NumBars, sig.numBars);
		newObj->setProperty(TimeSigIds::LoopStart, sig.normalisedLoopRange.getStart());
		newObj->setProperty(TimeSigIds::LoopEnd, sig.normalisedLoopRange.getEnd());

		return var(newObj);
	}

	return {};
}

bool ScriptingObjects::ScriptedMidiPlayer::setTimeSignature(var timeSignatureObject)
{
	if (sequenceValid())
	{
		HiseMidiSequence::TimeSignature sig;

		sig.nominator = timeSignatureObject.getProperty(TimeSigIds::Nominator, 0);
		sig.denominator = timeSignatureObject.getProperty(TimeSigIds::Denominator, 0);
		sig.numBars = timeSignatureObject.getProperty(TimeSigIds::NumBars, 0);

		sig.normalisedLoopRange = { (double)timeSignatureObject.getProperty(TimeSigIds::LoopStart, 0.0),
									(double)timeSignatureObject.getProperty(TimeSigIds::LoopEnd, 1.0) };

		bool valid = sig.numBars > 0 && sig.nominator > 0 && sig.denominator > 0;

		if(valid)
			getSequence()->setLengthFromTimeSignature(sig);

		return valid;
	}

	return false;
}

void ScriptingObjects::ScriptedMidiPlayer::sequenceLoaded(HiseMidiSequence::Ptr newSequence)
{

}

int ScriptingObjects::ScriptedMidiPlayer::getNumTracks()
{
	if (auto pl = getPlayer())
	{
		if (auto seq = pl->getCurrentSequence())
			return seq->getNumTracks();
	}

	return 0;
}


struct ScriptingObjects::ScriptedLookAndFeel::Wrapper
{
	API_VOID_METHOD_WRAPPER_2(ScriptedLookAndFeel, registerFunction);
	API_VOID_METHOD_WRAPPER_2(ScriptedLookAndFeel, setGlobalFont);
};


ScriptingObjects::ScriptedLookAndFeel::ScriptedLookAndFeel(ProcessorWithScriptingContent* sp) :
	ConstScriptingObject(sp, 0),
	g(new GraphicsObject(sp, this)),
	functions(new DynamicObject())
{
	ADD_API_METHOD_2(registerFunction);
	ADD_API_METHOD_2(setGlobalFont);

	getScriptProcessor()->getMainController_()->setCurrentScriptLookAndFeel(this);
}

ScriptingObjects::ScriptedLookAndFeel::~ScriptedLookAndFeel()
{
	
}

void ScriptingObjects::ScriptedLookAndFeel::registerFunction(var functionName, var function)
{
	if (HiseJavascriptEngine::isJavascriptFunction(function))
	{
		functions.getDynamicObject()->setProperty(Identifier(functionName.toString()), function);
	}
}

void ScriptingObjects::ScriptedLookAndFeel::setGlobalFont(const String& fontName, float fontSize)
{
	f = getScriptProcessor()->getMainController_()->getFontFromString(fontName, fontSize);
}

Array<Identifier> ScriptingObjects::ScriptedLookAndFeel::getAllFunctionNames()
{
	static const Array<Identifier> sa =
	{
		"drawAlertWindow",
		"getAlertWindowMarkdownStyleData",
		"drawAlertWindowIcon",
		"drawPopupMenuBackground",
		"drawPopupMenuItem",
		"drawToggleButton",
		"drawRotarySlider",
		"drawLinearSlider",
		"drawDialogButton",
		"drawComboBox",
		"drawNumberTag",
		"drawPresetBrowserBackground",
		"drawPresetBrowserColumnBackground",
		"drawPresetBrowserListItem",
		"drawPresetBrowserSearchBar",
		"drawPresetBrowserTag",
		"drawTablePath",
		"drawTablePoint",
		"drawTableRuler",
		"drawScrollbar",
		"drawMidiDropper",
		"drawAhdsrBall",
		"drawAhdsrPath"
	};

	return sa;
}

bool ScriptingObjects::ScriptedLookAndFeel::callWithGraphics(Graphics& g_, const Identifier& functionname, var argsObject)
{
	// If this hits, you need to add that id to the array above.
	jassert(getAllFunctionNames().contains(functionname));

	auto f = functions.getProperty(functionname, {});

	if (HiseJavascriptEngine::isJavascriptFunction(f))
	{
		var args[2];
		
		args[0] = var(g);
		args[1] = argsObject;

		var thisObject(this);
		var::NativeFunctionArgs arg(thisObject, args, 2);
		auto engine = dynamic_cast<JavascriptProcessor*>(getScriptProcessor())->getScriptEngine();
		Result r = Result::ok();
		
		try
		{
			engine->callExternalFunctionRaw(f, arg);
		}
		catch (String& errorMessage)
		{
			debugToConsole(dynamic_cast<Processor*>(getScriptProcessor()), errorMessage);
		}
		catch (HiseJavascriptEngine::RootObject::Error& e)
		{
			auto p = dynamic_cast<Processor*>(getScriptProcessor());
			debugToConsole(p, e.toString(p) + e.errorMessage);
		}
		
		g->getDrawHandler().flush();

		DrawActions::Handler::Iterator iter(&g->getDrawHandler());

		while (auto action = iter.getNextAction())
		{
			action->perform(g_);
		}

		return true;
	}

	return false;
}

var ScriptingObjects::ScriptedLookAndFeel::callDefinedFunction(const Identifier& functionname, var* args, int numArgs)
{
	// If this hits, you need to add that id to the array above.
	jassert(getAllFunctionNames().contains(functionname));

	auto f = functions.getProperty(functionname, {});

	if (HiseJavascriptEngine::isJavascriptFunction(f))
	{
		var thisObject(this);
		var::NativeFunctionArgs arg(thisObject, args, numArgs);
		auto engine = dynamic_cast<JavascriptProcessor*>(getScriptProcessor())->getScriptEngine();
		Result r = Result::ok();

		try
		{
			return engine->callExternalFunctionRaw(f, arg);
		}
		catch (String& errorMessage)
		{
			debugToConsole(dynamic_cast<Processor*>(getScriptProcessor()), errorMessage);
		}
		catch (HiseJavascriptEngine::RootObject::Error& )
		{

		}
	}

	return {};
}

Identifier ScriptingObjects::ScriptedLookAndFeel::Laf::getIdOfParentFloatingTile(Component& c)
{
	if (auto ft = c.findParentComponentOfClass<FloatingTile>())
	{
		return ft->getCurrentFloatingPanel()->getIdentifierForBaseClass();
	}

	return {};
}

bool ScriptingObjects::ScriptedLookAndFeel::Laf::addParentFloatingTile(Component& c, DynamicObject* obj)
{
	auto id = getIdOfParentFloatingTile(c);

	if (id.isValid())
	{
		obj->setProperty("parentType", id.toString());
		return true;
	}

	return false;
}

void ScriptingObjects::ScriptedLookAndFeel::Laf::drawAlertBox(Graphics& g_, AlertWindow& w, const Rectangle<int>& ta, TextLayout& tl)
{
	if (functionDefined("drawAlertWindow"))
	{
		auto obj = new DynamicObject();

		obj->setProperty("area", ApiHelpers::getVarRectangle(w.getLocalBounds().toFloat()));
		obj->setProperty("title", w.getName()); 

		addParentFloatingTile(w, obj);

		if (get()->callWithGraphics(g_, "drawAlertWindow", var(obj)))
			return;
	}

	GlobalHiseLookAndFeel::drawAlertBox(g_, w, ta, tl);
}

hise::MarkdownLayout::StyleData ScriptingObjects::ScriptedLookAndFeel::Laf::getAlertWindowMarkdownStyleData()
{
	auto s = MessageWithIcon::LookAndFeelMethods::getAlertWindowMarkdownStyleData();

	if (functionDefined("getAlertWindowMarkdownStyleData"))
	{
		auto obj = new DynamicObject();

		obj->setProperty("textColour", s.textColour.getARGB());
		obj->setProperty("codeColour", s.codeColour.getARGB());
		obj->setProperty("linkColour", s.linkColour.getARGB());
		obj->setProperty("headlineColour", s.headlineColour.getARGB());

		obj->setProperty("headlineFont", s.boldFont.getTypefaceName());
		obj->setProperty("font", s.f.getTypefaceName());
		obj->setProperty("fontSize", s.fontSize);

		var x = var(obj);

		auto nObj = get()->callDefinedFunction("getAlertWindowMarkdownStyleData", &x, 1);

		if (nObj.getDynamicObject() != nullptr)
		{
			s.textColour = ScriptingApi::Content::Helpers::getCleanedObjectColour(nObj["textColour"]);
			s.linkColour = ScriptingApi::Content::Helpers::getCleanedObjectColour(nObj["linkColour"]);
			s.codeColour = ScriptingApi::Content::Helpers::getCleanedObjectColour(nObj["codeColour"]);
			s.headlineColour = ScriptingApi::Content::Helpers::getCleanedObjectColour(nObj["headlineColour"]);

			s.boldFont = getMainController()->getFontFromString(nObj.getProperty("headlineFont", "Default"), s.boldFont.getHeight());

			s.fontSize = nObj["fontSize"];
			s.f = getMainController()->getFontFromString(nObj.getProperty("font", "Default"), s.boldFont.getHeight());
		}
	}
	
	return s;
}

void ScriptingObjects::ScriptedLookAndFeel::Laf::drawPopupMenuBackground(Graphics& g_, int width, int height)
{
	if (functionDefined("drawPopupMenuBackground"))
	{
		DynamicObject::Ptr obj = new DynamicObject();
		obj->setProperty("width", width);
		obj->setProperty("height", height);

		if (get()->callWithGraphics(g_, "drawPopupMenuBackground", var(obj)))
			return;
	}

	GlobalHiseLookAndFeel::drawPopupMenuBackground(g_, width, height);
}

void ScriptingObjects::ScriptedLookAndFeel::Laf::drawPopupMenuItem(Graphics& g_, const Rectangle<int>& area, bool isSeparator, bool isActive, bool isHighlighted, bool isTicked, bool hasSubMenu, const String& text, const String& shortcutKeyText, const Drawable* icon, const Colour* textColourToUse)
{
	if (functionDefined("drawPopupMenuItem"))
	{
		DynamicObject::Ptr obj = new DynamicObject();
		obj->setProperty("area", ApiHelpers::getVarRectangle(area.toFloat()));
		obj->setProperty("isSeparator", isSeparator);
		obj->setProperty("isActive", isActive);
		obj->setProperty("isHighlighted", isHighlighted);
		obj->setProperty("isTicked", isTicked);
		obj->setProperty("hasSubMenu", hasSubMenu);
		obj->setProperty("text", text);

		if (get()->callWithGraphics(g_, "drawPopupMenuItem", var(obj)))
			return;
	}

	GlobalHiseLookAndFeel::drawPopupMenuItem(g_, area, isSeparator, isActive, isHighlighted, isTicked, hasSubMenu, text, shortcutKeyText, icon, textColourToUse);
}

void ScriptingObjects::ScriptedLookAndFeel::Laf::drawToggleButton(Graphics &g_, ToggleButton &b, bool isMouseOverButton, bool isButtonDown)
{
	if (functionDefined("drawToggleButton"))
	{
		DynamicObject::Ptr obj = new DynamicObject();
		obj->setProperty("area", ApiHelpers::getVarRectangle(b.getLocalBounds().toFloat()));
		obj->setProperty("enabled", b.isEnabled());
		obj->setProperty("text", b.getButtonText());
		obj->setProperty("over", isMouseOverButton);
		obj->setProperty("down", isButtonDown);
		obj->setProperty("value", b.getToggleState());

		obj->setProperty("bgColour", b.findColour(HiseColourScheme::ComponentOutlineColourId).getARGB());
		obj->setProperty("itemColour1", b.findColour(HiseColourScheme::ComponentFillTopColourId).getARGB());
		obj->setProperty("itemColour2", b.findColour(HiseColourScheme::ComponentFillBottomColourId).getARGB());
		obj->setProperty("textColour", b.findColour(HiseColourScheme::ComponentTextColourId).getARGB());

		addParentFloatingTile(b, obj);

		if (get()->callWithGraphics(g_, "drawToggleButton", var(obj)))
			return;
	}

	GlobalHiseLookAndFeel::drawToggleButton(g_, b, isMouseOverButton, isButtonDown);
}


void ScriptingObjects::ScriptedLookAndFeel::Laf::drawRotarySlider(Graphics &g_, int /*x*/, int /*y*/, int width, int height, float /*sliderPosProportional*/, float /*rotaryStartAngle*/, float /*rotaryEndAngle*/, Slider &s)
{
	if (functionDefined("drawRotarySlider"))
	{
		DynamicObject::Ptr obj = new DynamicObject();

		s.setTextBoxStyle (Slider::NoTextBox, false, -1, -1);

		obj->setProperty("id", s.getComponentID());
		obj->setProperty("enabled", s.isEnabled());
		obj->setProperty("text", s.getName());
		obj->setProperty("area", ApiHelpers::getVarRectangle(s.getLocalBounds().toFloat()));

		obj->setProperty("value", s.getValue());
		
		NormalisableRange<double> range = NormalisableRange<double>(s.getMinimum(), s.getMaximum(), s.getInterval(), s.getSkewFactor());
		obj->setProperty("valueNormalized", range.convertTo0to1(s.getValue()));

		obj->setProperty("valueSuffixString", s.getTextFromValue(s.getValue()));
		obj->setProperty("suffix", s.getTextValueSuffix());
		obj->setProperty("skew", s.getSkewFactor());
		obj->setProperty("min", s.getMinimum());
		obj->setProperty("max", s.getMaximum());

		obj->setProperty("clicked", s.isMouseButtonDown());
		obj->setProperty("hover", s.isMouseOver());

		obj->setProperty("bgColour", s.findColour(HiseColourScheme::ComponentOutlineColourId).getARGB());
		obj->setProperty("itemColour1", s.findColour(HiseColourScheme::ComponentFillTopColourId).getARGB());
		obj->setProperty("itemColour2", s.findColour(HiseColourScheme::ComponentFillBottomColourId).getARGB());
		obj->setProperty("textColour", s.findColour(HiseColourScheme::ComponentTextColourId).getARGB());

		addParentFloatingTile(s, obj);

		if (get()->callWithGraphics(g_, "drawRotarySlider", var(obj)))
			return;
	}

	GlobalHiseLookAndFeel::drawRotarySlider(g_, -1, -1, width, height, -1, -1, -1, s);
}


void ScriptingObjects::ScriptedLookAndFeel::Laf::drawLinearSlider(Graphics &g, int /*x*/, int /*y*/, int width, int height, float /*sliderPos*/, float /*minSliderPos*/, float /*maxSliderPos*/, const Slider::SliderStyle style, Slider &slider)
{
	if (functionDefined("drawLinearSlider"))
	{
		DynamicObject::Ptr obj = new DynamicObject();

		obj->setProperty("id", slider.getComponentID());
		obj->setProperty("enabled", slider.isEnabled());
		obj->setProperty("text", slider.getName());
		obj->setProperty("area", ApiHelpers::getVarRectangle(slider.getLocalBounds().toFloat()));

		obj->setProperty("valueSuffixString", slider.getTextFromValue(slider.getValue()));
		obj->setProperty("suffix", slider.getTextValueSuffix());
		obj->setProperty("skew", slider.getSkewFactor());

		obj->setProperty("style", style);	// Horizontal:2, Vertical:3, Range:9

		// Vertical & Horizontal style slider
		obj->setProperty("min", slider.getMinimum());
		obj->setProperty("max", slider.getMaximum());
		obj->setProperty("value", slider.getValue());
		
		NormalisableRange<double> range = NormalisableRange<double>(slider.getMinimum(), slider.getMaximum(), slider.getInterval(), slider.getSkewFactor());
		obj->setProperty("valueNormalized", range.convertTo0to1(slider.getValue()));

		// Range style slider
		double minv = 0.0;
		double maxv = 1.0;

		if (slider.isTwoValue())
		{
			minv = slider.getMinValue();
			maxv = slider.getMaxValue();
		}

		obj->setProperty("valueRangeStyleMin", minv);
		obj->setProperty("valueRangeStyleMax", maxv);

		obj->setProperty("valueRangeStyleMinNormalized", range.convertTo0to1(minv));
		obj->setProperty("valueRangeStyleMaxNormalized", range.convertTo0to1(maxv));

		obj->setProperty("clicked", slider.isMouseButtonDown());
		obj->setProperty("hover", slider.isMouseOver());

		obj->setProperty("bgColour", slider.findColour(HiseColourScheme::ComponentOutlineColourId).getARGB());
		obj->setProperty("itemColour1", slider.findColour(HiseColourScheme::ComponentFillTopColourId).getARGB());
		obj->setProperty("itemColour2", slider.findColour(HiseColourScheme::ComponentFillBottomColourId).getARGB());
		obj->setProperty("textColour", slider.findColour(HiseColourScheme::ComponentTextColourId).getARGB());

		addParentFloatingTile(slider, obj);

		if (get()->callWithGraphics(g, "drawLinearSlider", var(obj)))
			return;
	}

	GlobalHiseLookAndFeel::drawLinearSlider(g, -1, -1, width, height, -1, -1, -1, style, slider);
}


void ScriptingObjects::ScriptedLookAndFeel::Laf::drawButtonText(Graphics &g_, TextButton &button, bool isMouseOverButton, bool isButtonDown)
{
	if (functionDefined("drawDialogButton"))
		return;

	static const Identifier pb("PresetBrowser");

	if (getIdOfParentFloatingTile(button) == pb)
		PresetBrowserLookAndFeelMethods::drawPresetBrowserButtonText(g_, button, isMouseOverButton, isButtonDown);
	else
		GlobalHiseLookAndFeel::drawButtonText(g_, button, isMouseOverButton, isButtonDown);
}

void ScriptingObjects::ScriptedLookAndFeel::Laf::drawComboBox(Graphics& g_, int width, int height, bool isButtonDown, int buttonX, int buttonY, int buttonW, int buttonH, ComboBox& cb)
{
	if (functionDefined("drawComboBox"))
	{
		DynamicObject::Ptr obj = new DynamicObject();
		obj->setProperty("area", ApiHelpers::getVarRectangle(cb.getLocalBounds().toFloat()));

		auto text = cb.getText();

		if (text.isEmpty())
		{
			if (cb.getNumItems() == 0)
				text = cb.getTextWhenNoChoicesAvailable();
			else
				text = cb.getTextWhenNothingSelected();
		}

		obj->setProperty("text", text);
		obj->setProperty("active", cb.getSelectedId() != 0);
		obj->setProperty("enabled", cb.isEnabled() && cb.getNumItems() > 0);

		obj->setProperty("bgColour", cb.findColour(HiseColourScheme::ComponentOutlineColourId).getARGB());
		obj->setProperty("itemColour1", cb.findColour(HiseColourScheme::ComponentFillTopColourId).getARGB());
		obj->setProperty("itemColour2", cb.findColour(HiseColourScheme::ComponentFillBottomColourId).getARGB());
		obj->setProperty("textColour", cb.findColour(HiseColourScheme::ComponentTextColourId).getARGB());

		addParentFloatingTile(cb, obj);

		if (get()->callWithGraphics(g_, "drawComboBox", var(obj)))
			return;
	}

	GlobalHiseLookAndFeel::drawComboBox(g_, width, height, isButtonDown, buttonX, buttonY, buttonW, buttonH, cb);
}

void ScriptingObjects::ScriptedLookAndFeel::Laf::positionComboBoxText(ComboBox &c, Label &labelToPosition)
{
	if (functionDefined("drawComboBox"))
	{
		labelToPosition.setVisible(false);
		return;
	}

	GlobalHiseLookAndFeel::positionComboBoxText(c, labelToPosition);
}

void ScriptingObjects::ScriptedLookAndFeel::Laf::drawComboBoxTextWhenNothingSelected(Graphics& g, ComboBox& box, Label& label)
{
	if (functionDefined("drawComboBox"))
	{
		label.setVisible(false);
		return;
	}

	GlobalHiseLookAndFeel::drawComboBoxTextWhenNothingSelected(g, box, label);
}

void ScriptingObjects::ScriptedLookAndFeel::Laf::drawButtonBackground(Graphics& g_, Button& button, const Colour& bg, bool isMouseOverButton, bool isButtonDown)
{
	if (functionDefined("drawDialogButton"))
	{
		DynamicObject::Ptr obj = new DynamicObject();
		obj->setProperty("area", ApiHelpers::getVarRectangle(button.getLocalBounds().toFloat()));
		obj->setProperty("text", button.getButtonText());
		obj->setProperty("enabled", button.isEnabled());
		obj->setProperty("over", isMouseOverButton);
		obj->setProperty("down", isButtonDown);
		obj->setProperty("value", button.getToggleState());
		obj->setProperty("bgColour", bg.getARGB());
		obj->setProperty("textColour", textColour.getARGB());

		addParentFloatingTile(button, obj);

		if (get()->callWithGraphics(g_, "drawDialogButton", var(obj)))
			return;
	}

	static const Identifier pb("PresetBrowser");

	if(getIdOfParentFloatingTile(button) == pb)
		PresetBrowserLookAndFeelMethods::drawPresetBrowserButtonBackground(g_, button, bg, isMouseOverButton, isButtonDown);
	else
		GlobalHiseLookAndFeel::drawButtonBackground(g_, button, bg, isMouseOverButton, isButtonDown);
}

void ScriptingObjects::ScriptedLookAndFeel::Laf::drawNumberTag(Graphics& g_, Colour& c, Rectangle<int> area, int offset, int size, int number)
{
	if (auto l = get())
	{
		if (number != -1)
		{
			DynamicObject::Ptr obj = new DynamicObject();
			obj->setProperty("area", ApiHelpers::getVarRectangle(area.toFloat()));
			obj->setProperty("macroIndex", number - 1);

			if (l->callWithGraphics(g_, "drawNumberTag", var(obj)))
				return;
		}
	}

	NumberTag::LookAndFeelMethods::drawNumberTag(g_, c, area, offset, size, number);
}

void ScriptingObjects::ScriptedLookAndFeel::Laf::drawPresetBrowserBackground(Graphics& g_, PresetBrowser* p)
{
	if (functionDefined("drawPresetBrowserBackground"))
	{
		DynamicObject::Ptr obj = new DynamicObject();
		obj->setProperty("area", ApiHelpers::getVarRectangle(p->getLocalBounds().toFloat()));
		obj->setProperty("bgColour", backgroundColour.getARGB());
		obj->setProperty("itemColour", highlightColour.getARGB());
		obj->setProperty("itemColour2", modalBackgroundColour.getARGB());
		obj->setProperty("textColour", textColour.getARGB());

		if (get()->callWithGraphics(g_, "drawPresetBrowserBackground", var(obj)))
			return;
	}

	PresetBrowserLookAndFeelMethods::drawPresetBrowserBackground(g_, p);
}

void ScriptingObjects::ScriptedLookAndFeel::Laf::drawColumnBackground(Graphics& g_, Rectangle<int> listArea, const String& emptyText)
{
	if (functionDefined("drawPresetBrowserColumnBackground"))
	{
		DynamicObject::Ptr obj = new DynamicObject();
		obj->setProperty("area", ApiHelpers::getVarRectangle(listArea.toFloat()));
		obj->setProperty("text", emptyText);
		obj->setProperty("bgColour", backgroundColour.getARGB());
		obj->setProperty("itemColour", highlightColour.getARGB());
		obj->setProperty("itemColour2", modalBackgroundColour.getARGB());
		obj->setProperty("textColour", textColour.getARGB());

		if (get()->callWithGraphics(g_, "drawPresetBrowserColumnBackground", var(obj)))
			return;
	}

	PresetBrowserLookAndFeelMethods::drawColumnBackground(g_, listArea, emptyText);
}

void ScriptingObjects::ScriptedLookAndFeel::Laf::drawListItem(Graphics& g_, int columnIndex, int rowIndex, const String& itemName, Rectangle<int> position, bool rowIsSelected, bool deleteMode)
{
	if (functionDefined("drawPresetBrowserListItem"))
	{
		DynamicObject::Ptr obj = new DynamicObject();
		obj->setProperty("area", ApiHelpers::getVarRectangle(position.toFloat()));
		obj->setProperty("columnIndex", columnIndex);
		obj->setProperty("rowIndex", rowIndex);
		obj->setProperty("text", itemName);
		obj->setProperty("selected", rowIsSelected);
		obj->setProperty("bgColour", backgroundColour.getARGB());
		obj->setProperty("itemColour", highlightColour.getARGB());
		obj->setProperty("itemColour2", modalBackgroundColour.getARGB());
		obj->setProperty("textColour", textColour.getARGB());

		if (get()->callWithGraphics(g_, "drawPresetBrowserListItem", var(obj)))
			return;
	}

	PresetBrowserLookAndFeelMethods::drawListItem(g_, columnIndex, rowIndex, itemName, position, rowIsSelected, deleteMode);
}

void ScriptingObjects::ScriptedLookAndFeel::Laf::drawSearchBar(Graphics& g_, Rectangle<int> area)
{
	if (functionDefined("drawPresetBrowserSearchBar"))
	{
		DynamicObject::Ptr obj = new DynamicObject();
		obj->setProperty("area", ApiHelpers::getVarRectangle(area.toFloat()));
		obj->setProperty("bgColour", backgroundColour.getARGB());
		obj->setProperty("itemColour", highlightColour.getARGB());
		obj->setProperty("itemColour2", modalBackgroundColour.getARGB());
		obj->setProperty("textColour", textColour.getARGB());

		auto p = new ScriptingObjects::PathObject(get()->getScriptProcessor());

		var keeper(p);

		static const unsigned char searchIcon[] = { 110, 109, 0, 0, 144, 68, 0, 0, 48, 68, 98, 7, 31, 145, 68, 198, 170, 109, 68, 78, 223, 103, 68, 148, 132, 146, 68, 85, 107, 42, 68, 146, 2, 144, 68, 98, 54, 145, 219, 67, 43, 90, 143, 68, 66, 59, 103, 67, 117, 24, 100, 68, 78, 46, 128, 67, 210, 164, 39, 68, 98, 93, 50, 134, 67, 113, 58, 216, 67, 120, 192, 249, 67, 83, 151,
	103, 67, 206, 99, 56, 68, 244, 59, 128, 67, 98, 72, 209, 112, 68, 66, 60, 134, 67, 254, 238, 144, 68, 83, 128, 238, 67, 0, 0, 144, 68, 0, 0, 48, 68, 99, 109, 0, 0, 208, 68, 0, 0, 0, 195, 98, 14, 229, 208, 68, 70, 27, 117, 195, 211, 63, 187, 68, 146, 218, 151, 195, 167, 38, 179, 68, 23, 8, 77, 195, 98, 36, 92, 165, 68, 187, 58,
	191, 194, 127, 164, 151, 68, 251, 78, 102, 65, 0, 224, 137, 68, 0, 0, 248, 66, 98, 186, 89, 77, 68, 68, 20, 162, 194, 42, 153, 195, 67, 58, 106, 186, 193, 135, 70, 41, 67, 157, 224, 115, 67, 98, 13, 96, 218, 193, 104, 81, 235, 67, 243, 198, 99, 194, 8, 94, 78, 68, 70, 137, 213, 66, 112, 211, 134, 68, 98, 109, 211, 138, 67,
	218, 42, 170, 68, 245, 147, 37, 68, 128, 215, 185, 68, 117, 185, 113, 68, 28, 189, 169, 68, 98, 116, 250, 155, 68, 237, 26, 156, 68, 181, 145, 179, 68, 76, 44, 108, 68, 16, 184, 175, 68, 102, 10, 33, 68, 98, 249, 118, 174, 68, 137, 199, 2, 68, 156, 78, 169, 68, 210, 27, 202, 67, 0, 128, 160, 68, 0, 128, 152, 67, 98, 163,
	95, 175, 68, 72, 52, 56, 67, 78, 185, 190, 68, 124, 190, 133, 66, 147, 74, 205, 68, 52, 157, 96, 194, 98, 192, 27, 207, 68, 217, 22, 154, 194, 59, 9, 208, 68, 237, 54, 205, 194, 0, 0, 208, 68, 0, 0, 0, 195, 99, 101, 0, 0 };

		p->getPath().loadPathFromData(searchIcon, sizeof(searchIcon));
		p->getPath().applyTransform(AffineTransform::rotation(float_Pi));
		p->getPath().scaleToFit(6.0f, 5.0f, 18.0f, 18.0f, true);

		obj->setProperty("icon", var(p));

		if (get()->callWithGraphics(g_, "drawPresetBrowserSearchBar", var(obj)))
			return;
	}

	PresetBrowserLookAndFeelMethods::drawSearchBar(g_, area);
}

void ScriptingObjects::ScriptedLookAndFeel::Laf::drawTablePath(Graphics& g_, TableEditor& te, Path& p, Rectangle<float> area, float lineThickness)
{
	if (functionDefined("drawTablePath"))
	{
		DynamicObject::Ptr obj = new DynamicObject();

		auto sp = new ScriptingObjects::PathObject(get()->getScriptProcessor());

		var keeper(sp);

		sp->getPath() = p;

		obj->setProperty("path", var(sp));

		obj->setProperty("area", ApiHelpers::getVarRectangle(area));
		obj->setProperty("lineThickness", lineThickness);
		obj->setProperty("bgColour", te.findColour(TableEditor::ColourIds::bgColour).getARGB());
		obj->setProperty("itemColour", te.findColour(TableEditor::ColourIds::fillColour).getARGB());
		obj->setProperty("itemColour2", te.findColour(TableEditor::ColourIds::lineColour).getARGB());
		obj->setProperty("textColour", te.findColour(TableEditor::ColourIds::rulerColour).getARGB());

		addParentFloatingTile(te, obj);

		if (get()->callWithGraphics(g_, "drawTablePath", var(obj)))
			return;
	}

	if (auto tl = dynamic_cast<TableEditor::LookAndFeelMethods*>(&te.getLookAndFeel()))
		tl->drawTablePath(g_, te, p, area, lineThickness);
}

void ScriptingObjects::ScriptedLookAndFeel::Laf::drawTablePoint(Graphics& g_, TableEditor& te, Rectangle<float> tablePoint, bool isEdge, bool isHover, bool isDragged)
{
	if (functionDefined("drawTablePoint"))
	{
		DynamicObject::Ptr obj = new DynamicObject();

		obj->setProperty("tablePoint", ApiHelpers::getVarRectangle(tablePoint));
		obj->setProperty("isEdge", isEdge);
		obj->setProperty("hover", isHover);
		obj->setProperty("clicked", isDragged);
		obj->setProperty("bgColour", te.findColour(TableEditor::ColourIds::bgColour).getARGB());
		obj->setProperty("itemColour", te.findColour(TableEditor::ColourIds::fillColour).getARGB());
		obj->setProperty("itemColour2", te.findColour(TableEditor::ColourIds::lineColour).getARGB());
		obj->setProperty("textColour", te.findColour(TableEditor::ColourIds::rulerColour).getARGB());

		addParentFloatingTile(te, obj);

		if (get()->callWithGraphics(g_, "drawTablePoint", var(obj)))
			return;
	}

	if (auto tl = dynamic_cast<TableEditor::LookAndFeelMethods*>(&te.getLookAndFeel()))
		tl->drawTablePoint(g_, te, tablePoint, isEdge, isHover, isDragged);
}

void ScriptingObjects::ScriptedLookAndFeel::Laf::drawTableRuler(Graphics& g_, TableEditor& te, Rectangle<float> area, float lineThickness, double rulerPosition)
{
	if (functionDefined("drawTableRuler"))
	{
		DynamicObject::Ptr obj = new DynamicObject();

		obj->setProperty("area", ApiHelpers::getVarRectangle(area));
		obj->setProperty("position", rulerPosition);
		obj->setProperty("lineThickness", lineThickness);
		obj->setProperty("bgColour", te.findColour(TableEditor::ColourIds::bgColour).getARGB());
		obj->setProperty("itemColour", te.findColour(TableEditor::ColourIds::fillColour).getARGB());
		obj->setProperty("itemColour2", te.findColour(TableEditor::ColourIds::lineColour).getARGB());
		obj->setProperty("textColour", te.findColour(TableEditor::ColourIds::rulerColour).getARGB());

		addParentFloatingTile(te, obj);

		if (get()->callWithGraphics(g_, "drawTableRuler", var(obj)))
			return;
	}

	if (auto tl = dynamic_cast<TableEditor::LookAndFeelMethods*>(&te.getLookAndFeel()))
		tl->drawTableRuler(g_, te, area, lineThickness, rulerPosition);
}

void ScriptingObjects::ScriptedLookAndFeel::Laf::drawScrollbar(Graphics& g_, ScrollBar& scrollbar, int x, int y, int width, int height, bool isScrollbarVertical, int thumbStartPosition, int thumbSize, bool isMouseOver, bool isMouseDown)
{
	if (functionDefined("drawScrollbar"))
	{
		DynamicObject::Ptr obj = new DynamicObject();

		auto fullArea = Rectangle<int>(x, y, width, height).toFloat();

		Rectangle<float> thumbArea;

		if(isScrollbarVertical)
			thumbArea = Rectangle<int>(x, y + thumbStartPosition, width, thumbSize).toFloat();
		else
			thumbArea = Rectangle<int>(x + thumbStartPosition, y, thumbSize, height).toFloat();

		obj->setProperty("area", ApiHelpers::getVarRectangle(fullArea));
		obj->setProperty("handle", ApiHelpers::getVarRectangle(thumbArea));
		obj->setProperty("vertical", isScrollbarVertical);
		obj->setProperty("over", isMouseOver);
		obj->setProperty("down", isMouseDown);
		obj->setProperty("bgColour", scrollbar.findColour(ScrollBar::ColourIds::backgroundColourId).getARGB());
		obj->setProperty("itemColour", scrollbar.findColour(ScrollBar::ColourIds::thumbColourId).getARGB());
		obj->setProperty("itemColour2", scrollbar.findColour(ScrollBar::ColourIds::trackColourId).getARGB());
		
		addParentFloatingTile(scrollbar, obj);

		if (get()->callWithGraphics(g_, "drawScrollbar", var(obj)))
			return;
	}

	GlobalHiseLookAndFeel::drawScrollbar(g_, scrollbar, x, y, width, height, isScrollbarVertical, thumbStartPosition, thumbSize, isMouseOver, isMouseDown);
}


void ScriptingObjects::ScriptedLookAndFeel::Laf::drawAhdsrPathSection(Graphics& g, AhdsrGraph& graph, const Path& s, bool isActive)
{
	if (functionDefined("drawAhdsrPath"))
	{
		DynamicObject::Ptr obj = new DynamicObject();

		auto p = new ScriptingObjects::PathObject(get()->getScriptProcessor());

		var keeper(p);

		p->getPath() = s;

		obj->setProperty("isActive", isActive);
		obj->setProperty("path", keeper);
		obj->setProperty("currentState", graph.getCurrentStateIndex());
		obj->setProperty("area", ApiHelpers::getVarRectangle(s.getBounds().toFloat()));
		obj->setProperty("bgColour", graph.findColour(AhdsrGraph::ColourIds::bgColour).getARGB());
		obj->setProperty("itemColour", graph.findColour(AhdsrGraph::ColourIds::fillColour).getARGB());
		obj->setProperty("itemColour2", graph.findColour(AhdsrGraph::ColourIds::lineColour).getARGB());
		obj->setProperty("itemColour3", graph.findColour(AhdsrGraph::ColourIds::outlineColour).getARGB());

		addParentFloatingTile(graph, obj);

		if (get()->callWithGraphics(g, "drawAhdsrPath", var(obj)))
			return;
	}
	
	AhdsrGraph::LookAndFeelMethods::drawAhdsrPathSection(g, graph, s, isActive);
}

void ScriptingObjects::ScriptedLookAndFeel::Laf::drawAhdsrBallPosition(Graphics& g, AhdsrGraph& graph, Point<float> pos)
{
	if (functionDefined("drawAhdsrBall"))
	{
		DynamicObject::Ptr obj = new DynamicObject();

		obj->setProperty("area", ApiHelpers::getVarRectangle(graph.getLocalBounds().toFloat()));
		obj->setProperty("position", ApiHelpers::getVarFromPoint(pos));
		obj->setProperty("currentState", graph.getCurrentStateIndex());
		obj->setProperty("bgColour", graph.findColour(AhdsrGraph::ColourIds::bgColour).getARGB());
		obj->setProperty("itemColour", graph.findColour(AhdsrGraph::ColourIds::fillColour).getARGB());
		obj->setProperty("itemColour2", graph.findColour(AhdsrGraph::ColourIds::lineColour).getARGB());
		obj->setProperty("itemColour3", graph.findColour(AhdsrGraph::ColourIds::outlineColour).getARGB());

		addParentFloatingTile(graph, obj);

		if (get()->callWithGraphics(g, "drawAhdsrBall", var(obj)))
			return;
	}

	AhdsrGraph::LookAndFeelMethods::drawAhdsrBallPosition(g, graph, pos);
}


void ScriptingObjects::ScriptedLookAndFeel::Laf::drawMidiDropper(Graphics& g_, Rectangle<float> area, const String& text, MidiFileDragAndDropper& d)
{
	if (functionDefined("drawMidiDropper"))
	{
		DynamicObject::Ptr obj = new DynamicObject();
		obj->setProperty("area", ApiHelpers::getVarRectangle(area));
		obj->setProperty("hover", d.hover);
		obj->setProperty("active", d.isActive());
		obj->setProperty("externalDrag", d.externalDrag);

		obj->setProperty("bgColour", d.findColour(HiseColourScheme::ComponentBackgroundColour).getARGB());
		obj->setProperty("itemColour", d.findColour(HiseColourScheme::ComponentOutlineColourId).getARGB());
		obj->setProperty("textColour", d.findColour(HiseColourScheme::ComponentTextColourId).getARGB());
		obj->setProperty("text", text);

		if (get()->callWithGraphics(g_, "drawMidiDropper", var(obj)))
			return;
	}

	MidiFileDragAndDropper::LookAndFeelMethods::drawMidiDropper(g_, area, text, d);
}

juce::Image ScriptingObjects::ScriptedLookAndFeel::Laf::createIcon(PresetHandler::IconType type)
{
	auto img = MessageWithIcon::LookAndFeelMethods::createIcon(type);

	if (auto l = get())
	{
		DynamicObject::Ptr obj = new DynamicObject();
		
		String s;

		switch (type)
		{
		case PresetHandler::IconType::Error:	s = "Error"; break;
		case PresetHandler::IconType::Info:		s = "Info"; break;
		case PresetHandler::IconType::Question: s = "Question"; break;
		case PresetHandler::IconType::Warning:	s = "Warning"; break;
		default: jassertfalse; break;
		}

		obj->setProperty("type", s);
		obj->setProperty("area", ApiHelpers::getVarRectangle({ 0.0f, 0.0f, (float)img.getWidth(), (float)img.getHeight() }));

		Image img2(Image::ARGB, img.getWidth(), img.getHeight(), true);
		Graphics g(img2);

		if (l->callWithGraphics(g, "drawAlertWindowIcon", var(obj)))
		{
			if ((int)obj->getProperty("type") == -1)
				return {};

			return img2;
		}
			
	}

	return img;
}

void ScriptingObjects::ScriptedLookAndFeel::Laf::drawTag(Graphics& g_, bool blinking, bool active, bool selected, const String& name, Rectangle<int> position)
{
	if (functionDefined("drawPresetBrowserTag"))
	{
		DynamicObject::Ptr obj = new DynamicObject();
		obj->setProperty("area", ApiHelpers::getVarRectangle(position.toFloat()));
		obj->setProperty("text", name);
		obj->setProperty("blinking", blinking);
		obj->setProperty("value", active);
		obj->setProperty("selected", selected);
		obj->setProperty("bgColour", backgroundColour.getARGB());
		obj->setProperty("itemColour", highlightColour.getARGB());
		obj->setProperty("itemColour2", modalBackgroundColour.getARGB());
		obj->setProperty("textColour", textColour.getARGB());

		if (get()->callWithGraphics(g_, "drawPresetBrowserTag", var(obj)))
			return;
	}

	PresetBrowserLookAndFeelMethods::drawTag(g_, blinking, active, selected, name, position);
}

void ScriptingObjects::ScriptedLookAndFeel::Laf::drawModalOverlay(Graphics& g_, Rectangle<int> area, Rectangle<int> labelArea, const String& title, const String& command)
{
	if (auto l = get())
	{
		DynamicObject::Ptr obj = new DynamicObject();
		obj->setProperty("area", ApiHelpers::getVarRectangle(area.toFloat()));
		obj->setProperty("labelArea", ApiHelpers::getVarRectangle(labelArea.toFloat()));
		obj->setProperty("title", title);
		obj->setProperty("text", command);
		obj->setProperty("bgColour", backgroundColour.getARGB());
		obj->setProperty("itemColour", highlightColour.getARGB());
		obj->setProperty("itemColour2", modalBackgroundColour.getARGB());
		obj->setProperty("textColour", textColour.getARGB());

		if (l->callWithGraphics(g_, "drawPresetBrowserDialog", var(obj)))
			return;
	}

	PresetBrowserLookAndFeelMethods::drawModalOverlay(g_, area, labelArea, title, command);
}



bool ScriptingObjects::ScriptedLookAndFeel::Laf::functionDefined(const String& s)
{
	return get() != nullptr && HiseJavascriptEngine::isJavascriptFunction(get()->functions.getProperty(Identifier(s), {}));
}

#if !HISE_USE_CUSTOM_ALERTWINDOW_LOOKANDFEEL
LookAndFeel* HiseColourScheme::createAlertWindowLookAndFeel(void* mainController)
{
	if (auto mc = reinterpret_cast<MainController*>(mainController))
	{
		if (mc->getCurrentScriptLookAndFeel() != nullptr)
			return new ScriptingObjects::ScriptedLookAndFeel::Laf(mc);
	}

	return new hise::AlertWindowLookAndFeel();
}
#endif



var ApiHelpers::getVarFromPoint(Point<float> pos)
{
	Array<var> p;
	p.add(pos.getX());
	p.add(pos.getY());
	return var(p);
}

juce::Array<juce::Identifier> ApiHelpers::getGlobalApiClasses()
{

	static const Array<Identifier> ids =
	{
		"Engine",
		"Console",
		"Content",
		"Sampler",
		"Synth",
		"Math",
		"Settings",
		"Server",
		"FileSystem",
		"Message",
		"Buffer"
	};
	
	return ids;
}

#if USE_BACKEND
juce::ValueTree ApiHelpers::getApiTree()
{
	static ValueTree v;

	if (!v.isValid())
		v = ValueTree::readFromData(XmlApi::apivaluetree_dat, XmlApi::apivaluetree_datSize);

	return v;
}
#endif



struct ScriptingObjects::ScriptDisplayBufferSource::Wrapper
{
	API_METHOD_WRAPPER_1(ScriptDisplayBufferSource, getDisplayBuffer);
};

ScriptingObjects::ScriptDisplayBufferSource::ScriptDisplayBufferSource(ProcessorWithScriptingContent *p, ExternalDataHolder *h):
	ConstScriptingObject(p, 0),
	source(h)
{
	ADD_API_METHOD_1(getDisplayBuffer);
}

var ScriptingObjects::ScriptDisplayBufferSource::getDisplayBuffer(int index)
{
	if (objectExists())
	{
		auto numObjects = source->getNumDataObjects(ExternalData::DataType::DisplayBuffer);

		if (isPositiveAndBelow(index, numObjects))
			return var(new ScriptingObjects::ScriptRingBuffer(getScriptProcessor(), index, source));

		reportScriptError("Can't find buffer at index " + String(index));
	}
	
	RETURN_IF_NO_THROW(var());
}


struct ScriptingObjects::ScriptUnorderedStack::Wrapper
{
	API_METHOD_WRAPPER_0(ScriptUnorderedStack, isEmpty);
	API_METHOD_WRAPPER_0(ScriptUnorderedStack, size);
	API_METHOD_WRAPPER_1(ScriptUnorderedStack, asBuffer);
	API_METHOD_WRAPPER_1(ScriptUnorderedStack, insert);
	API_METHOD_WRAPPER_1(ScriptUnorderedStack, remove);
	API_METHOD_WRAPPER_1(ScriptUnorderedStack, removeElement);
	API_METHOD_WRAPPER_0(ScriptUnorderedStack, clear);
	API_METHOD_WRAPPER_1(ScriptUnorderedStack, contains);
	API_METHOD_WRAPPER_2(ScriptUnorderedStack, storeEvent);
	API_METHOD_WRAPPER_1(ScriptUnorderedStack, copyTo);
	API_VOID_METHOD_WRAPPER_2(ScriptUnorderedStack, setIsEventStack);
};

ScriptingObjects::ScriptUnorderedStack::ScriptUnorderedStack(ProcessorWithScriptingContent *p):
	ConstScriptingObject(p, 5),
	compareFunction(p, var(), 2)
{
	ADD_API_METHOD_0(isEmpty);
	ADD_API_METHOD_0(size);
	ADD_API_METHOD_1(asBuffer);
	ADD_API_METHOD_1(insert);
	ADD_API_METHOD_1(remove);
	ADD_API_METHOD_1(removeElement);
	ADD_API_METHOD_1(contains);
	ADD_API_METHOD_0(clear);
	ADD_API_METHOD_2(setIsEventStack);
	ADD_API_METHOD_2(storeEvent);
	ADD_API_METHOD_1(copyTo);

	elementBuffer = new VariantBuffer(data.begin(), 0);
	wholeBf = new VariantBuffer(data.begin(), 128);

	addConstant("BitwiseEqual",					 (int)CompareFunctions::BitwiseEqual);
	addConstant("EventId",						 (int)CompareFunctions::EventId);
	addConstant("NoteNumberAndVelocity",		 (int)CompareFunctions::NoteNumberAndVelocity);
	addConstant("NoteNumberAndChannel",			 (int)CompareFunctions::NoteNumberAndChannel);
	addConstant("EqualData",					 (int)CompareFunctions::EqualData);
}



struct ScriptingObjects::ScriptUnorderedStack::Display : public Component,
														 public Timer,
														 public ComponentForDebugInformation
{
	static constexpr int CellWidth = 70;
	static constexpr int CellHeight = 22;
	static constexpr int EventCellWidth = 500;

	static constexpr int NumColumns = 8;
	static constexpr int EventNumColumns = 1;
	
	

	void timerCallback() override { repaint(); }

	Display(ScriptUnorderedStack* p):
		ComponentForDebugInformation(p, dynamic_cast<ApiProviderBase::Holder*>(p->getScriptProcessor()))
	{
<<<<<<< HEAD
		setSize(NumColumns * CellWidth, NumRows * CellHeight);
		setName(getTitle());
=======
		auto isEventStack = parent->isEventStack;

		auto w = isEventStack ? EventCellWidth : CellWidth;
		auto h = CellHeight;
		auto NumColumnsToUse = isEventStack ? EventNumColumns : NumColumns;
		int NumRows = 128 / NumColumnsToUse;

		setSize(NumColumnsToUse * w, NumRows * h);
		setName(isEventStack ? "Event Stack" : "Float Stack");
>>>>>>> 308f7a82
		startTimer(30);
	}

	void refresh() override
	{

<<<<<<< HEAD
	}
=======
		auto isEventStack = parent->isEventStack;

		auto w = isEventStack ? EventCellWidth : CellWidth;
		auto h = CellHeight;
		auto NumColumnsToUse = isEventStack ? EventNumColumns : NumColumns;
		int NumRows = 128 / NumColumnsToUse;

		int index = 0;
>>>>>>> 308f7a82

	void paint(Graphics& g) override
	{
		if (auto p = getObject<ScriptUnorderedStack>())
		{
<<<<<<< HEAD
			int index = 0;

			for (int y = 0; y < NumRows; y++)
			{
				for (int x = 0; x < NumColumns; x++)
=======
			for (int x = 0; x < NumColumnsToUse; x++)
			{
				Rectangle<int> ar(x * w, y * h, w, h);
				
				if (index < parent->size())
>>>>>>> 308f7a82
				{
					Rectangle<int> ar(x * CellWidth, y * CellHeight, CellWidth, CellHeight);

<<<<<<< HEAD
					if (index < p->size())
					{
						g.setColour(Colours::white.withAlpha(0.2f));
						g.fillRect(ar.reduced(1));

						float v = *(p->data.begin() + index);
						g.setColour(Colours::white.withAlpha(0.8f));
						g.setFont(GLOBAL_MONOSPACE_FONT());
						g.drawText(String(v, 1), ar.toFloat(), Justification::centred);
					}
					else
					{
						g.setColour(Colours::white.withAlpha(0.05f));
						g.fillRect(ar.reduced(1));
					}
=======
					String text;

					if (isEventStack)
					{
						auto e = *(parent->eventData.begin() + index);
						text = e.toDebugString();
					}
					else
					{
						float v = *(parent->data.begin() + index);
						text = String(v, 1);
					}

					g.setColour(Colours::white.withAlpha(0.8f));
					g.setFont(GLOBAL_MONOSPACE_FONT());
					g.drawText(text, ar.toFloat(), Justification::centred);
				}
				else
				{
					g.setColour(Colours::white.withAlpha(0.05f));
					g.fillRect(ar.reduced(1));
				}
>>>>>>> 308f7a82

					index++;
				}
			}
		}
		else
		{
			g.setColour(Colours::white.withAlpha(0.8f));
			g.setFont(GLOBAL_BOLD_FONT());
			g.drawText("Can't find object for expression " + getTitle(), getLocalBounds().toFloat(), Justification::centred);
		}
	}
};

Component* ScriptingObjects::ScriptUnorderedStack::createPopupComponent(const MouseEvent& e, Component *c)
{
#if USE_BACKEND
	auto v = new Display(this);

	if (v->getHeight() > 400)
	{
		auto vp = new Viewport();
		vp->setViewedComponent(v, true);
		vp->setSize(v->getWidth() + vp->getScrollBarThickness(), 400);
		vp->setName(v->getName());

		return vp;
	}

	return v;

#else
	ignoreUnused(e, c);
	return nullptr;
#endif
}




bool ScriptingObjects::ScriptUnorderedStack::copyTo(var target)
{
	if (target.isArray())
	{
		target.getArray()->clear();
		target.getArray()->ensureStorageAllocated(size());

		if (isEventStack)
		{
			for (const auto& e : eventData)
			{
				auto m = new ScriptingMessageHolder(getScriptProcessor());
				m->setMessage(e);
				target.append(var(m));
			}
		}
		else
		{
			for (const auto& v : data)
				target.append(var(v));
		}

		return true;
	}

	if (target.isBuffer())
	{
		if (isEventStack)
		{
			reportScriptError("Can't copy event stack to buffer");
			return false;
		}
		else
		{
			auto b = target.getBuffer();

			if (isPositiveAndBelow(data.size(), b->size))
			{
				b->buffer.clear();
				FloatVectorOperations::copy(b->buffer.getWritePointer(0), data.begin(), data.size());
				return true;
			}

			return false;
		}
	}

	if (auto otherStack = dynamic_cast<ScriptUnorderedStack*>(target.getObject()))
	{
		if (isEventStack == otherStack->isEventStack)
		{
			if (isEventStack)
			{
				otherStack->eventData.clearQuick();
				
				for (const auto& e : eventData)
					otherStack->eventData.insertWithoutSearch(e);

				return true;
			}
			else
			{
				otherStack->data.clearQuick();

				for (const auto& v : data)
					otherStack->data.insertWithoutSearch(v);

				return true;
			}
		}
	}

	reportScriptError("No valid container");
	RETURN_IF_NO_THROW(false);
}

bool ScriptingObjects::ScriptUnorderedStack::storeEvent(int index, var holder)
{
	if (!isEventStack)
	{
		reportScriptError("storeEvent does not work with float number stack");
		RETURN_IF_NO_THROW(false);
	}

	if (auto m = dynamic_cast<ScriptingMessageHolder*>(holder.getObject()))
	{
		if (isPositiveAndBelow(index, size()))
		{
			m->setMessage(eventData[index]);
			return true;
		}
		
		return false;
	}
	else
		reportScriptError("holder must be a MessageHolder");

	RETURN_IF_NO_THROW(false);
}

bool ScriptingObjects::ScriptUnorderedStack::insert(var value)
{
	if (isEventStack)
	{
		if (auto m = dynamic_cast<ScriptingMessageHolder*>(value.getObject()))
			return eventData.insert(m->getMessageCopy());

		return false;
	}
	else
	{
		auto ok = data.insert(value);
		updateElementBuffer();
		return ok;
	}
}

int ScriptingObjects::ScriptUnorderedStack::getIndexForEvent(var value) const
{
	if (auto m = dynamic_cast<ScriptingMessageHolder*>(value.getObject()))
	{
		int numUsed = eventData.size();

		if (compareFunctionType == CompareFunctions::Custom)
		{
			var args[2];
			args[0] = var(compareHolder);
			args[1] = value;

			for (int i = 0; i < numUsed; i++)
			{
				compareHolder->setMessage(eventData[i]);
				var rv;

				auto cf = const_cast<WeakCallbackHolder*>(&compareFunction);

				auto r = cf->callSync(args, 2, &rv);

				if (!r.wasOk())
					reportScriptError(r.getErrorMessage());

				if ((bool)rv)
					return i;
			}
		}
		else
		{
			auto e1 = m->getMessageCopy();

			for (int i = 0; i < numUsed; i++)
			{
				if (hcf(e1, eventData[i]))
					return i;
			}
		}
	}

	return -1;
}



bool ScriptingObjects::ScriptUnorderedStack::remove(var value)
{
	if (isEventStack)
	{
		auto index = getIndexForEvent(value);

		if (index != -1)
			return eventData.removeElement(index);

		return false;
	}
	else
	{
		auto ok = data.remove(value);
		updateElementBuffer();
		return ok;
	}
}

bool ScriptingObjects::ScriptUnorderedStack::removeElement(int index)
{
	auto ok = isEventStack ? eventData.removeElement(index) : data.removeElement(index);
	updateElementBuffer();
	return ok;
}

bool ScriptingObjects::ScriptUnorderedStack::clear()
{
	auto wasEmpty = isEmpty();

	isEventStack ? eventData.clear() : data.clear();
	updateElementBuffer();

	return !wasEmpty;
}

int ScriptingObjects::ScriptUnorderedStack::size() const
{
	return isEventStack ? eventData.size() : data.size();
}

bool ScriptingObjects::ScriptUnorderedStack::isEmpty() const
{
	return isEventStack ? eventData.isEmpty() : data.isEmpty();
}

bool ScriptingObjects::ScriptUnorderedStack::contains(var value) const
{
	if (isEventStack)
		return getIndexForEvent(value) != -1;
	else
		return data.contains((float)value);
}

var ScriptingObjects::ScriptUnorderedStack::asBuffer(bool getAllElements)
{
	if (isEventStack)
		reportScriptError("Can't use asBuffer on a stack for events");

	if (getAllElements)
		return var(wholeBf);
	else
	{
		return var(elementBuffer);
	}
}

void ScriptingObjects::ScriptUnorderedStack::setIsEventStack(bool shouldBeEventStack, var eventCompareFunction)
{
	isEventStack = shouldBeEventStack;

	if (eventCompareFunction.isObject())
	{
		compareFunction = WeakCallbackHolder(getScriptProcessor(), eventCompareFunction, 2);
		compareFunctionType = CompareFunctions::Custom;

		if (compareFunction)
		{
			compareFunction.incRefCount();
			compareHolder = new ScriptingMessageHolder(getScriptProcessor());
		}
	}
	else
	{
		compareFunctionType = (CompareFunctions)(int)eventCompareFunction;

		switch (compareFunctionType)
		{
		case CompareFunctions::BitwiseEqual:		  hcf = MCF::equals<CompareFunctions::BitwiseEqual>; break;
		case CompareFunctions::EqualData:			  hcf = MCF::equals<CompareFunctions::EqualData>; break;
		case CompareFunctions::EventId:				  hcf = MCF::equals<CompareFunctions::EventId>; break;
		case CompareFunctions::NoteNumberAndChannel:  hcf = MCF::equals<CompareFunctions::NoteNumberAndChannel>; break;
		case CompareFunctions::NoteNumberAndVelocity: hcf = MCF::equals<CompareFunctions::NoteNumberAndVelocity>; break;
		default: reportScriptError("eventCompareFunction is not a valid compare constant");
		}
	}
}



} // namespace hise
<|MERGE_RESOLUTION|>--- conflicted
+++ resolved
@@ -1,5845 +1,5808 @@
-/*  ===========================================================================
-*
-*   This file is part of HISE.
-*   Copyright 2016 Christoph Hart
-*
-*   HISE is free software: you can redistribute it and/or modify
-*   it under the terms of the GNU General Public License as published by
-*   the Free Software Foundation, either version 3 of the License, or
-*   (at your option) any later version.
-*
-*   HISE is distributed in the hope that it will be useful,
-*   but WITHOUT ANY WARRANTY; without even the implied warranty of
-*   MERCHANTABILITY or FITNESS FOR A PARTICULAR PURPOSE.  See the
-*   GNU General Public License for more details.
-*
-*   You should have received a copy of the GNU General Public License
-*   along with HISE.  If not, see <http://www.gnu.org/licenses/>.
-*
-*   Commercial licenses for using HISE in an closed source project are
-*   available on request. Please visit the project's website to get more
-*   information about commercial licensing:
-*
-*   http://www.hise.audio/
-*
-*   HISE is based on the JUCE library,
-*   which also must be licenced for commercial applications:
-*
-*   http://www.juce.com
-*
-*   ===========================================================================
-*/
-
-namespace hise { using namespace juce;
-
-
-
-// MidiList =====================================================================================================================
-
-struct ScriptingObjects::MidiList::Wrapper
-{
-	API_VOID_METHOD_WRAPPER_1(MidiList, fill);
-	API_VOID_METHOD_WRAPPER_0(MidiList, clear);
-	API_METHOD_WRAPPER_1(MidiList, getValue);
-	API_METHOD_WRAPPER_1(MidiList, getValueAmount);
-	API_METHOD_WRAPPER_1(MidiList, getIndex);
-	API_METHOD_WRAPPER_0(MidiList, isEmpty);
-	API_METHOD_WRAPPER_0(MidiList, getNumSetValues);
-	API_VOID_METHOD_WRAPPER_3(MidiList, setRange);
-	API_VOID_METHOD_WRAPPER_2(MidiList, setValue);
-	API_VOID_METHOD_WRAPPER_1(MidiList, restoreFromBase64String);
-	API_METHOD_WRAPPER_0(MidiList, getBase64String);
-};
-
-ScriptingObjects::MidiList::MidiList(ProcessorWithScriptingContent *p) :
-ConstScriptingObject(p, 0)
-{
-	ADD_API_METHOD_1(fill);
-	ADD_API_METHOD_0(clear);
-	ADD_API_METHOD_1(getValue);
-	ADD_API_METHOD_1(getValueAmount);
-	ADD_API_METHOD_1(getIndex);
-	ADD_API_METHOD_0(isEmpty);
-	ADD_API_METHOD_3(setRange);
-	ADD_API_METHOD_0(getNumSetValues);
-	ADD_API_METHOD_2(setValue);
-	ADD_API_METHOD_1(restoreFromBase64String);
-	ADD_API_METHOD_0(getBase64String);
-
-	clear();
-}
-
-void ScriptingObjects::MidiList::assign(const int index, var newValue)			 { setValue(index, (int)newValue); }
-int ScriptingObjects::MidiList::getCachedIndex(const var &indexExpression) const { return (int)indexExpression; }
-var ScriptingObjects::MidiList::getAssignedValue(int index) const				 { return getValue(index); }
-
-void ScriptingObjects::MidiList::fill(int valueToFill)
-{
-	for (int i = 0; i < 128; i++)
-		data[i] = valueToFill;
-
-	numValues = (int)(valueToFill != -1) * 128;
-}
-
-void ScriptingObjects::MidiList::clear()
-{
-	fill(-1);
-}
-
-int ScriptingObjects::MidiList::getValue(int index) const
-{
-	if (isPositiveAndBelow(index, 128))
-		return (int)data[index];
-
-	return -1;
-}
-
-int ScriptingObjects::MidiList::getValueAmount(int valueToCheck)
-{
-	if (isEmpty())
-		return (int)(valueToCheck == -1) * 128;
-
-	int amount = 0;
-
-	for (int i = 0; i < 128; i++)
-		amount += (int)(data[i] == valueToCheck);
-
-	return amount;
-}
-
-int ScriptingObjects::MidiList::getIndex(int value) const
-{
-	if (isEmpty()) 
-		return -1;
-
-	for (int i = 0; i < 128; i++)
-	{
-		if (data[i] == value)
-			return i;
-	}
-
-	return -1;
-}
-
-void ScriptingObjects::MidiList::setValue(int index, int value)
-{
-	if (isPositiveAndBelow(index, 128))
-	{
-		auto isClearing = value == -1;
-		auto elementIsClear = data[index] == -1;
-		auto doSomething = isClearing != elementIsClear;
-		numValues += (int)doSomething * ((int)elementIsClear * 2 - 1);
-		data[index] = value;
-	}
-}
-
-void ScriptingObjects::MidiList::setRange(int startIndex, int numToFill, int value)
-{
-	startIndex = jlimit(0, 127, startIndex);
-	numToFill = jmin(numToFill, 127 - startIndex);
-
-	bool isClearing = value == -1;
-	int delta = 0;
-
-	for (int i = startIndex; i < numToFill; i++)
-	{
-		auto elementIsClear = data[i] == -1;
-		auto doSomething = isClearing != elementIsClear;
-		delta += (int)doSomething * ((int)elementIsClear * 2 - 1);
-
-		data[i] = value;
-	}
-
-	numValues += delta;
-}
-
-String ScriptingObjects::MidiList::getBase64String() const
-{
-	MemoryOutputStream stream;
-	Base64::convertToBase64(stream, data, sizeof(int) * 128);
-	return stream.toString();
-}
-
-void ScriptingObjects::MidiList::restoreFromBase64String(String base64encodedValues)
-{
-	MemoryOutputStream stream(data, sizeof(int) * 128);
-	Base64::convertFromBase64(stream, base64encodedValues);
-}
-
-void addScriptParameters(ConstScriptingObject* this_, Processor* p)
-{
-	DynamicObject::Ptr scriptedParameters = new DynamicObject();
-
-	if (ProcessorWithScriptingContent* pwsc = dynamic_cast<ProcessorWithScriptingContent*>(p))
-	{
-		for (int i = 0; i < pwsc->getScriptingContent()->getNumComponents(); i++)
-		{
-			scriptedParameters->setProperty(pwsc->getScriptingContent()->getComponent(i)->getName(), var(i));
-		}
-	}
-
-	this_->addConstant("ScriptParameters", var(scriptedParameters.get()));
-}
-
-struct ScriptingObjects::ScriptFile::Wrapper
-{
-	API_METHOD_WRAPPER_0(ScriptFile, getParentDirectory);
-	API_METHOD_WRAPPER_1(ScriptFile, getChildFile);
-	API_METHOD_WRAPPER_1(ScriptFile, createDirectory);
-	API_METHOD_WRAPPER_1(ScriptFile, toString);
-	API_METHOD_WRAPPER_0(ScriptFile, isFile);
-	API_METHOD_WRAPPER_0(ScriptFile, isDirectory);
-	API_METHOD_WRAPPER_1(ScriptFile, writeObject);
-	API_METHOD_WRAPPER_1(ScriptFile, writeString);
-	API_METHOD_WRAPPER_2(ScriptFile, writeEncryptedObject);
-	API_METHOD_WRAPPER_3(ScriptFile, writeAudioFile);
-	API_METHOD_WRAPPER_0(ScriptFile, loadAsString);
-	API_METHOD_WRAPPER_0(ScriptFile, loadAsObject);
-	API_METHOD_WRAPPER_0(ScriptFile, deleteFileOrDirectory);
-	API_METHOD_WRAPPER_1(ScriptFile, loadEncryptedObject);
-	API_VOID_METHOD_WRAPPER_3(ScriptFile, extractZipFile);
-	API_VOID_METHOD_WRAPPER_0(ScriptFile, show);
-};
-
-String ScriptingObjects::ScriptFile::getFileNameFromFile(var fileOrString)
-{
-	if (fileOrString.isString())
-		return fileOrString.toString();
-
-	if (auto asFile = dynamic_cast<ScriptFile*>(fileOrString.getObject()))
-	{
-		return asFile->f.getFullPathName();
-	}
-
-	return {};
-}
-
-ScriptingObjects::ScriptFile::ScriptFile(ProcessorWithScriptingContent* p, const File& f_) :
-	ConstScriptingObject(p, 3),
-	f(f_)
-{
-	addConstant("FullPath", (int)FullPath);
-	addConstant("NoExtension", (int)NoExtension);
-	addConstant("Extension", (int)OnlyExtension);
-	addConstant("Filename", (int)Filename);
-
-	ADD_API_METHOD_0(getParentDirectory);
-	ADD_API_METHOD_1(getChildFile);
-	ADD_API_METHOD_1(createDirectory);
-	ADD_API_METHOD_1(toString);
-	ADD_API_METHOD_0(isFile);
-	ADD_API_METHOD_0(isDirectory);
-	ADD_API_METHOD_0(deleteFileOrDirectory);
-	ADD_API_METHOD_1(writeObject);
-	ADD_API_METHOD_1(writeString);
-	ADD_API_METHOD_2(writeEncryptedObject);
-	ADD_API_METHOD_3(writeAudioFile);
-	ADD_API_METHOD_0(loadAsString);
-	ADD_API_METHOD_0(loadAsObject);
-	ADD_API_METHOD_1(loadEncryptedObject);
-	ADD_API_METHOD_0(show);
-	ADD_API_METHOD_3(extractZipFile);
-}
-
-
-var ScriptingObjects::ScriptFile::getChildFile(String childFileName)
-{
-	return new ScriptFile(getScriptProcessor(), f.getChildFile(childFileName));
-}
-
-var ScriptingObjects::ScriptFile::getParentDirectory()
-{
-	return new ScriptFile(getScriptProcessor(), f.getParentDirectory());
-}
-
-var ScriptingObjects::ScriptFile::createDirectory(String directoryName)
-{
-	if (!f.getChildFile(directoryName).isDirectory())
-		f.getChildFile(directoryName).createDirectory();
-
-	return new ScriptFile(getScriptProcessor(), f.getChildFile(directoryName));
-}
-
-String ScriptingObjects::ScriptFile::toString(int formatType) const
-{
-	switch (formatType)
-	{
-	case Format::FullPath: return f.getFullPathName();
-	case Format::NoExtension: return f.getFileNameWithoutExtension();
-	case Format::OnlyExtension: return f.getFileExtension();
-	case Format::Filename: return f.getFileName();
-	default:
-		reportScriptError("Illegal formatType argument " + String(formatType));
-	}
-
-	return {};
-}
-
-bool ScriptingObjects::ScriptFile::isFile() const
-{
-	return f.existsAsFile();
-}
-
-bool ScriptingObjects::ScriptFile::isDirectory() const
-{
-	return f.isDirectory();
-}
-
-bool ScriptingObjects::ScriptFile::deleteFileOrDirectory()
-{
-	if (!f.isDirectory() && !f.existsAsFile())
-		return false;
-
-	return f.deleteRecursively(false);
-}
-
-bool ScriptingObjects::ScriptFile::writeObject(var jsonData)
-{
-	auto text = JSON::toString(jsonData);
-	return writeString(text);
-}
-
-bool ScriptingObjects::ScriptFile::writeAudioFile(var audioData, double sampleRate, int bitDepth)
-{
-	if (f.isDirectory())
-		reportScriptError("Can't write audio data to a directory target");
-
-	AudioFormatManager afm;
-	afm.registerBasicFormats();
-
-	auto fileFormat = f.getFileExtension();
-
-	int numChannels = 1;
-	int numSamples = -1;
-	int index = 0;
-	bool needsBuffering = false;
-
-	auto setIfEqual = [&](int s)
-	{
-		if (numSamples == -1)
-			numSamples = s;
-		else if (numSamples != s)
-			reportScriptError("Size mismatch at channel " + String(index));
-
-		index++;
-	};
-
-	if (audioData.isArray())
-	{
-		if (audioData[0].isBuffer() || audioData[0].isArray())
-		{
-			numChannels = audioData.size();
-
-			for (const auto& a : *audioData.getArray())
-			{
-				if (a.isArray())
-				{
-					setIfEqual(a.size());
-					needsBuffering = true;
-				}
-				else if (a.isBuffer())
-					setIfEqual(a.getBuffer()->size);
-			}
-		}
-		else
-		{
-			numSamples = audioData.size();
-			needsBuffering = true;
-		}
-	}
-	else if (audioData.isBuffer())
-	{
-		numSamples = audioData.getBuffer()->size;
-	}
-	
-	if (numSamples == -1)
-		reportScriptError("Incompatible data");
-
-	if (auto m = afm.findFormatForFileExtension(fileFormat))
-	{
-		f.deleteFile();
-		FileOutputStream* fos = new FileOutputStream(f);
-
-		ScopedPointer<AudioFormatWriter> w = m->createWriterFor(fos, sampleRate, numChannels, bitDepth, {}, 9);
-		float** channels = (float**)alloca(sizeof(float**) * numChannels);
-		AudioSampleBuffer b;
-
-		if (needsBuffering)
-		{
-			b = AudioSampleBuffer(numChannels, numSamples);
-
-			if (numChannels == 1)
-			{
-				for (int i = 0; i < audioData.size(); i++)
-				{
-					auto value = (float)audioData[i];
-					FloatSanitizers::sanitizeFloatNumber(value);
-					b.setSample(0, i, value);
-				}
-			}
-			else
-			{
-				for (int c = 0; c < audioData.size(); c++)
-				{
-					for (int i = 0; i < audioData.size(); i++)
-					{
-						auto value = (float)audioData[c][i];
-						FloatSanitizers::sanitizeFloatNumber(value);
-						b.setSample(c, i, value);
-					}
-				}
-			}
-		}
-		else
-		{
-			if (audioData.isBuffer())
-			{
-				channels[0] = audioData.getBuffer()->buffer.getWritePointer(0);
-			}
-			else
-			{
-				for (int i = 0; i < audioData.size(); i++)
-				{
-					jassert(audioData[i].isBuffer());
-					channels[i] = audioData[i].getBuffer()->buffer.getWritePointer(0);
-				}
-			}
-
-			b = AudioSampleBuffer(channels, numChannels, numSamples);
-		}
-
-		return w->writeFromAudioSampleBuffer(b, 0, numSamples);
-	}
-	else
-	{
-		reportScriptError("Can't find audio format for file extension " + fileFormat);
-		RETURN_IF_NO_THROW(var());
-	}
-}
-
-bool ScriptingObjects::ScriptFile::writeString(String text)
-{
-	return f.replaceWithText(text);
-}
-
-bool ScriptingObjects::ScriptFile::writeEncryptedObject(var jsonData, String key)
-{
-	auto data = key.getCharPointer().getAddress();
-	auto size = jlimit(0, 72, key.length());
-
-	BlowFish bf(data, size);
-
-	auto text = JSON::toString(jsonData, true);
-
-	MemoryOutputStream mos;
-	mos.writeString(text);
-	mos.flush();
-	
-	auto out = mos.getMemoryBlock();
-
-	bf.encrypt(out);
-
-	return f.replaceWithText(out.toBase64Encoding());
-}
-
-String ScriptingObjects::ScriptFile::loadAsString() const
-{
-	return f.loadFileAsString();
-}
-
-var ScriptingObjects::ScriptFile::loadAsObject() const
-{
-	var v;
-
-	auto r = JSON::parse(loadAsString(), v);
-
-	if (r.wasOk())
-		return v;
-
-	reportScriptError(r.getErrorMessage());
-
-	RETURN_IF_NO_THROW(var());
-}
-
-var ScriptingObjects::ScriptFile::loadEncryptedObject(String key)
-{
-	auto data = key.getCharPointer().getAddress();
-	auto size = jlimit(0, 72, key.length());
-
-	BlowFish bf(data, size);
-
-	MemoryBlock in;
-	
-	in.fromBase64Encoding(f.loadFileAsString());
-	bf.decrypt(in);
-
-	var v;
-
-	auto r = JSON::parse(in.toString(), v);
-
-	return v;
-}
-
-void ScriptingObjects::ScriptFile::show()
-{
-	auto f_ = f;
-	MessageManager::callAsync([f_]()
-	{
-		f_.revealToUser();
-	});
-}
-
-void ScriptingObjects::ScriptFile::extractZipFile(var targetDirectory, bool overwriteFiles, var callback)
-{
-	File tf;
-
-	if (targetDirectory.isString() && File::isAbsolutePath(targetDirectory.toString()))
-		tf = File(targetDirectory.toString());
-	else if (auto sf = dynamic_cast<ScriptFile*>(targetDirectory.getObject()))
-	{
-		tf = sf->f;
-	}
-
-	ReferenceCountedObjectPtr<ScriptFile> safeThis(this);
-
-	auto cb = [safeThis, tf, targetDirectory, overwriteFiles, callback](Processor* p)
-	{
-		if (safeThis == nullptr)
-			return SafeFunctionCall::OK;
-
-		juce::ZipFile zipFile(safeThis->f);
-
-		DynamicObject::Ptr data = new DynamicObject();
-
-		data->setProperty("Status", 0);
-		data->setProperty("Progress", 0.0);
-		data->setProperty("TotalBytesWritten", 0);
-		data->setProperty("Cancel", false);
-		data->setProperty("Target", tf.getFullPathName());
-		data->setProperty("CurrentFile", "");
-		data->setProperty("Error", "");
-		
-		int64 numBytesWritten = 0;
-
-		WeakCallbackHolder cb(safeThis.get()->getScriptProcessor(), callback, 1);
-		cb.setThisObject(safeThis.get());
-		cb.incRefCount();
-
-		if (cb)
-		{
-			cb.call1(var(data->clone()));
-		}
-
-		data->setProperty("Status", 1);
-		int numEntries = zipFile.getNumEntries();
-		bool callForEachFile = numEntries < 500;
-
-
-		for (int i = 0; i < numEntries; i++)
-		{
-			if (Thread::getCurrentThread()->threadShouldExit())
-				return SafeFunctionCall::OK;
-
-			if (safeThis == nullptr)
-				return SafeFunctionCall::OK;
-
-			auto progress = (double)i / (double)zipFile.getNumEntries();
-
-			safeThis.get()->getScriptProcessor()->getMainController_()->getSampleManager().getPreloadProgress() = progress;
-
-			auto c = data->clone();
-
-			c->setProperty("Progress", progress);
-			c->setProperty("TotalBytesWritten", numBytesWritten);
-			c->setProperty("CurrentFile", zipFile.getEntry(i)->filename);
-
-			if (callForEachFile && cb)
-				cb.call1(var(c));
-
-			auto result = zipFile.uncompressEntry(i, tf, overwriteFiles);
-
-			numBytesWritten += zipFile.getEntry(i)->uncompressedSize;
-
-			if (result.failed())
-			{
-				c->setProperty("Error", result.getErrorMessage());
-
-				data = c;
-
-				if (cb)
-					cb.call1(var(c));
-
-				break;
-			}
-
-			if (c->getProperty("Cancel"))
-			{
-				c->setProperty("Error", "User abort");
-
-				data = c;
-
-				if (cb)
-					cb.call1(var(c));
-
-				break;
-			}
-		}
-
-		if (cb)
-		{
-			auto c = data->clone();
-
-			c->setProperty("Status", 2);
-			c->setProperty("Progress", 1.0);
-			c->setProperty("TotalBytesWritten", numBytesWritten);
-			c->setProperty("CurrentFile", "");
-			cb.call1(var(c));
-		}
-
-		return SafeFunctionCall::OK;
-	};
-
-	auto p = dynamic_cast<Processor*>(getScriptProcessor());
-
-	getScriptProcessor()->getMainController_()->getKillStateHandler().killVoicesAndCall(p, cb, MainController::KillStateHandler::SampleLoadingThread);
-}
-
-struct ScriptingObjects::ScriptDownloadObject::Wrapper
-{
-	API_METHOD_WRAPPER_0(ScriptDownloadObject, resume);
-	API_METHOD_WRAPPER_0(ScriptDownloadObject, stop);
-	API_METHOD_WRAPPER_0(ScriptDownloadObject, abort);
-	API_METHOD_WRAPPER_0(ScriptDownloadObject, isRunning);
-	API_METHOD_WRAPPER_0(ScriptDownloadObject, getProgress);
-	API_METHOD_WRAPPER_0(ScriptDownloadObject, getFullURL);
-	API_METHOD_WRAPPER_0(ScriptDownloadObject, getStatusText);
-	API_METHOD_WRAPPER_0(ScriptDownloadObject, getDownloadedTarget);
-	API_METHOD_WRAPPER_0(ScriptDownloadObject, getDownloadSpeed);
-};
-
-ScriptingObjects::ScriptDownloadObject::ScriptDownloadObject(ProcessorWithScriptingContent* pwsc, const URL& url, const File& targetFile_, var callback_) :
-	ConstScriptingObject(pwsc, 3),
-	callback(pwsc, callback_, 0),
-	downloadURL(url),
-	targetFile(targetFile_),
-	jp(dynamic_cast<JavascriptProcessor*>(pwsc))
-{
-	data = new DynamicObject();
-	addConstant("data", var(data));
-
-	callback.setThisObject(this);
-	callback.incRefCount();
-
-	ADD_API_METHOD_0(resume);
-	ADD_API_METHOD_0(stop);
-	ADD_API_METHOD_0(abort);
-	ADD_API_METHOD_0(isRunning);
-	ADD_API_METHOD_0(getProgress);
-	ADD_API_METHOD_0(getFullURL);
-	ADD_API_METHOD_0(getStatusText);
-	ADD_API_METHOD_0(getDownloadedTarget);
-	ADD_API_METHOD_0(getDownloadSpeed);
-}
-
-ScriptingObjects::ScriptDownloadObject::~ScriptDownloadObject()
-{
-	flushTemporaryFile();
-}
-
-bool ScriptingObjects::ScriptDownloadObject::abort()
-{
-	shouldAbort.store(true);
-	return stop();
-}
-
-bool ScriptingObjects::ScriptDownloadObject::stop()
-{
-	if (isRunning())
-	{
-		isWaitingForStop = true;
-		return true;
-	}
-
-	return false;
-}
-
-bool ScriptingObjects::ScriptDownloadObject::stopInternal(bool forceUpdate)
-{
-	if (isRunning_ || forceUpdate)
-	{
-		download = nullptr;
-		flushTemporaryFile();
-
-		isRunning_ = false;
-		isFinished = false;
-
-		if (shouldAbort)
-		{
-			targetFile.deleteFile();
-		}
-
-		data->setProperty("success", false);
-		data->setProperty("finished", true);
-		call(true);
-
-		return true;
-	}
-
-	return false;
-}
-
-bool ScriptingObjects::ScriptDownloadObject::resume()
-{
-	if (!isRunning() && !isFinished && !shouldAbort)
-	{
-		isWaitingForStart = true;
-		return true;
-	}
-
-	return false;
-}
-
-
-
-bool ScriptingObjects::ScriptDownloadObject::resumeInternal()
-{
-	if (!isRunning_)
-	{
-		if (targetFile.existsAsFile())
-		{
-			existingBytesBeforeResuming = targetFile.getSize();
-
-			int status = 0;
-
-			auto wis = downloadURL.createInputStream(false, nullptr, nullptr, String(), 0, nullptr, &status);
-
-			auto numTotal = wis != nullptr ? wis->getTotalLength() : 0;
-
-			bool somethingToDownload = isPositiveAndBelow(existingBytesBeforeResuming, numTotal);
-
-			if (existingBytesBeforeResuming == numTotal && numTotal > 0)
-			{
-				isFinished = true;
-				isRunning_ = false;
-				data->setProperty("success", true);
-				data->setProperty("finished", true);
-				call(true);
-				return true;
-			}
-
-			if (numTotal > 0 && status == 200 && somethingToDownload)
-			{
-				wis = nullptr;
-
-				resumeFile = targetFile.getNonexistentSibling(true);
-
-				isRunning_ = true;
-				isWaitingForStop = false;
-
-				String rangeHeader;
-				rangeHeader << "Range: bytes=" << existingBytesBeforeResuming << "-" << numTotal;
-
-				download = downloadURL.downloadToFile(resumeFile, rangeHeader, this).release();
-
-				data->setProperty("numTotal", numTotal);
-				data->setProperty("numDownloaded", existingBytesBeforeResuming);
-				data->setProperty("finished", false);
-				data->setProperty("success", false);
-			}
-			else
-			{
-				stopInternal();
-			}
-		}
-	}
-
-	return true;
-}
-
-
-bool ScriptingObjects::ScriptDownloadObject::isRunning()
-{
-	return isRunning_;
-}
-
-double ScriptingObjects::ScriptDownloadObject::getProgress() const
-{
-	auto d = (int)data->getProperty("numDownloaded") + existingBytesBeforeResuming;
-	auto t = (int)data->getProperty("numTotal") + existingBytesBeforeResuming;
-
-	if (t != 0)
-		return (double)d / double(t);
-	else
-		return 0.0;
-}
-
-int ScriptingObjects::ScriptDownloadObject::getDownloadSpeed()
-{
-	return isRunning() ? jmax((int)bytesInLastSecond, (int)bytesInCurrentSecond) : 0;
-}
-
-double ScriptingObjects::ScriptDownloadObject::getDownloadSize()
-{
-	return (double)(totalLength_ + existingBytesBeforeResuming);
-}
-
-double ScriptingObjects::ScriptDownloadObject::getNumBytesDownloaded()
-{
-	return (double)(bytesDownloaded_ + existingBytesBeforeResuming);
-}
-
-void ScriptingObjects::ScriptDownloadObject::call(bool highPriority)
-{
-	
-	callback.call(nullptr, 0);
-
-#if 0
-	if (HiseJavascriptEngine::isJavascriptFunction(callback))
-	{
-		auto type = highPriority ? JavascriptThreadPool::Task::HiPriorityCallbackExecution :
-			JavascriptThreadPool::Task::Type::LowPriorityCallbackExecution;
-
-		auto& pool = getScriptProcessor()->getMainController_()->getJavascriptThreadPool();
-		Ptr strongPtr = Ptr(this);
-
-		pool.addJob(type, jp, [strongPtr](JavascriptProcessor* p)
-		{
-			if (auto e = p->getScriptEngine())
-			{
-				auto r = Result::ok();
-				var::NativeFunctionArgs args(var(strongPtr), nullptr, 0);
-				e->callExternalFunction(strongPtr->callback, args, &r);
-				strongPtr->callbackPending.store(false);
-				return r;
-			}
-
-			return Result::fail("engine doesn't exist");
-		});
-	}
-#endif
-}
-
-
-String ScriptingObjects::ScriptDownloadObject::getFullURL()
-{
-	return downloadURL.toString(false);
-}
-
-var ScriptingObjects::ScriptDownloadObject::getDownloadedTarget()
-{
-	return var(new ScriptFile(getScriptProcessor(), targetFile));
-}
-
-String ScriptingObjects::ScriptDownloadObject::getStatusText()
-{
-	if (isRunning_)
-		return "Downloading";
-
-	if (isFinished)
-		return "Completed";
-
-	if (isWaitingForStop)
-		return "Paused";
-
-	return "Waiting";
-}
-
-void ScriptingObjects::ScriptDownloadObject::finished(URL::DownloadTask*, bool success)
-{
-	data->setProperty("success", success);
-	data->setProperty("finished", true);
-	
-	isRunning_ = false;
-	isFinished = true;
-
-	call(true);
-}
-
-void ScriptingObjects::ScriptDownloadObject::flushTemporaryFile()
-{
-	if (resumeFile.existsAsFile())
-	{
-		ScopedPointer<FileInputStream> fis = new FileInputStream(resumeFile);
-		FileOutputStream fos(targetFile);
-
-		auto numWritten = fos.writeFromInputStream(*fis, -1);
-
-        ignoreUnused(numWritten);
-		
-		fos.flush();
-		fis = nullptr;
-		
-		download = nullptr;
-		auto ok = resumeFile.deleteFile();
-        
-        if(ok)
-            resumeFile = File();
-	}
-}
-
-void ScriptingObjects::ScriptDownloadObject::progress(URL::DownloadTask*, int64 bytesDownloaded, int64 totalLength)
-{
-	bytesDownloaded_ = bytesDownloaded;
-	totalLength_ = totalLength;
-
-	auto thisTimeMs = Time::getMillisecondCounter();
-
-	bytesInCurrentSecond += (bytesDownloaded + existingBytesBeforeResuming - lastBytesDownloaded);
-	lastBytesDownloaded = bytesDownloaded + existingBytesBeforeResuming;
-
-	if ((thisTimeMs - lastSpeedMeasure) > 1000)
-	{
-		bytesInLastSecond = bytesInCurrentSecond;
-		bytesInCurrentSecond = 0;
-		lastSpeedMeasure = thisTimeMs;
-	}
-
-	data->setProperty("numTotal", totalLength + existingBytesBeforeResuming);
-	data->setProperty("numDownloaded", bytesDownloaded + existingBytesBeforeResuming);
-
-	if ((thisTimeMs - lastTimeMs) > 100)
-	{
-		call(false);
-		lastTimeMs = thisTimeMs;
-	}
-}
-
-void ScriptingObjects::ScriptDownloadObject::start()
-{
-	isWaitingForStart = false;
-
-	if (targetFile.existsAsFile() && targetFile.getSize() > 0)
-	{
-		resumeInternal();
-		return;
-	}
-
-	int status = 0;
-
-	auto wis = downloadURL.createInputStream(false, nullptr, nullptr, String(), HISE_SCRIPT_SERVER_TIMEOUT, nullptr, &status);
-
-	if (Thread::currentThreadShouldExit())
-		return;
-
-	if (status == 200)
-	{
-		isRunning_ = true;
-		download = downloadURL.downloadToFile(targetFile, {}, this).release();
-
-		data->setProperty("numTotal", 0);
-		data->setProperty("numDownloaded", 0);
-		data->setProperty("finished", false);
-		data->setProperty("success", false);
-
-		call(true);
-	}
-	else
-	{
-		isFinished = true;
-
-		data->setProperty("numTotal", 0);
-		data->setProperty("numDownloaded", 0);
-		data->setProperty("finished", true);
-		data->setProperty("success", false);
-
-		call(true);
-	}
-}
-
-Component* ScriptingObjects::ScriptComplexDataReferenceBase::createPopupComponent(const MouseEvent& e, Component *c)
-{
-	if (auto ed = dynamic_cast<Component*>(ExternalData::createEditor(complexObject)))
-	{
-		ed->setSize(600, 300);
-		return ed;
-	}
-	
-	return nullptr;
-}
-
-ScriptingObjects::ScriptComplexDataReferenceBase::ScriptComplexDataReferenceBase(ProcessorWithScriptingContent* c, int dataIndex, snex::ExternalData::DataType type_, ExternalDataHolder* otherHolder/*=nullptr*/) :
-	ConstScriptingObject(c, 0),
-	index(dataIndex),
-	type(type_),
-	holder(otherHolder != nullptr ? otherHolder : dynamic_cast<ExternalDataHolder*>(c))
-{
-	if (holder != nullptr)
-	{
-		complexObject = holder->getComplexBaseType(getDataType(), index);
-	}
-}
-
-void ScriptingObjects::ScriptComplexDataReferenceBase::setPosition(double newPosition)
-{
-	if (complexObject != nullptr)
-	{
-		complexObject->getUpdater().sendDisplayChangeMessage(newPosition, sendNotificationAsync);
-	}
-}
-
-float ScriptingObjects::ScriptComplexDataReferenceBase::getCurrentDisplayIndexBase() const
-{
-	if (complexObject != nullptr)
-		return complexObject->getUpdater().getLastDisplayValue();
-	
-	return 0.0f;
-}
-
-struct ScriptingObjects::ScriptAudioFile::Wrapper
-{
-	API_VOID_METHOD_WRAPPER_1(ScriptAudioFile, loadFile);
-	API_METHOD_WRAPPER_0(ScriptAudioFile, getContent);
-	API_VOID_METHOD_WRAPPER_0(ScriptAudioFile, update);
-	API_VOID_METHOD_WRAPPER_2(ScriptAudioFile, setRange);
-	API_METHOD_WRAPPER_0(ScriptAudioFile, getNumSamples);
-	API_METHOD_WRAPPER_0(ScriptAudioFile, getSampleRate);
-	API_METHOD_WRAPPER_0(ScriptAudioFile, getCurrentlyDisplayedIndex);
-};
-
-ScriptingObjects::ScriptAudioFile::ScriptAudioFile(ProcessorWithScriptingContent* pwsc, int index_, snex::ExternalDataHolder* otherHolder) :
-	ScriptComplexDataReferenceBase(pwsc, 0, snex::ExternalData::DataType::AudioFile, otherHolder)
-{
-	ADD_API_METHOD_2(setRange);
-	ADD_API_METHOD_1(loadFile);
-	ADD_API_METHOD_0(getContent);
-	ADD_API_METHOD_0(update);
-	ADD_API_METHOD_0(getNumSamples);
-	ADD_API_METHOD_0(getSampleRate);
-	ADD_API_METHOD_0(getCurrentlyDisplayedIndex);
-}
-
-void ScriptingObjects::ScriptAudioFile::clear()
-{
-	if (auto buffer = getBuffer())
-		buffer->fromBase64String({});
-}
-
-void ScriptingObjects::ScriptAudioFile::setRange(int min, int max)
-{
-	if (auto buffer = getBuffer())
-	{
-		int numChannels = buffer->getBuffer().getNumChannels();
-
-		if (numChannels == 0)
-		{
-			clear();
-			return;
-		}
-
-		min = jmax(0, min);
-		max = jmin(buffer->getBuffer().getNumSamples(), max);
-
-		int size = max - min;
-
-		if (size == 0)
-		{
-			clear();
-			return;
-		}
-
-		buffer->setRange({ min, max });
-	}
-}
-
-void ScriptingObjects::ScriptAudioFile::loadFile(const String& filePath)
-{
-	if (auto buffer = getBuffer())
-		buffer->fromBase64String(filePath);
-}
-
-var ScriptingObjects::ScriptAudioFile::getContent()
-{
-	Array<var> channels;
-
-	if (auto buffer = getBuffer())
-	{
-		for (int i = 0; i < buffer->getBuffer().getNumChannels(); i++)
-			channels.add(buffer->getChannelBuffer(i, false));
-	}
-
-	return channels;
-}
-
-float ScriptingObjects::ScriptAudioFile::getCurrentlyDisplayedIndex() const
-{
-	return getCurrentDisplayIndexBase();
-}
-
-void ScriptingObjects::ScriptAudioFile::update()
-{
-	if (auto buffer = getBuffer())
-	{
-		buffer->getUpdater().sendContentChangeMessage(sendNotificationAsync, -1);
-	}
-}
-
-int ScriptingObjects::ScriptAudioFile::getNumSamples() const
-{
-	if (auto buffer = getBuffer())
-	{
-		return buffer->getBuffer().getNumSamples();
-	}
-
-	return 0;
-}
-
-double ScriptingObjects::ScriptAudioFile::getSampleRate() const
-{
-	if (auto buffer = getBuffer())
-		return buffer->sampleRate;
-
-	return 0.0;
-}
-
-juce::String ScriptingObjects::ScriptAudioFile::getCurrentlyLoadedFile() const
-{
-	if (auto buffer = getBuffer())
-	{
-		return buffer->toBase64String();
-	}
-
-	return {};
-}
-
-struct ScriptingObjects::ScriptRingBuffer::Wrapper
-{
-	API_METHOD_WRAPPER_0(ScriptRingBuffer, getReadBuffer);
-	API_METHOD_WRAPPER_3(ScriptRingBuffer, createPath);
-	API_METHOD_WRAPPER_2(ScriptRingBuffer, getResizedBuffer);
-};
-
-ScriptingObjects::ScriptRingBuffer::ScriptRingBuffer(ProcessorWithScriptingContent* pwsc, int index, snex::ExternalDataHolder* other/*=nullptr*/):
-	ScriptComplexDataReferenceBase(pwsc, index, snex::ExternalData::DataType::DisplayBuffer, other)
-{
-	ADD_API_METHOD_0(getReadBuffer);
-	ADD_API_METHOD_3(createPath);
-	ADD_API_METHOD_2(getResizedBuffer);
-}
-
-var ScriptingObjects::ScriptRingBuffer::getReadBuffer()
-{
-	auto& rb = getRingBuffer()->getReadBuffer();
-	return  var(new VariantBuffer(const_cast<float*>(rb.getArrayOfReadPointers()[0]), rb.getNumSamples()));
-}
-
-
-var ScriptingObjects::ScriptRingBuffer::getResizedBuffer(int numDestSamples, int resampleMode)
-{
-	if (numDestSamples > 0)
-	{
-		auto& rb = getRingBuffer()->getReadBuffer();
-
-		if (rb.getNumSamples() == numDestSamples)
-			return getReadBuffer();
-
-		VariantBuffer::Ptr b = new VariantBuffer(numDestSamples);
-
-		float stride = (float)rb.getNumSamples() / (float)numDestSamples;
-
-		int dstIndex = 0;
-
-		if (stride < 2.0)
-		{
-			for (float i = 0.0f; i < (float)rb.getNumSamples(); i += stride)
-			{
-				auto idx = (int)i;
-				auto c = rb.getSample(0, idx);
-				b->setSample(dstIndex++, c);
-			}
-		}
-		else
-		{
-			for (float i = 0.0f; i < (float)rb.getNumSamples(); i += stride)
-			{
-				auto idx = (int)i;
-				auto numThisTime = jmin(rb.getNumSamples() - idx, roundToInt(stride));
-				auto v = FloatVectorOperations::findMinAndMax(rb.getReadPointer(0, idx), numThisTime);
-
-				auto c = v.getStart() + v.getLength() * 0.5f;
-				b->setSample(dstIndex++, c);
-			}
-		}
-
-		
-
-		return var(b);
-	}
-	else
-		return var(new VariantBuffer(0));
-}
-
-var ScriptingObjects::ScriptRingBuffer::createPath(var dstArea, var sourceRange, var startValue)
-{
-	auto r = Result::ok();
-
-	auto dst = ApiHelpers::getRectangleFromVar(dstArea, &r);
-
-	if (!r.wasOk())
-		reportScriptError(r.getErrorMessage());
-
-	auto src = ApiHelpers::getRectangleFromVar(sourceRange, &r);
-
-	if (!r.wasOk())
-		reportScriptError(r.getErrorMessage());
-	
-	auto b = *getReadBuffer().getBuffer();
-
-	auto hToUse = (int)src.getHeight();
-
-	if (hToUse == -1)
-		hToUse = b.size;
-
-	Range<int> s_range(jmax<int>(0, (int)src.getWidth()), jmin<int>(b.size, hToUse));
-	Range<float> valueRange(jmax<float>(-1.0f, src.getX()), jmin<float>(1.0f, src.getY()));
-
-	int numValues = s_range.getLength();
-	int numPixels = dst.getWidth();
-	auto stride = roundToInt((float)numValues / (float)numPixels);
-
-	auto sp = new PathObject(getScriptProcessor());
-	
-	auto& p = sp->getPath();
-
-	auto startv = valueRange.getEnd() - (double)startValue * valueRange.getLength();
-
-	p.startNewSubPath(0.0f, valueRange.getStart());
-	p.startNewSubPath(0.0f, valueRange.getEnd());
-    p.startNewSubPath(0.0f, startv);
-
-	for (int i = 0; i < numValues; i += stride)
-	{
-		int numToLook = jmin(stride, numValues - i);
-
-		auto avg = FloatVectorOperations::findMinAndMax(b.buffer.getReadPointer(0, i), numToLook);
-
-		auto value = avg.getEnd();
-
-		if(std::abs(avg.getStart()) > std::abs(avg.getEnd()))
-			value = avg.getStart();
-
-		p.lineTo((float)i, valueRange.getEnd() - valueRange.clipValue(value));
-	};
-
-	p.lineTo(numValues, startv);
-
-	PathFactory::scalePath(p, dst);
-
-	return var(sp);
-}
-
-struct ScriptingObjects::ScriptTableData::Wrapper
-{
-	API_VOID_METHOD_WRAPPER_0(ScriptTableData, reset);
-	API_VOID_METHOD_WRAPPER_4(ScriptTableData, setTablePoint);
-	API_VOID_METHOD_WRAPPER_2(ScriptTableData, addTablePoint);
-	API_METHOD_WRAPPER_1(ScriptTableData, getTableValueNormalised);
-	API_METHOD_WRAPPER_0(ScriptTableData, getCurrentlyDisplayedIndex);
-};
-
-ScriptingObjects::ScriptTableData::ScriptTableData(ProcessorWithScriptingContent* pwsc, int index, snex::ExternalDataHolder* otherHolder):
-	ScriptComplexDataReferenceBase(pwsc, index, snex::ExternalData::DataType::Table, otherHolder)
-{
-	ADD_API_METHOD_0(reset);
-	ADD_API_METHOD_2(addTablePoint);
-	ADD_API_METHOD_4(setTablePoint);
-	ADD_API_METHOD_1(getTableValueNormalised);
-	ADD_API_METHOD_0(getCurrentlyDisplayedIndex);
-}
-
-Component* ScriptingObjects::ScriptTableData::createPopupComponent(const MouseEvent& e, Component *c)
-{
-#if USE_BACKEND
-	auto te = dynamic_cast<Component*>(snex::ExternalData::createEditor(getTable()));
-	te->setSize(300, 200);
-	return te;
-#else
-	ignoreUnused(e, c);
-	return nullptr;
-#endif
-}
-
-void ScriptingObjects::ScriptTableData::setTablePoint(int pointIndex, float x, float y, float curve)
-{
-	if(auto table = getTable())
-		table->setTablePoint(pointIndex, x, y, curve);
-}
-
-void ScriptingObjects::ScriptTableData::addTablePoint(float x, float y)
-{
-	if (auto table = getTable())
-		table->addTablePoint(x, y);
-}
-
-void ScriptingObjects::ScriptTableData::reset()
-{
-	if (auto table = getTable())
-		table->reset();
-}
-
-float ScriptingObjects::ScriptTableData::getTableValueNormalised(double normalisedInput)
-{
-	if (auto st = dynamic_cast<SampleLookupTable*>(getTable()))
-	{
-		return st->getInterpolatedValue((double)SAMPLE_LOOKUP_TABLE_SIZE * normalisedInput, sendNotificationAsync);
-	}
-
-	return 0.0f;
-}
-
-
-float ScriptingObjects::ScriptTableData::getCurrentlyDisplayedIndex() const
-{
-	return getCurrentDisplayIndexBase();
-}
-
-struct ScriptingObjects::ScriptSliderPackData::Wrapper
-{
-	API_VOID_METHOD_WRAPPER_2(ScriptSliderPackData, setValue);
-	API_VOID_METHOD_WRAPPER_1(ScriptSliderPackData, setNumSliders);
-	API_METHOD_WRAPPER_1(ScriptSliderPackData, getValue);
-	API_METHOD_WRAPPER_0(ScriptSliderPackData, getNumSliders);
-	API_VOID_METHOD_WRAPPER_3(ScriptSliderPackData, setRange);
-	API_METHOD_WRAPPER_0(ScriptSliderPackData, getCurrentlyDisplayedIndex);
-};
-
-ScriptingObjects::ScriptSliderPackData::ScriptSliderPackData(ProcessorWithScriptingContent* pwsc, int dataIndex, snex::ExternalDataHolder* otherHolder) :
-	ScriptComplexDataReferenceBase(pwsc, dataIndex, snex::ExternalData::DataType::SliderPack, otherHolder)
-{
-	ADD_API_METHOD_2(setValue);
-	ADD_API_METHOD_1(setNumSliders);
-	ADD_API_METHOD_1(getValue);
-	ADD_API_METHOD_0(getNumSliders);
-	ADD_API_METHOD_3(setRange);
-	ADD_API_METHOD_0(getCurrentlyDisplayedIndex);
-}
-
-var ScriptingObjects::ScriptSliderPackData::getStepSize() const
-{
-	if(auto data = getSliderPackData())
-		return data->getStepSize();
-
-	return 0.0;
-}
-
-void ScriptingObjects::ScriptSliderPackData::setNumSliders(var numSliders)
-{
-	if (auto data = getSliderPackData())
-		data->setNumSliders(numSliders);
-}
-
-int ScriptingObjects::ScriptSliderPackData::getNumSliders() const
-{
-	if (auto data = getSliderPackData())
-		return data->getNumSliders();
-	
-	return 0;
-}
-
-void ScriptingObjects::ScriptSliderPackData::setValue(int sliderIndex, float value)
-{
-	if(auto data = getSliderPackData())
-		data->setValue(sliderIndex, value, sendNotification);
-}
-
-float ScriptingObjects::ScriptSliderPackData::getValue(int index) const
-{
-	if(auto data = getSliderPackData())
-		return data->getValue((int)index);
-
-	return 0.0f;
-}
-
-void ScriptingObjects::ScriptSliderPackData::setRange(double minValue, double maxValue, double stepSize)
-{
-	if(auto data = getSliderPackData())
-		return data->setRange(minValue, maxValue, stepSize);
-}
-
-float ScriptingObjects::ScriptSliderPackData::getCurrentlyDisplayedIndex() const
-{
-	return getCurrentDisplayIndexBase();
-}
-
-struct ScriptingObjects::ScriptingSamplerSound::Wrapper
-{
-	API_VOID_METHOD_WRAPPER_1(ScriptingSamplerSound, setFromJSON);
-	API_METHOD_WRAPPER_1(ScriptingSamplerSound, get);
-	API_VOID_METHOD_WRAPPER_2(ScriptingSamplerSound, set);
-	API_VOID_METHOD_WRAPPER_0(ScriptingSamplerSound, deleteSample);
-	API_METHOD_WRAPPER_0(ScriptingSamplerSound, duplicateSample);
-	API_METHOD_WRAPPER_0(ScriptingSamplerSound, loadIntoBufferArray);
-	API_METHOD_WRAPPER_1(ScriptingSamplerSound, replaceAudioFile);
-	API_METHOD_WRAPPER_1(ScriptingSamplerSound, refersToSameSample);
-};
-
-ScriptingObjects::ScriptingSamplerSound::ScriptingSamplerSound(ProcessorWithScriptingContent* p, ModulatorSampler* sampler_, ModulatorSamplerSound::Ptr sound_) :
-	ConstScriptingObject(p, ModulatorSamplerSound::numProperties),
-	sound(sound_),
-	sampler(sampler_)
-{
-	ADD_API_METHOD_1(setFromJSON);
-	ADD_API_METHOD_1(get);
-	ADD_API_METHOD_2(set);
-	ADD_API_METHOD_0(deleteSample);
-	ADD_API_METHOD_0(duplicateSample);
-	ADD_API_METHOD_0(loadIntoBufferArray);
-	ADD_API_METHOD_1(replaceAudioFile);
-	ADD_API_METHOD_1(refersToSameSample);
-
-	sampleIds.ensureStorageAllocated(ModulatorSamplerSound::numProperties);
-	sampleIds.add(SampleIds::ID);
-	sampleIds.add(SampleIds::FileName);
-	sampleIds.add(SampleIds::Root);
-	sampleIds.add(SampleIds::HiKey);
-	sampleIds.add(SampleIds::LoKey);
-	sampleIds.add(SampleIds::LoVel);
-	sampleIds.add(SampleIds::HiVel);
-	sampleIds.add(SampleIds::RRGroup);
-	sampleIds.add(SampleIds::Volume);
-	sampleIds.add(SampleIds::Pan);
-	sampleIds.add(SampleIds::Normalized);
-	sampleIds.add(SampleIds::Pitch);
-	sampleIds.add(SampleIds::SampleStart);
-	sampleIds.add(SampleIds::SampleEnd);
-	sampleIds.add(SampleIds::SampleStartMod);
-	sampleIds.add(SampleIds::LoopStart);
-	sampleIds.add(SampleIds::LoopEnd);
-	sampleIds.add(SampleIds::LoopXFade);
-	sampleIds.add(SampleIds::LoopEnabled);
-	sampleIds.add(SampleIds::LowerVelocityXFade);
-	sampleIds.add(SampleIds::UpperVelocityXFade);
-	sampleIds.add(SampleIds::SampleState);
-	sampleIds.add(SampleIds::Reversed);
-
-	for (int i = 1; i < sampleIds.size(); i++)
-		addConstant(sampleIds[i].toString(), (int)i);
-}
-
-juce::String ScriptingObjects::ScriptingSamplerSound::getDebugValue() const
-{
-	return sound != nullptr ? sound->getPropertyAsString(SampleIds::FileName) : "";
-}
-
-hise::DebugInformation* ScriptingObjects::ScriptingSamplerSound::getChildElement(int index)
-{
-	ModulatorSamplerSound::Ptr other = sound;
-
-	auto id = sampleIds[index];
-
-	auto av = [other, id]()
-	{
-		if (other != nullptr)
-			return other->getSampleProperty(id);
-
-		return var();
-	};
-
-	String cid = "%PARENT%.";
-	cid << id;
-
-	return new LambdaValueInformation(av, Identifier(cid), {}, (DebugInformation::Type)getTypeNumber(), getLocation());
-}
-
-void ScriptingObjects::ScriptingSamplerSound::assign(const int index, var newValue)
-{
-	set(index, newValue);
-}
-
-var ScriptingObjects::ScriptingSamplerSound::getAssignedValue(int index) const
-{
-	return get(index);
-}
-
-int ScriptingObjects::ScriptingSamplerSound::getCachedIndex(const var &indexExpression) const
-{
-	if (indexExpression.isString())
-	{
-		Identifier thisId(indexExpression.toString());
-
-		auto idx = sampleIds.indexOf(thisId);
-
-		if (idx == -1)
-			reportScriptError("Can't find property " + thisId.toString());
-
-		return idx;
-	}
-
-	return (int)indexExpression;
-}
-
-void ScriptingObjects::ScriptingSamplerSound::set(int propertyIndex, var newValue)
-{
-	if (!objectExists())
-	{
-		reportScriptError("Sound does not exist");
-		RETURN_VOID_IF_NO_THROW();
-	}
-
-	sound->setSampleProperty(sampleIds[propertyIndex], newValue);
-}
-
-void ScriptingObjects::ScriptingSamplerSound::setFromJSON(var object)
-{
-	if (!objectExists())
-	{
-		reportScriptError("Sound does not exist");
-		RETURN_VOID_IF_NO_THROW();
-	}
-
-	if (auto dyn = object.getDynamicObject())
-	{
-		for (auto prop : dyn->getProperties())
-		{
-			// TODO: maybe defer the update until everything is set ?
-			sound->setSampleProperty(prop.name, prop.value);
-		}
-	}
-}
-
-var ScriptingObjects::ScriptingSamplerSound::get(int propertyIndex) const
-{
-	if (!objectExists())
-	{
-		reportScriptError("Sound does not exist");
-		RETURN_IF_NO_THROW(var());
-	}
-
-	return sound->getSampleProperty(sampleIds[propertyIndex]);
-}
-
-var ScriptingObjects::ScriptingSamplerSound::loadIntoBufferArray()
-{
-	Array<var> channelData;
-
-	for (int i = 0; i < sound->getNumMultiMicSamples(); i++)
-	{
-		ScopedPointer<AudioFormatReader> reader = sound->getReferenceToSound(i)->createReaderForPreview();
-
-		if (reader != nullptr)
-		{
-			int numSamplesToRead = (int)reader->lengthInSamples;
-			bool isStereo = reader->numChannels == 2;
-
-			if (numSamplesToRead > 0)
-			{
-				if (!isStereo)
-				{
-					VariantBuffer::Ptr l = new VariantBuffer(numSamplesToRead);
-					AudioSampleBuffer b;
-					float* data[1] = { l->buffer.getWritePointer(0) };
-					b.setDataToReferTo(data, 1, numSamplesToRead);
-					reader->read(&b, 0, numSamplesToRead, 0, true, false);
-					channelData.add(var(l));
-				}
-				else
-				{
-					VariantBuffer::Ptr l = new VariantBuffer(numSamplesToRead);
-					VariantBuffer::Ptr r = new VariantBuffer(numSamplesToRead);
-
-					AudioSampleBuffer b;
-
-					float* data[2] = { l->buffer.getWritePointer(0), r->buffer.getWritePointer(0) };
-
-					b.setDataToReferTo(data, 2, numSamplesToRead);
-
-					reader->read(&b, 0, numSamplesToRead, 0, true, true);
-
-					channelData.add(var(l));
-					channelData.add(var(r));
-				}
-			}
-		}
-	}
-
-	return channelData;
-}
-
-ScriptingObjects::ScriptingSamplerSound* ScriptingObjects::ScriptingSamplerSound::duplicateSample()
-{
-	auto jp = dynamic_cast<JavascriptProcessor*>(getScriptProcessor());
-
-	auto s = getSampler();
-	auto mc = s->getMainController();
-
-	ScopedValueSetter<bool> svs(s->getSampleMap()->getSyncEditModeFlag(), true);
-
-	SuspendHelpers::ScopedTicket ticket(mc);
-	mc->getJavascriptThreadPool().killVoicesAndExtendTimeOut(jp, 1000);
-
-	while (mc->getKillStateHandler().isAudioRunning())
-	{
-		Thread::sleep(100);
-	}
-
-	LockHelpers::freeToGo(s->getMainController());
-	LockHelpers::SafeLock sl(mc, LockHelpers::Type::SampleLock);
-
-	auto copy = sound->getData().createCopy();
-
-	s->getSampleMap()->addSound(copy);
-	s->refreshPreloadSizes();
-
-	auto newSound = dynamic_cast<ModulatorSamplerSound*>(s->getSound(s->getNumSounds() - 1));
-
-	return new ScriptingSamplerSound(getScriptProcessor(), s, newSound);
-}
-
-void ScriptingObjects::ScriptingSamplerSound::deleteSample()
-{
-#if HI_ENABLE_EXPANSION_EDITING
-	if (!objectExists())
-	{
-		reportScriptError("Sound does not exist");
-		RETURN_VOID_IF_NO_THROW();
-	}
-
-	auto handler = getSampler()->getSampleEditHandler();
-	auto soundCopy = sound;
-
-	auto f = [handler, soundCopy](Processor* /*s*/)
-	{
-		handler->getSampler()->getSampleMap()->removeSound(soundCopy);
-
-		return SafeFunctionCall::OK;
-	};
-
-	handler->getSampler()->killAllVoicesAndCall(f);
-#endif
-}
-
-juce::String ScriptingObjects::ScriptingSamplerSound::getId(int id) const
-{
-	return sampleIds[id].toString();
-}
-
-bool ScriptingObjects::ScriptingSamplerSound::replaceAudioFile(var audioData)
-{
-	if (!objectExists())
-	{
-		reportScriptError("Sound does not exist");
-		RETURN_IF_NO_THROW(false);
-	}
-
-	if (!audioData.isArray())
-	{
-		reportScriptError("You need to pass in an array of buffers.");
-		RETURN_IF_NO_THROW(false);
-	}
-
-	int numChannels = 0;
-
-	for (int i = 0; i < sound->getNumMultiMicSamples(); i++)
-	{
-		if (sound->getReferenceToSound(i)->isMonolithic())
-		{
-			reportScriptError("Can't write to monolith files");
-			RETURN_IF_NO_THROW(false);
-		}
-
-		numChannels += sound->getReferenceToSound(i)->isStereo() ? 2 : 1;
-	}
-
-	auto& ar = *audioData.getArray();
-
-	if (ar.size() != numChannels)
-	{
-		reportScriptError("Channel amount doesn't match.");
-		RETURN_IF_NO_THROW(false);
-	}
-
-	int currentChannel = 0;
-
-	int length = -1;
-
-	for (int i = 0; i < sound->getNumMultiMicSamples(); i++)
-	{
-		int numChannelsForThisMicPosition = sound->getReferenceToSound(i)->isStereo() ? 2 : 1;
-
-		float* channels[2] = { nullptr, nullptr };
-
-		if (auto l = ar[currentChannel].getBuffer())
-		{
-			channels[0] = l->buffer.getWritePointer(0);
-
-			if (length == -1)
-				length = l->size;
-			else if (length != l->size)
-				reportScriptError("channel length mismatch: " + String(l->size) + ", Expected: " + String(length));
-
-		}
-		else
-			reportScriptError("Invalid channel data at index " + String(currentChannel));
-
-		if (numChannelsForThisMicPosition == 2)
-		{
-			if (auto r = ar[currentChannel + 1].getBuffer())
-			{
-				channels[1] = r->buffer.getWritePointer(0);
-
-				if (length != r->size)
-					reportScriptError("channel length mismatch: " + String(r->size) + ", Expected: " + String(length));
-			}
-			else
-				reportScriptError("Invalid channel data at index " + String(currentChannel + 1));
-		}
-
-		AudioSampleBuffer b;
-		b.setDataToReferTo(channels, numChannelsForThisMicPosition, length);
-		
-		bool ok = sound->getReferenceToSound(i)->replaceAudioFile(b);
-
-		if (!ok)
-		{
-			debugError(getSampler(), "Error writing sample " + sound->getReferenceToSound(i)->getFileName(true));
-			return false;
-		}
-
-		currentChannel += numChannelsForThisMicPosition;
-	}
-
-	return true;
-}
-
-bool ScriptingObjects::ScriptingSamplerSound::refersToSameSample(var otherSample)
-{
-	if (auto s = dynamic_cast<ScriptingSamplerSound*>(otherSample.getObject()))
-	{
-		return s->sound.get() == sound.get();
-	}
-
-	reportScriptError("refersToSampleSample: otherSample parameter is not a sample object");
-	RETURN_IF_NO_THROW(false);
-}
-
-hise::ModulatorSampler* ScriptingObjects::ScriptingSamplerSound::getSampler() const
-{
-	auto s = dynamic_cast<ModulatorSampler*>(sampler.get());
-
-	if (s == nullptr)
-	{
-		reportScriptError("Can't find sampler");
-		RETURN_IF_NO_THROW(nullptr);
-	}
-
-	return s;
-}
-
-// ScriptingModulator ===========================================================================================================
-
-struct ScriptingObjects::ScriptingModulator::Wrapper
-{
-	API_VOID_METHOD_WRAPPER_2(ScriptingModulator, setAttribute);
-	API_METHOD_WRAPPER_1(ScriptingModulator, getAttribute);
-  API_METHOD_WRAPPER_1(ScriptingModulator, getAttributeId);
-	API_METHOD_WRAPPER_0(ScriptingModulator, getNumAttributes);
-	API_VOID_METHOD_WRAPPER_1(ScriptingModulator, setBypassed);
-	API_METHOD_WRAPPER_0(ScriptingModulator, isBypassed);
-	API_VOID_METHOD_WRAPPER_1(ScriptingModulator, setIntensity);
-	API_METHOD_WRAPPER_0(ScriptingModulator, getIntensity);
-	API_METHOD_WRAPPER_0(ScriptingModulator, getCurrentLevel);
-	API_METHOD_WRAPPER_0(ScriptingModulator, exportState);
-	API_VOID_METHOD_WRAPPER_1(ScriptingModulator, restoreState);
-	API_VOID_METHOD_WRAPPER_1(ScriptingModulator, restoreScriptControls);
-	API_METHOD_WRAPPER_0(ScriptingModulator, exportScriptControls);
-	API_METHOD_WRAPPER_3(ScriptingModulator, addModulator);
-  API_METHOD_WRAPPER_1(ScriptingModulator, getModulatorChain);
-    
-	API_METHOD_WRAPPER_3(ScriptingModulator, addGlobalModulator);
-	API_METHOD_WRAPPER_3(ScriptingModulator, addStaticGlobalModulator);
-	API_METHOD_WRAPPER_0(ScriptingModulator, asTableProcessor);
-	API_METHOD_WRAPPER_0(ScriptingModulator, getId);
-	API_METHOD_WRAPPER_0(ScriptingModulator, getType);
-};
-
-ScriptingObjects::ScriptingModulator::ScriptingModulator(ProcessorWithScriptingContent *p, Modulator *m_) :
-ConstScriptingObject(p, m_ != nullptr ? m_->getNumParameters() + 1 : 1),
-mod(m_),
-m(nullptr),
-moduleHandler(m_, dynamic_cast<JavascriptProcessor*>(p))
-{
-	if (mod != nullptr)
-	{
-		m = dynamic_cast<Modulation*>(m_);
-
-		setName(mod->getId());
-
-		addScriptParameters(this, mod.get());
-
-		for (int i = 0; i < mod->getNumParameters(); i++)
-		{
-			addConstant(mod->getIdentifierForParameterIndex(i).toString(), var(i));
-		}
-	}
-	else
-	{
-		setName("Invalid Modulator");
-	}
-
-	ADD_API_METHOD_0(getId);
-	ADD_API_METHOD_0(getType);
-	ADD_API_METHOD_2(setAttribute);
-	ADD_API_METHOD_1(setBypassed);
-	ADD_API_METHOD_0(isBypassed);
-	ADD_API_METHOD_1(setIntensity);
-	ADD_API_METHOD_0(getIntensity);
-  ADD_API_METHOD_1(getAttribute);
-  ADD_API_METHOD_1(getAttributeId);
-	ADD_API_METHOD_0(getCurrentLevel);
-	ADD_API_METHOD_0(exportState);
-	ADD_API_METHOD_1(restoreState);
-	ADD_API_METHOD_0(getNumAttributes);
-	ADD_API_METHOD_1(restoreScriptControls);
-	ADD_API_METHOD_0(exportScriptControls);
-	ADD_API_METHOD_3(addModulator);
-  ADD_API_METHOD_1(getModulatorChain);
-    
-	ADD_API_METHOD_3(addGlobalModulator);
-	ADD_API_METHOD_3(addStaticGlobalModulator);
-	ADD_API_METHOD_0(asTableProcessor);
-}
-
-String ScriptingObjects::ScriptingModulator::getDebugName() const
-{
-	if (objectExists() && !objectDeleted())
-		return mod->getId();
-
-	return String("Invalid");
-}
-
-String ScriptingObjects::ScriptingModulator::getDebugValue() const
-{
-	if (objectExists() && !objectDeleted())
-		return String(mod->getOutputValue(), 2);
-
-	return "0.0";
-}
-
-int ScriptingObjects::ScriptingModulator::getCachedIndex(const var &indexExpression) const
-{
-	if (checkValidObject())
-	{
-		Identifier id(indexExpression.toString());
-
-		for (int i = 0; i < mod->getNumParameters(); i++)
-		{
-			if (id == mod->getIdentifierForParameterIndex(i)) return i;
-		}
-		return -1;
-	}
-	else
-	{
-		throw String("Modulator does not exist");
-	}
-}
-
-void ScriptingObjects::ScriptingModulator::assign(const int index, var newValue)
-{
-	setAttribute(index, (float)newValue);
-}
-
-var ScriptingObjects::ScriptingModulator::getAssignedValue(int /*index*/) const
-{
-	return 1.0; // Todo...
-}
-
-String ScriptingObjects::ScriptingModulator::getId() const
-{
-	if (checkValidObject())
-		return mod->getId();
-
-	return String();
-}
-
-String ScriptingObjects::ScriptingModulator::getType() const
-{
-	if (checkValidObject())
-		return mod->getType().toString();
-
-	return String();
-}
-
-void ScriptingObjects::ScriptingModulator::setAttribute(int index, float value)
-{
-	if (checkValidObject())
-		mod->setAttribute(index, value, sendNotification);
-}
-
-float ScriptingObjects::ScriptingModulator::getAttribute(int parameterIndex)
-{
-    if (checkValidObject())
-    {
-        return mod->getAttribute(parameterIndex);
-    }
-
-	return 0.0f;
-}
-
-String ScriptingObjects::ScriptingModulator::getAttributeId(int parameterIndex)
-{
-    if (checkValidObject())
-        return mod->getIdentifierForParameterIndex(parameterIndex).toString();    
-    
-    return String();
-}
-
-int ScriptingObjects::ScriptingModulator::getNumAttributes() const
-{
-	if (checkValidObject())
-	{
-		return mod->getNumParameters();
-	}
-
-	return 0;
-}
-
-void ScriptingObjects::ScriptingModulator::setBypassed(bool shouldBeBypassed)
-{
-	if (checkValidObject())
-	{
-		mod->setBypassed(shouldBeBypassed, sendNotification);
-		mod->sendChangeMessage();
-	}
-}
-
-
-
-bool ScriptingObjects::ScriptingModulator::isBypassed() const
-{
-	if (checkValidObject())
-	{
-		return mod->isBypassed();
-	}
-
-	return false;
-}
-
-void ScriptingObjects::ScriptingModulator::doubleClickCallback(const MouseEvent &, Component* componentToNotify)
-{
-#if USE_BACKEND
-	if (objectExists() && !objectDeleted())
-	{
-		auto *editor = GET_BACKEND_ROOT_WINDOW(componentToNotify);
-
-		Processor *p = ProcessorHelpers::getFirstProcessorWithName(editor->getMainSynthChain(), mod->getId());
-
-		if (p != nullptr)
-		{
-			editor->getMainPanel()->setRootProcessorWithUndo(p);
-		}
-	}
-#else 
-	ignoreUnused(componentToNotify);
-#endif
-}
-
-Component* ScriptingObjects::ScriptingModulator::createPopupComponent(const MouseEvent& e, Component* t)
-{
-	return DebugableObject::Helpers::showProcessorEditorPopup(e, t, mod);
-}
-
-void ScriptingObjects::ScriptingModulator::setIntensity(float newIntensity)
-{
-	if (checkValidObject())
-	{
-		auto mode = m->getMode();
-
-		if (mode == Modulation::GainMode)
-		{
-			const float value = jlimit<float>(0.0f, 1.0f, newIntensity);
-			m->setIntensity(value);
-
-			mod.get()->sendChangeMessage();
-		}
-		else if(mode == Modulation::PitchMode)
-		{
-			const float value = jlimit<float>(-12.0f, 12.0f, newIntensity);
-			const float pitchFactor = value / 12.0f;
-
-			m->setIntensity(pitchFactor);
-
-			mod.get()->sendChangeMessage();
-		}
-		else
-		{
-			const float value = jlimit<float>(-1.0f, 1.0f, newIntensity);
-
-			m->setIntensity(value);
-
-			mod.get()->sendChangeMessage();
-		}
-	}
-};
-
-
-
-float ScriptingObjects::ScriptingModulator::getIntensity() const
-{
-	if (checkValidObject())
-	{
-		if (m->getMode() == Modulation::PitchMode)
-		{
-			return dynamic_cast<const Modulation*>(mod.get())->getIntensity() * 12.0f;
-		}
-		else
-		{
-			return dynamic_cast<const Modulation*>(mod.get())->getIntensity();
-		}
-	}
-
-	return 0.0f;
-}
-
-float ScriptingObjects::ScriptingModulator::getCurrentLevel()
-{
-	if (checkValidObject())
-	{
-		return m->getProcessor()->getDisplayValues().outL;
-	}
-	
-	return 0.f;
-}
-
-String ScriptingObjects::ScriptingModulator::exportState()
-{
-	if (checkValidObject())
-	{
-		return ProcessorHelpers::getBase64String(mod);
-	}
-
-	return String();
-}
-
-void ScriptingObjects::ScriptingModulator::restoreState(String base64State)
-{
-	if (checkValidObject())
-	{
-		auto vt = ProcessorHelpers::ValueTreeHelpers::getValueTreeFromBase64String(base64State);
-
-		if (!vt.isValid())
-		{
-			reportScriptError("Can't load module state");
-			RETURN_IF_NO_THROW();
-		}
-
-		ProcessorHelpers::restoreFromBase64String(mod, base64State);
-	}
-}
-
-String ScriptingObjects::ScriptingModulator::exportScriptControls()
-{
-	if (dynamic_cast<ProcessorWithScriptingContent*>(mod.get()) == nullptr)
-	{
-		reportScriptError("exportScriptControls can only be used on Script Processors");
-	}
-
-	if (checkValidObject())
-	{
-		return ProcessorHelpers::getBase64String(mod, false, true);
-	}
-
-	return String();
-}
-
-void ScriptingObjects::ScriptingModulator::restoreScriptControls(String base64Controls)
-{
-	if (dynamic_cast<ProcessorWithScriptingContent*>(mod.get()) == nullptr)
-	{
-		reportScriptError("restoreScriptControls can only be used on Script Processors");
-	}
-
-	if (checkValidObject())
-	{
-		ProcessorHelpers::restoreFromBase64String(mod, base64Controls, true);
-	}
-}
-
-var ScriptingObjects::ScriptingModulator::addModulator(var chainIndex, var typeName, var modName)
-{
-	if (checkValidObject())
-	{
-		ModulatorChain *c = dynamic_cast<ModulatorChain*>(mod->getChildProcessor(chainIndex));
-
-		if (c == nullptr)
-			reportScriptError("Modulator Chain with index " + chainIndex.toString() + " does not exist");
-		
-		Processor* p = moduleHandler.addModule(c, typeName, modName, -1);
-
-		if (p != nullptr)
-		{
-			auto newMod = new ScriptingObjects::ScriptingModulator(getScriptProcessor(), dynamic_cast<Modulator*>(p));
-			return var(newMod);
-		}
-		
-	}
-
-	return var();
-}
-    
-var ScriptingObjects::ScriptingModulator::getModulatorChain(var chainIndex)
-{
-    if (checkValidObject())
-    {
-        auto c = dynamic_cast<Modulator*>(mod->getChildProcessor(chainIndex));
-        
-        if (c == nullptr)
-            reportScriptError("Modulator Chain with index " + chainIndex.toString() + " does not exist");
-            
-        auto modChain = new ScriptingModulator(getScriptProcessor(), c);
-            
-        return var(modChain);
-    }
-    else
-    {
-        return var();
-    }
-}
-
-var ScriptingObjects::ScriptingModulator::addGlobalModulator(var chainIndex, var globalMod, String modName)
-{
-	if (checkValidObject())
-	{
-		if (auto gm = dynamic_cast<ScriptingModulator*>(globalMod.getObject()))
-		{
-			ModulatorChain *c = dynamic_cast<ModulatorChain*>(mod->getChildProcessor(chainIndex));
-
-			if (c == nullptr)
-				reportScriptError("Modulator Chain with index " + chainIndex.toString() + " does not exist");
-
-			auto p = moduleHandler.addAndConnectToGlobalModulator(c, gm->getModulator(), modName);
-
-			if (p != nullptr)
-			{
-				auto newMod = new ScriptingObjects::ScriptingModulator(getScriptProcessor(), p);
-				return var(newMod);
-			}
-			
-		}
-	}
-
-	return var();
-}
-
-var ScriptingObjects::ScriptingModulator::addStaticGlobalModulator(var chainIndex, var timeVariantMod, String modName)
-{
-	if (checkValidObject())
-	{
-		if (auto gm = dynamic_cast<ScriptingModulator*>(timeVariantMod.getObject()))
-		{
-			ModulatorChain *c = dynamic_cast<ModulatorChain*>(mod->getChildProcessor(chainIndex));
-
-			if (c == nullptr)
-				reportScriptError("Modulator Chain with index " + chainIndex.toString() + " does not exist");
-
-			auto p = moduleHandler.addAndConnectToGlobalModulator(c, gm->getModulator(), modName, true);
-
-			if (p != nullptr)
-			{
-				auto newMod = new ScriptingObjects::ScriptingModulator(getScriptProcessor(), p);
-				return var(newMod);
-			}
-
-		}
-	}
-
-	return var();
-}
-
-var ScriptingObjects::ScriptingModulator::asTableProcessor()
-{
-	if (checkValidObject())
-	{
-		auto ltp = dynamic_cast<LookupTableProcessor*>(mod.get());
-
-		if (ltp == nullptr)
-			return var(); // don't complain here, handle it on scripting level
-
-		auto t = new ScriptingTableProcessor(getScriptProcessor(), ltp);
-			return var(t);
-	}
-
-	auto t = new ScriptingObjects::ScriptingTableProcessor(getScriptProcessor(), nullptr);
-	return var(t);
-}
-
-// ScriptingEffect ==============================================================================================================
-
-struct ScriptingObjects::ScriptingEffect::Wrapper
-{
-	API_VOID_METHOD_WRAPPER_2(ScriptingEffect, setAttribute);
-    API_METHOD_WRAPPER_1(ScriptingEffect, getAttribute);
-    API_METHOD_WRAPPER_1(ScriptingEffect, getAttributeId);
-	API_METHOD_WRAPPER_0(ScriptingEffect, getNumAttributes);
-	API_VOID_METHOD_WRAPPER_1(ScriptingEffect, setBypassed);
-	API_METHOD_WRAPPER_0(ScriptingEffect, isBypassed);
-	API_METHOD_WRAPPER_0(ScriptingEffect, exportState);
-	API_METHOD_WRAPPER_1(ScriptingEffect, getCurrentLevel);
-	API_VOID_METHOD_WRAPPER_1(ScriptingEffect, restoreState);
-	API_VOID_METHOD_WRAPPER_1(ScriptingEffect, restoreScriptControls);
-	API_METHOD_WRAPPER_0(ScriptingEffect, exportScriptControls);
-	API_METHOD_WRAPPER_3(ScriptingEffect, addModulator);
-	API_METHOD_WRAPPER_3(ScriptingEffect, addGlobalModulator);
-	API_METHOD_WRAPPER_1(ScriptingEffect, getModulatorChain);
-	API_METHOD_WRAPPER_3(ScriptingEffect, addStaticGlobalModulator);
-	API_METHOD_WRAPPER_0(ScriptingEffect, getId);
-};
-
-ScriptingObjects::ScriptingEffect::ScriptingEffect(ProcessorWithScriptingContent *p, EffectProcessor *fx) :
-ConstScriptingObject(p, fx != nullptr ? fx->getNumParameters()+1 : 1),
-effect(fx),
-moduleHandler(fx, dynamic_cast<JavascriptProcessor*>(p))
-{
-	if (fx != nullptr)
-	{
-		setName(fx->getId());
-
-		addScriptParameters(this, effect.get());
-
-		for (int i = 0; i < fx->getNumParameters(); i++)
-		{
-			addConstant(fx->getIdentifierForParameterIndex(i).toString(), var(i));
-		}
-	}
-	else
-	{
-		setName("Invalid Effect");
-	}
-
-	ADD_API_METHOD_0(getId);
-	ADD_API_METHOD_2(setAttribute);
-	ADD_API_METHOD_1(setBypassed);
-	ADD_API_METHOD_0(isBypassed);
-    ADD_API_METHOD_1(getAttribute);
-    ADD_API_METHOD_1(getAttributeId);
-	ADD_API_METHOD_1(getCurrentLevel);
-	ADD_API_METHOD_0(exportState);
-	ADD_API_METHOD_1(restoreState);
-	ADD_API_METHOD_1(restoreScriptControls);
-	ADD_API_METHOD_0(exportScriptControls);
-	ADD_API_METHOD_0(getNumAttributes);
-	ADD_API_METHOD_3(addModulator);
-    
-	ADD_API_METHOD_1(getModulatorChain);
-	ADD_API_METHOD_3(addGlobalModulator);
-	ADD_API_METHOD_3(addStaticGlobalModulator);
-};
-
-
-Component* ScriptingObjects::ScriptingEffect::createPopupComponent(const MouseEvent& e, Component* t)
-{
-	return DebugableObject::Helpers::showProcessorEditorPopup(e, t, effect.get());
-}
-
-juce::String ScriptingObjects::ScriptingEffect::getId() const
-{
-	if (checkValidObject())
-		return effect->getId();
-
-	return String();
-}
-
-void ScriptingObjects::ScriptingEffect::setAttribute(int parameterIndex, float newValue)
-{
-	if (checkValidObject())
-	{
-		effect->setAttribute(parameterIndex, newValue, sendNotification);
-	}
-}
-
-float ScriptingObjects::ScriptingEffect::getAttribute(int parameterIndex)
-{
-    if (checkValidObject())
-    {
-        return effect->getAttribute(parameterIndex);
-    }
-
-	return 0.0f;
-}
-
-String ScriptingObjects::ScriptingEffect::getAttributeId(int parameterIndex)
-{
-    if (checkValidObject())
-        return effect->getIdentifierForParameterIndex(parameterIndex).toString();    
-    
-    return String();
-}
-
-int ScriptingObjects::ScriptingEffect::getNumAttributes() const
-{
-	if (checkValidObject())
-	{
-		return effect->getNumParameters();
-	}
-
-	return 0;
-}
-
-void ScriptingObjects::ScriptingEffect::setBypassed(bool shouldBeBypassed)
-{
-	if (checkValidObject())
-	{
-		effect->setBypassed(shouldBeBypassed, sendNotification);
-		effect->sendChangeMessage();
-	}
-}
-
-bool ScriptingObjects::ScriptingEffect::isBypassed() const
-{
-	if (checkValidObject())
-	{
-		return effect->isBypassed();
-	}
-
-	return false;
-}
-
-String ScriptingObjects::ScriptingEffect::exportState()
-{
-	if (checkValidObject())
-	{
-		return ProcessorHelpers::getBase64String(effect);
-	}
-
-	return String();
-}
-
-void ScriptingObjects::ScriptingEffect::restoreState(String base64State)
-{
-	if (checkValidObject())
-	{
-		auto vt = ProcessorHelpers::ValueTreeHelpers::getValueTreeFromBase64String(base64State);
-
-		if (!vt.isValid())
-		{
-			reportScriptError("Can't load module state");
-			RETURN_IF_NO_THROW();
-		}
-
-		SuspendHelpers::ScopedTicket ticket(effect->getMainController());
-		effect->getMainController()->getJavascriptThreadPool().killVoicesAndExtendTimeOut(dynamic_cast<JavascriptProcessor*>(getScriptProcessor()));
-		LockHelpers::freeToGo(effect->getMainController());
-		ProcessorHelpers::restoreFromBase64String(effect, base64State);
-	}
-}
-
-String ScriptingObjects::ScriptingEffect::exportScriptControls()
-{
-	if (dynamic_cast<ProcessorWithScriptingContent*>(effect.get()) == nullptr)
-	{
-		reportScriptError("exportScriptControls can only be used on Script Processors");
-	}
-
-	if (checkValidObject())
-	{
-		return ProcessorHelpers::getBase64String(effect, false, true);
-	}
-
-	return String();
-}
-
-void ScriptingObjects::ScriptingEffect::restoreScriptControls(String base64Controls)
-{
-	if (dynamic_cast<ProcessorWithScriptingContent*>(effect.get()) == nullptr)
-	{
-		reportScriptError("restoreScriptControls can only be used on Script Processors");
-	}
-
-	if (checkValidObject())
-	{
-		ProcessorHelpers::restoreFromBase64String(effect, base64Controls, true);
-	}
-}
-
-float ScriptingObjects::ScriptingEffect::getCurrentLevel(bool leftChannel)
-{
-	if (checkValidObject())
-	{
-		return leftChannel ? effect->getDisplayValues().outL : effect->getDisplayValues().outR;
-	}
-
-	return 0.0f;
-}
-
-var ScriptingObjects::ScriptingEffect::addModulator(var chainIndex, var typeName, var modName)
-{
-	if (checkValidObject())
-	{
-		ModulatorChain *c = dynamic_cast<ModulatorChain*>(effect->getChildProcessor(chainIndex));
-
-		if (c == nullptr)
-			reportScriptError("Modulator Chain with index " + chainIndex.toString() + " does not exist");
-
-		Processor* p = moduleHandler.addModule(c, typeName, modName, -1);
-
-		if (p != nullptr)
-		{
-			auto mod = new ScriptingObjects::ScriptingModulator(getScriptProcessor(), dynamic_cast<Modulator*>(p));
-			return var(mod);
-		}
-
-		return var();
-	}
-	else
-	{
-		return var();
-	}
-	
-}
-
-var ScriptingObjects::ScriptingEffect::getModulatorChain(var chainIndex)
-{
-	if (checkValidObject())
-	{
-		auto c = dynamic_cast<Modulator*>(effect->getChildProcessor(chainIndex));
-
-		if (c == nullptr)
-			reportScriptError("Modulator Chain with index " + chainIndex.toString() + " does not exist");
-
-		auto mod = new ScriptingModulator(getScriptProcessor(), c);
-
-		return var(mod);
-	}
-	else
-	{
-		return var();
-	}
-}
-
-var ScriptingObjects::ScriptingEffect::addGlobalModulator(var chainIndex, var globalMod, String modName)
-{
-	if (checkValidObject())
-	{
-		if (auto gm = dynamic_cast<ScriptingModulator*>(globalMod.getObject()))
-		{
-			ModulatorChain *c = dynamic_cast<ModulatorChain*>(effect->getChildProcessor(chainIndex));
-
-			if (c == nullptr)
-				reportScriptError("Modulator Chain with index " + chainIndex.toString() + " does not exist");
-
-			auto p = moduleHandler.addAndConnectToGlobalModulator(c, gm->getModulator(), modName);
-
-			if (p != nullptr)
-			{
-				auto mod = new ScriptingObjects::ScriptingModulator(getScriptProcessor(), p);
-				return var(mod);
-			}
-
-			return var();
-		}
-	}
-
-	return var();
-}
-
-var ScriptingObjects::ScriptingEffect::addStaticGlobalModulator(var chainIndex, var timeVariantMod, String modName)
-{
-	if (checkValidObject())
-	{
-		if (auto gm = dynamic_cast<ScriptingModulator*>(timeVariantMod.getObject()))
-		{
-			ModulatorChain *c = dynamic_cast<ModulatorChain*>(effect->getChildProcessor(chainIndex));
-
-			if (c == nullptr)
-				reportScriptError("Modulator Chain with index " + chainIndex.toString() + " does not exist");
-
-			auto p = moduleHandler.addAndConnectToGlobalModulator(c, gm->getModulator(), modName, true);
-
-			if (p != nullptr)
-			{
-				auto mod = new ScriptingObjects::ScriptingModulator(getScriptProcessor(), p);
-				return var(mod);
-			}
-
-			return var();
-		}
-	}
-
-	return var();
-}
-
-ScriptingObjects::ScriptingEffect::FilterModeObject::FilterModeObject(const ProcessorWithScriptingContent* p) :
-	ConstScriptingObject(const_cast<ProcessorWithScriptingContent*>(p), (int)FilterBank::FilterMode::numFilterModes)
-{
-	
-
-#define ADD_FILTER_CONSTANT(x) addConstant(#x, (int)FilterBank::FilterMode::x)
-
-	ADD_FILTER_CONSTANT(LowPass);
-	ADD_FILTER_CONSTANT(HighPass);
-	ADD_FILTER_CONSTANT(LowShelf);
-	ADD_FILTER_CONSTANT(HighShelf);
-	ADD_FILTER_CONSTANT(Peak);
-	ADD_FILTER_CONSTANT(ResoLow);
-	ADD_FILTER_CONSTANT(StateVariableLP);
-	ADD_FILTER_CONSTANT(StateVariableHP);
-	ADD_FILTER_CONSTANT(MoogLP);
-	ADD_FILTER_CONSTANT(OnePoleLowPass);
-	ADD_FILTER_CONSTANT(OnePoleHighPass);
-	ADD_FILTER_CONSTANT(StateVariablePeak);
-	ADD_FILTER_CONSTANT(StateVariableNotch);
-	ADD_FILTER_CONSTANT(StateVariableBandPass);
-	ADD_FILTER_CONSTANT(Allpass);
-	ADD_FILTER_CONSTANT(LadderFourPoleLP);
-	ADD_FILTER_CONSTANT(LadderFourPoleHP);
-	ADD_FILTER_CONSTANT(RingMod);
-
-#undef ADD_FILTER_CONSTANT
-}
-
-
-
-// ScriptingSlotFX ==============================================================================================================
-
-
-struct ScriptingObjects::ScriptingSlotFX::Wrapper
-{
-    API_METHOD_WRAPPER_1(ScriptingSlotFX, setEffect);
-    API_VOID_METHOD_WRAPPER_0(ScriptingSlotFX, clear);
-	API_VOID_METHOD_WRAPPER_1(ScriptingSlotFX, swap);
-	API_METHOD_WRAPPER_0(ScriptingSlotFX, getCurrentEffect);
-};
-
-ScriptingObjects::ScriptingSlotFX::ScriptingSlotFX(ProcessorWithScriptingContent *p, EffectProcessor *fx) :
-ConstScriptingObject(p, fx != nullptr ? fx->getNumParameters()+1 : 1),
-slotFX(fx)
-{
-    if (fx != nullptr)
-    {
-        setName(fx->getId());
-        
-        addScriptParameters(this, slotFX.get());
-        
-        for (int i = 0; i < fx->getNumParameters(); i++)
-        {
-            addConstant(fx->getIdentifierForParameterIndex(i).toString(), var(i));
-        }
-    }
-    else
-    {
-        setName("Invalid Effect");
-    }
-    
-    ADD_API_METHOD_1(setEffect);
-	ADD_API_METHOD_0(getCurrentEffect);
-    ADD_API_METHOD_0(clear);
-	ADD_API_METHOD_1(swap);
-};
-
-
-
-void ScriptingObjects::ScriptingSlotFX::clear()
-{
-	if (auto slot = getSlotFX())
-	{
-        slot->reset();
-	}
-	else
-	{
-		reportScriptError("Invalid Slot");
-	}
-}
-
-
-ScriptingObjects::ScriptingEffect* ScriptingObjects::ScriptingSlotFX::setEffect(String effectName)
-{
-	if (effectName == "undefined")
-	{
-		reportScriptError("Invalid effectName");
-		RETURN_IF_NO_THROW(new ScriptingEffect(getScriptProcessor(), nullptr))
-	}
-
-	if(auto slot = getSlotFX())
-    {
-		auto jp = dynamic_cast<JavascriptProcessor*>(getScriptProcessor());
-
-		{
-			SuspendHelpers::ScopedTicket ticket(slot->getMainController());
-
-			slot->getMainController()->getJavascriptThreadPool().killVoicesAndExtendTimeOut(jp);
-
-			LockHelpers::freeToGo(slot->getMainController());
-			slot->setEffect(effectName);
-		}
-
-		jassert(slot->getCurrentEffect()->getType() == Identifier(effectName));
-
-		return new ScriptingEffect(getScriptProcessor(), slot->getCurrentEffect());
-    }
-	else
-	{
-		reportScriptError("Invalid Slot");
-		RETURN_IF_NO_THROW(new ScriptingEffect(getScriptProcessor(), nullptr))
-	}
-}
-
-ScriptingObjects::ScriptingEffect* ScriptingObjects::ScriptingSlotFX::getCurrentEffect()
-{
-	if (auto slot = getSlotFX())
-	{
-		if (auto fx = slot->getCurrentEffect())
-		{
-			return new ScriptingEffect(getScriptProcessor(), fx);
-		}
-	}
-
-	return {};
-}
-
-void ScriptingObjects::ScriptingSlotFX::swap(var otherSlot)
-{
-	if (auto t = getSlotFX())
-	{
-		if (auto sl = dynamic_cast<ScriptingSlotFX*>(otherSlot.getObject()))
-		{
-			if (auto other = sl->getSlotFX())
-			{
-				t->swap(other);
-			}
-			else
-			{
-				reportScriptError("Target Slot is invalid");
-			}
-		}
-		else
-		{
-			reportScriptError("Target Slot does not exist");
-		}
-	}
-	else
-	{
-		reportScriptError("Source Slot is invalid");
-	}
-}
-
-SlotFX* ScriptingObjects::ScriptingSlotFX::getSlotFX()
-{
-	return dynamic_cast<SlotFX*>(slotFX.get());
-}
-
-struct ScriptingObjects::ScriptRoutingMatrix::Wrapper
-{
-	API_METHOD_WRAPPER_2(ScriptRoutingMatrix, addConnection);
-	API_METHOD_WRAPPER_2(ScriptRoutingMatrix, removeConnection);
-	API_METHOD_WRAPPER_2(ScriptRoutingMatrix, addSendConnection);
-	API_METHOD_WRAPPER_2(ScriptRoutingMatrix, removeSendConnection);
-	API_VOID_METHOD_WRAPPER_0(ScriptRoutingMatrix, clear);
-	API_METHOD_WRAPPER_1(ScriptRoutingMatrix, getSourceGainValue);
-};
-
-ScriptingObjects::ScriptRoutingMatrix::ScriptRoutingMatrix(ProcessorWithScriptingContent *p, Processor *processor):
-	ConstScriptingObject(p, 2),
-	rp(processor)
-{
-	ADD_API_METHOD_2(addConnection);
-	ADD_API_METHOD_2(removeConnection);
-	ADD_API_METHOD_2(addSendConnection);
-	ADD_API_METHOD_2(removeSendConnection);
-	ADD_API_METHOD_0(clear);
-	ADD_API_METHOD_1(getSourceGainValue);
-
-	if (auto r = dynamic_cast<RoutableProcessor*>(rp.get()))
-	{
-		addConstant("NumInputs", r->getMatrix().getNumSourceChannels());
-		addConstant("NumOutputs", r->getMatrix().getNumDestinationChannels());
-	}
-	else
-	{
-		jassertfalse;
-		addConstant("NumInputs", -1);
-		addConstant("NumOutputs", -1);
-	}
-}
-
-bool ScriptingObjects::ScriptRoutingMatrix::addConnection(int sourceIndex, int destinationIndex)
-{
-	if (checkValidObject())
-	{
-		if (auto r = dynamic_cast<RoutableProcessor*>(rp.get()))
-		{
-			return r->getMatrix().addConnection(sourceIndex, destinationIndex);
-		}
-		else
-			return false;
-	}
-
-	return false;
-}
-
-bool ScriptingObjects::ScriptRoutingMatrix::addSendConnection(int sourceIndex, int destinationIndex)
-{
-	if (checkValidObject())
-	{
-		if (auto r = dynamic_cast<RoutableProcessor*>(rp.get()))
-		{
-			return r->getMatrix().addSendConnection(sourceIndex, destinationIndex);
-		}
-		else
-			return false;
-	}
-
-	return false;
-}
-
-bool ScriptingObjects::ScriptRoutingMatrix::removeSendConnection(int sourceIndex, int destinationIndex)
-{
-	if (checkValidObject())
-	{
-		if (auto r = dynamic_cast<RoutableProcessor*>(rp.get()))
-		{
-			return r->getMatrix().removeSendConnection(sourceIndex, destinationIndex);
-		}
-		else
-			return false;
-	}
-
-	return false;
-}
-
-bool ScriptingObjects::ScriptRoutingMatrix::removeConnection(int sourceIndex, int destinationIndex)
-{
-	if (checkValidObject())
-	{
-		if (auto r = dynamic_cast<RoutableProcessor*>(rp.get()))
-		{
-			return r->getMatrix().removeConnection(sourceIndex, destinationIndex);
-		}
-		else
-			return false;
-	}
-
-	return false;
-}
-
-void ScriptingObjects::ScriptRoutingMatrix::clear()
-{
-	if (checkValidObject())
-	{
-		if (auto r = dynamic_cast<RoutableProcessor*>(rp.get()))
-		{
-			r->getMatrix().resetToDefault();
-			r->getMatrix().removeConnection(0, 0);
-			r->getMatrix().removeConnection(1, 1);
-		}
-		
-	}
-}
-
-float ScriptingObjects::ScriptRoutingMatrix::getSourceGainValue(int channelIndex)
-{
-	if (checkValidObject())
-	{
-		if (auto r = dynamic_cast<RoutableProcessor*>(rp.get()))
-		{
-			if (isPositiveAndBelow(channelIndex, r->getMatrix().getNumSourceChannels()))
-			{
-				return r->getMatrix().getGainValue(channelIndex, true);
-			}
-		}
-
-	}
-
-	return 0.0f;
-}
-
-// ScriptingSynth ==============================================================================================================
-
-struct ScriptingObjects::ScriptingSynth::Wrapper
-{
-	API_VOID_METHOD_WRAPPER_2(ScriptingSynth, setAttribute);
-    API_METHOD_WRAPPER_1(ScriptingSynth, getAttribute);
-    API_METHOD_WRAPPER_1(ScriptingSynth, getAttributeId);
-	API_METHOD_WRAPPER_0(ScriptingSynth, getNumAttributes);
-	API_VOID_METHOD_WRAPPER_1(ScriptingSynth, setBypassed);
-	API_METHOD_WRAPPER_0(ScriptingSynth, isBypassed);
-	API_METHOD_WRAPPER_1(ScriptingSynth, getChildSynthByIndex);
-	API_METHOD_WRAPPER_0(ScriptingSynth, exportState);
-	API_METHOD_WRAPPER_1(ScriptingSynth, getCurrentLevel);
-	API_VOID_METHOD_WRAPPER_1(ScriptingSynth, restoreState);
-	API_METHOD_WRAPPER_3(ScriptingSynth, addModulator);
-	API_METHOD_WRAPPER_1(ScriptingSynth, getModulatorChain);
-	API_METHOD_WRAPPER_3(ScriptingSynth, addGlobalModulator);
-	API_METHOD_WRAPPER_3(ScriptingSynth, addStaticGlobalModulator);
-	API_METHOD_WRAPPER_0(ScriptingSynth, asSampler);
-	API_METHOD_WRAPPER_0(ScriptingSynth, getRoutingMatrix);
-	API_METHOD_WRAPPER_0(ScriptingSynth, getId);
-};
-
-ScriptingObjects::ScriptingSynth::ScriptingSynth(ProcessorWithScriptingContent *p, ModulatorSynth *synth_) :
-	ConstScriptingObject(p, synth_ != nullptr ? synth_->getNumParameters() + 1 : 1),
-	synth(synth_),
-	moduleHandler(synth_, dynamic_cast<JavascriptProcessor*>(p))
-{
-	if (synth != nullptr)
-	{
-		setName(synth->getId());
-
-		addScriptParameters(this, synth.get());
-
-		for (int i = 0; i < synth->getNumParameters(); i++)
-		{
-			addConstant(synth->getIdentifierForParameterIndex(i).toString(), var(i));
-		}
-	}
-	else
-	{
-		setName("Invalid Effect");
-	}
-
-	ADD_API_METHOD_0(getId);
-	ADD_API_METHOD_2(setAttribute);
-    ADD_API_METHOD_1(getAttribute);
-    ADD_API_METHOD_1(getAttributeId);
-	ADD_API_METHOD_1(setBypassed);
-	ADD_API_METHOD_0(isBypassed);
-	ADD_API_METHOD_1(getChildSynthByIndex);
-	ADD_API_METHOD_1(getCurrentLevel);
-	ADD_API_METHOD_0(exportState);
-	ADD_API_METHOD_1(restoreState);
-	ADD_API_METHOD_0(getNumAttributes);
-	ADD_API_METHOD_3(addModulator);
-	ADD_API_METHOD_1(getModulatorChain);
-	ADD_API_METHOD_3(addGlobalModulator);
-	ADD_API_METHOD_3(addStaticGlobalModulator);
-	ADD_API_METHOD_0(asSampler);
-	ADD_API_METHOD_0(getRoutingMatrix);
-};
-
-
-Component* ScriptingObjects::ScriptingSynth::createPopupComponent(const MouseEvent& e, Component* t)
-{
-	return DebugableObject::Helpers::showProcessorEditorPopup(e, t, synth);
-}
-
-String ScriptingObjects::ScriptingSynth::getId() const
-{
-	if (checkValidObject())
-		return synth->getId();
-
-	return String();
-}
-
-void ScriptingObjects::ScriptingSynth::setAttribute(int parameterIndex, float newValue)
-{
-	if (checkValidObject())
-	{
-		synth->setAttribute(parameterIndex, newValue, sendNotification);
-	}
-}
-
-float ScriptingObjects::ScriptingSynth::getAttribute(int parameterIndex)
-{
-    if (checkValidObject())
-    {
-        return synth->getAttribute(parameterIndex);
-    }
-
-	return 0.0f;
-}
-
-String ScriptingObjects::ScriptingSynth::getAttributeId(int parameterIndex)
-{
-    if (checkValidObject())
-        return synth->getIdentifierForParameterIndex(parameterIndex).toString();    
-    
-    return String();
-}
-
-int ScriptingObjects::ScriptingSynth::getNumAttributes() const
-{
-	if (checkValidObject())
-	{
-		return synth->getNumParameters();
-	}
-
-	return 0;
-}
-
-void ScriptingObjects::ScriptingSynth::setBypassed(bool shouldBeBypassed)
-{
-	if (checkValidObject())
-	{
-		synth->setBypassed(shouldBeBypassed, sendNotification);
-		synth->sendChangeMessage();
-	}
-}
-
-bool ScriptingObjects::ScriptingSynth::isBypassed() const
-{
-	if (checkValidObject())
-	{
-		return synth->isBypassed();
-	}
-
-	return false;
-}
-
-ScriptingObjects::ScriptingSynth* ScriptingObjects::ScriptingSynth::getChildSynthByIndex(int index)
-{
-	if (getScriptProcessor()->objectsCanBeCreated())
-	{
-		if (Chain* c = dynamic_cast<Chain*>(synth.get()))
-		{
-			if (index >= 0 && index < c->getHandler()->getNumProcessors())
-			{
-				return new ScriptingObjects::ScriptingSynth(getScriptProcessor(), dynamic_cast<ModulatorSynth*>(c->getHandler()->getProcessor(index)));
-			}
-		}
-
-		return new ScriptingObjects::ScriptingSynth(getScriptProcessor(), nullptr);
-	}
-	else
-	{
-		reportIllegalCall("getChildSynth()", "onInit");
-		RETURN_IF_NO_THROW(new ScriptingObjects::ScriptingSynth(getScriptProcessor(), nullptr))
-	}
-}
-
-String ScriptingObjects::ScriptingSynth::exportState()
-{
-	if (checkValidObject())
-	{
-		return ProcessorHelpers::getBase64String(synth);
-	}
-
-	return String();
-}
-
-void ScriptingObjects::ScriptingSynth::restoreState(String base64State)
-{
-	if (checkValidObject())
-	{
-		auto vt = ProcessorHelpers::ValueTreeHelpers::getValueTreeFromBase64String(base64State);
-
-		if (!vt.isValid())
-		{
-			reportScriptError("Can't load module state");
-			RETURN_IF_NO_THROW();
-		}
-
-		ProcessorHelpers::restoreFromBase64String(synth, base64State);
-	}
-}
-
-float ScriptingObjects::ScriptingSynth::getCurrentLevel(bool leftChannel)
-{
-	if (checkValidObject())
-	{
-		return leftChannel ? synth->getDisplayValues().outL : synth->getDisplayValues().outR;
-	}
-
-	return 0.0f;
-}
-
-var ScriptingObjects::ScriptingSynth::addModulator(var chainIndex, var typeName, var modName)
-{
-	if (checkValidObject())
-	{
-		ModulatorChain *c = dynamic_cast<ModulatorChain*>(synth->getChildProcessor(chainIndex));
-
-		if (c == nullptr)
-			reportScriptError("Modulator Chain with index " + chainIndex.toString() + " does not exist");
-
-		Processor* p = moduleHandler.addModule(c, typeName, modName, -1);
-
-		if (p != nullptr)
-		{
-			auto mod = new ScriptingObjects::ScriptingModulator(getScriptProcessor(), dynamic_cast<Modulator*>(p));
-			return var(mod);
-		}
-	}
-
-	return var();
-}
-
-var ScriptingObjects::ScriptingSynth::getModulatorChain(var chainIndex)
-{
-	if (checkValidObject())
-	{
-		auto c = dynamic_cast<Modulator*>(synth->getChildProcessor(chainIndex));
-
-		if (c == nullptr)
-			reportScriptError("Modulator Chain with index " + chainIndex.toString() + " does not exist");
-
-		auto mod = new ScriptingModulator(getScriptProcessor(), c);
-
-		return var(mod);
-	}
-	else
-	{
-		return var();
-	}
-}
-
-var ScriptingObjects::ScriptingSynth::addGlobalModulator(var chainIndex, var globalMod, String modName)
-{
-	if (checkValidObject())
-	{
-		if (auto gm = dynamic_cast<ScriptingModulator*>(globalMod.getObject()))
-		{
-			ModulatorChain *c = dynamic_cast<ModulatorChain*>(synth->getChildProcessor(chainIndex));
-
-			if (c == nullptr)
-				reportScriptError("Modulator Chain with index " + chainIndex.toString() + " does not exist");
-
-			auto p = moduleHandler.addAndConnectToGlobalModulator(c, gm->getModulator(), modName);
-
-			if (p != nullptr)
-			{
-				auto mod = new ScriptingObjects::ScriptingModulator(getScriptProcessor(), p);
-				return var(mod);
-			}
-		}
-	}
-
-	return var();
-}
-
-var ScriptingObjects::ScriptingSynth::addStaticGlobalModulator(var chainIndex, var timeVariantMod, String modName)
-{
-	if (checkValidObject())
-	{
-		if (auto gm = dynamic_cast<ScriptingModulator*>(timeVariantMod.getObject()))
-		{
-			ModulatorChain *c = dynamic_cast<ModulatorChain*>(synth->getChildProcessor(chainIndex));
-
-			if (c == nullptr)
-				reportScriptError("Modulator Chain with index " + chainIndex.toString() + " does not exist");
-
-			auto p = moduleHandler.addAndConnectToGlobalModulator(c, gm->getModulator(), modName, true);
-
-			if (p != nullptr)
-			{
-				auto mod = new ScriptingObjects::ScriptingModulator(getScriptProcessor(), p);
-				return var(mod);
-			}
-		}
-	}
-
-	return var();
-}
-
-var ScriptingObjects::ScriptingSynth::asSampler()
-{
-	if (checkValidObject())
-	{
-		auto sampler = dynamic_cast<ModulatorSampler*>(synth.get());
-
-		if (sampler == nullptr)
-			return var(); // don't complain here, handle it on scripting level
-
-		auto t = new ScriptingApi::Sampler(getScriptProcessor(), sampler);
-		return var(t);
-	}
-
-	auto t = new ScriptingApi::Sampler(getScriptProcessor(), nullptr);
-	return var(t);
-}
-
-var ScriptingObjects::ScriptingSynth::getRoutingMatrix()
-{
-	auto r = new ScriptRoutingMatrix(getScriptProcessor(), synth.get());
-	return var(r);
-}
-
-// ScriptingMidiProcessor ==============================================================================================================
-
-struct ScriptingObjects::ScriptingMidiProcessor::Wrapper
-{
-	API_VOID_METHOD_WRAPPER_2(ScriptingMidiProcessor, setAttribute);
-    API_METHOD_WRAPPER_1(ScriptingMidiProcessor, getAttribute);
-	API_METHOD_WRAPPER_0(ScriptingMidiProcessor, getNumAttributes);
-	API_METHOD_WRAPPER_1(ScriptingMidiProcessor, getAttributeId);
-	API_VOID_METHOD_WRAPPER_1(ScriptingMidiProcessor, setBypassed);
-	API_METHOD_WRAPPER_0(ScriptingMidiProcessor, isBypassed);
-	API_METHOD_WRAPPER_0(ScriptingMidiProcessor, exportState);
-	API_VOID_METHOD_WRAPPER_1(ScriptingMidiProcessor, restoreState);
-	API_VOID_METHOD_WRAPPER_1(ScriptingMidiProcessor, restoreScriptControls);
-	API_METHOD_WRAPPER_0(ScriptingMidiProcessor, exportScriptControls);
-	API_METHOD_WRAPPER_0(ScriptingMidiProcessor, getId);
-	API_METHOD_WRAPPER_0(ScriptingMidiProcessor, asMidiPlayer);
-	
-};
-
-ScriptingObjects::ScriptingMidiProcessor::ScriptingMidiProcessor(ProcessorWithScriptingContent *p, MidiProcessor *mp_) :
-ConstScriptingObject(p, mp_ != nullptr ? mp_->getNumParameters()+1 : 1),
-mp(mp_)
-{
-	if (mp != nullptr)
-	{
-		setName(mp->getId());
-
-		addScriptParameters(this, mp.get());
-
-		for (int i = 0; i < mp->getNumParameters(); i++)
-		{
-			addConstant(mp->getIdentifierForParameterIndex(i).toString(), var(i));
-		}
-	}
-	else
-	{
-		setName("Invalid MidiProcessor");
-	}
-
-	ADD_API_METHOD_2(setAttribute);
-    ADD_API_METHOD_1(getAttribute);
-	ADD_API_METHOD_1(setBypassed);
-	ADD_API_METHOD_0(isBypassed);
-	ADD_API_METHOD_0(exportState);
-	ADD_API_METHOD_1(restoreState);
-	ADD_API_METHOD_0(getId);
-	ADD_API_METHOD_1(restoreScriptControls);
-	ADD_API_METHOD_0(exportScriptControls);
-	ADD_API_METHOD_0(getNumAttributes);
-	ADD_API_METHOD_1(getAttributeId);
-	ADD_API_METHOD_0(asMidiPlayer);
-}
-
-Component* ScriptingObjects::ScriptingMidiProcessor::createPopupComponent(const MouseEvent& e, Component* t)
-{
-	return DebugableObject::Helpers::showProcessorEditorPopup(e, t, mp);
-}
-
-int ScriptingObjects::ScriptingMidiProcessor::getCachedIndex(const var &indexExpression) const
-{
-	if (checkValidObject())
-	{
-		Identifier id(indexExpression.toString());
-
-		for (int i = 0; i < mp->getNumParameters(); i++)
-		{
-			if (id == mp->getIdentifierForParameterIndex(i)) return i;
-		}
-	}
-
-	return -1;
-}
-
-void ScriptingObjects::ScriptingMidiProcessor::assign(const int index, var newValue)
-{
-	setAttribute(index, (float)newValue);
-}
-
-var ScriptingObjects::ScriptingMidiProcessor::getAssignedValue(int /*index*/) const
-{
-	return 1.0; // Todo...
-}
-
-String ScriptingObjects::ScriptingMidiProcessor::getId() const
-{
-	if (checkValidObject())
-		return mp->getId();
-
-	return String();
-}
-
-void ScriptingObjects::ScriptingMidiProcessor::setAttribute(int index, float value)
-{
-	if (checkValidObject())
-	{
-		mp->setAttribute(index, value, sendNotification);
-	}
-}
-
-float ScriptingObjects::ScriptingMidiProcessor::getAttribute(int parameterIndex)
-{
-    if (checkValidObject())
-    {
-        return mp->getAttribute(parameterIndex);
-    }
-
-	return 0.0f;
-}
-
-int ScriptingObjects::ScriptingMidiProcessor::getNumAttributes() const
-{
-	if (checkValidObject())
-	{
-		return mp->getNumParameters();
-	}
-
-	return 0;
-}
-
-String ScriptingObjects::ScriptingMidiProcessor::getAttributeId(int parameterIndex)
-{
-    if (checkValidObject())
-        return mp->getIdentifierForParameterIndex(parameterIndex).toString();    
-    
-    return String();
-}
-
-void ScriptingObjects::ScriptingMidiProcessor::setBypassed(bool shouldBeBypassed)
-{
-	if (checkValidObject())
-	{
-		mp->setBypassed(shouldBeBypassed, sendNotification);
-		mp->sendChangeMessage();
-	}
-}
-
-bool ScriptingObjects::ScriptingMidiProcessor::isBypassed() const
-{
-	if (checkValidObject())
-	{
-		return mp->isBypassed();
-	}
-
-	return false;
-}
-
-String ScriptingObjects::ScriptingMidiProcessor::exportState()
-{
-	if (checkValidObject())
-	{
-		return ProcessorHelpers::getBase64String(mp, false, false);
-	}
-
-	return String();
-}
-
-void ScriptingObjects::ScriptingMidiProcessor::restoreState(String base64State)
-{
-	if (checkValidObject())
-	{
-		auto vt = ProcessorHelpers::ValueTreeHelpers::getValueTreeFromBase64String(base64State);
-
-		if (!vt.isValid())
-		{
-			reportScriptError("Can't load module state");
-			RETURN_IF_NO_THROW();
-		}
-
-		ProcessorHelpers::restoreFromBase64String(mp, base64State, false);
-	}
-}
-
-String ScriptingObjects::ScriptingMidiProcessor::exportScriptControls()
-{
-	if (dynamic_cast<ProcessorWithScriptingContent*>(mp.get()) == nullptr)
-	{
-		reportScriptError("exportScriptControls can only be used on Script Processors");
-	}
-
-	if (checkValidObject())
-	{
-		return ProcessorHelpers::getBase64String(mp, false, true);
-	}
-
-	return String();
-}
-
-void ScriptingObjects::ScriptingMidiProcessor::restoreScriptControls(String base64Controls)
-{
-	if (dynamic_cast<ProcessorWithScriptingContent*>(mp.get()) == nullptr)
-	{
-		reportScriptError("restoreScriptControls can only be used on Script Processors");
-	}
-
-	if (checkValidObject())
-	{
-		ProcessorHelpers::restoreFromBase64String(mp, base64Controls, true);
-	}
-}
-
-var ScriptingObjects::ScriptingMidiProcessor::asMidiPlayer()
-{
-	if (auto player = dynamic_cast<MidiPlayer*>(mp.get()))
-	{
-		return var(new ScriptedMidiPlayer(getScriptProcessor(), player));
-	}
-
-	reportScriptError("The module is not a MIDI player");
-	RETURN_IF_NO_THROW(var());
-}
-
-// ScriptingAudioSampleProcessor ==============================================================================================================
-
-struct ScriptingObjects::ScriptingAudioSampleProcessor::Wrapper
-{
-	API_VOID_METHOD_WRAPPER_2(ScriptingAudioSampleProcessor, setAttribute);
-    API_METHOD_WRAPPER_1(ScriptingAudioSampleProcessor, getAttribute);
-    API_METHOD_WRAPPER_1(ScriptingAudioSampleProcessor, getAttributeId);
-	API_METHOD_WRAPPER_0(ScriptingAudioSampleProcessor, getNumAttributes);
-	API_VOID_METHOD_WRAPPER_1(ScriptingAudioSampleProcessor, setBypassed);
-	API_METHOD_WRAPPER_0(ScriptingAudioSampleProcessor, isBypassed);
-	API_METHOD_WRAPPER_0(ScriptingAudioSampleProcessor, getSampleLength);
-	API_VOID_METHOD_WRAPPER_2(ScriptingAudioSampleProcessor, setSampleRange);
-	API_VOID_METHOD_WRAPPER_1(ScriptingAudioSampleProcessor, setFile);
-	API_METHOD_WRAPPER_1(ScriptingAudioSampleProcessor, getAudioFile);
-	API_METHOD_WRAPPER_0(ScriptingAudioSampleProcessor, getFilename);
-	API_METHOD_WRAPPER_0(ScriptingAudioSampleProcessor, getSampleStart);
-};
-
-
-ScriptingObjects::ScriptingAudioSampleProcessor::ScriptingAudioSampleProcessor(ProcessorWithScriptingContent *p, AudioSampleProcessor *sampleProcessor) :
-ConstScriptingObject(p, dynamic_cast<Processor*>(sampleProcessor) != nullptr ? dynamic_cast<Processor*>(sampleProcessor)->getNumParameters() : 0),
-audioSampleProcessor(dynamic_cast<Processor*>(sampleProcessor))
-{
-	if (audioSampleProcessor != nullptr)
-	{
-		setName(audioSampleProcessor->getId());
-
-		for (int i = 0; i < audioSampleProcessor->getNumParameters(); i++)
-		{
-			addConstant(audioSampleProcessor->getIdentifierForParameterIndex(i).toString(), var(i));
-		}
-	}
-	else
-	{
-		setName("Invalid Processor");
-	}
-
-	ADD_API_METHOD_2(setAttribute);
-    ADD_API_METHOD_1(getAttribute);
-    ADD_API_METHOD_1(getAttributeId);
-	ADD_API_METHOD_0(getNumAttributes);
-	ADD_API_METHOD_1(setBypassed);
-	ADD_API_METHOD_0(isBypassed);
-	ADD_API_METHOD_0(getSampleLength);
-	ADD_API_METHOD_2(setSampleRange);
-	ADD_API_METHOD_1(setFile);
-	ADD_API_METHOD_1(getAudioFile);
-	ADD_API_METHOD_0(getFilename);
-	ADD_API_METHOD_0(getSampleStart);
-}
-
-
-
-void ScriptingObjects::ScriptingAudioSampleProcessor::setAttribute(int parameterIndex, float newValue)
-{
-	if (checkValidObject())
-	{
-		audioSampleProcessor->setAttribute(parameterIndex, newValue, sendNotification);
-	}
-}
-
-float ScriptingObjects::ScriptingAudioSampleProcessor::getAttribute(int parameterIndex)
-{
-    if (checkValidObject())
-    {
-        return audioSampleProcessor->getAttribute(parameterIndex);
-    }
-
-	return 0.0f;
-}
-
-String ScriptingObjects::ScriptingAudioSampleProcessor::getAttributeId(int parameterIndex)
-{
-    if (checkValidObject())
-        return audioSampleProcessor->getIdentifierForParameterIndex(parameterIndex).toString();    
-    
-    return String();
-}
-
-int ScriptingObjects::ScriptingAudioSampleProcessor::getNumAttributes() const
-{
-	if (checkValidObject())
-	{
-		return audioSampleProcessor->getNumParameters();
-	}
-
-	return 0;
-}
-
-void ScriptingObjects::ScriptingAudioSampleProcessor::setBypassed(bool shouldBeBypassed)
-{
-	if (checkValidObject())
-	{
-		audioSampleProcessor->setBypassed(shouldBeBypassed, sendNotification);
-		audioSampleProcessor->sendChangeMessage();
-	}
-}
-
-bool ScriptingObjects::ScriptingAudioSampleProcessor::isBypassed() const
-{
-	if (checkValidObject())
-	{
-		return audioSampleProcessor->isBypassed();
-	}
-
-	return false;
-}
-
-void ScriptingObjects::ScriptingAudioSampleProcessor::setFile(String fileName)
-{
-	if (checkValidObject())
-	{
-
-#if USE_BACKEND
-		auto pool = audioSampleProcessor->getMainController()->getCurrentAudioSampleBufferPool();
-
-		if (!fileName.contains("{EXP::") && !pool->areAllFilesLoaded())
-			reportScriptError("You must call Engine.loadAudioFilesIntoPool() before using this method");
-#endif
-
-		auto asp = dynamic_cast<AudioSampleProcessor*>(audioSampleProcessor.get());
-		asp->getBuffer().fromBase64String(fileName);
-	}
-}
-
-String ScriptingObjects::ScriptingAudioSampleProcessor::getFilename()
-{
-	if (checkValidObject())
-	{
-		if (checkValidObject())
-		{
-			return dynamic_cast<AudioSampleProcessor*>(audioSampleProcessor.get())->getFileName();
-		}
-	}
-
-	return {};
-}
-
-var ScriptingObjects::ScriptingAudioSampleProcessor::getSampleStart()
-{
-	if (checkValidObject())
-		return dynamic_cast<AudioSampleProcessor*>(audioSampleProcessor.get())->getBuffer().getCurrentRange().getStart();
-
-	return 0;
-}
-
-void ScriptingObjects::ScriptingAudioSampleProcessor::setSampleRange(int start, int end)
-{
-	if (checkValidObject())
-		dynamic_cast<AudioSampleProcessor*>(audioSampleProcessor.get())->getBuffer().setRange(Range<int>(start, end));
-}
-
-var ScriptingObjects::ScriptingAudioSampleProcessor::getAudioFile(int slotIndex)
-{
-	if (checkValidObject())
-	{
-		if (auto ed = dynamic_cast<ExternalDataHolder*>(audioSampleProcessor.get()))
-			return var(new ScriptAudioFile(getScriptProcessor(), slotIndex, ed));
-	}
-
-	reportScriptError("Not a valid object");
-	RETURN_IF_NO_THROW(var());
-}
-
-int ScriptingObjects::ScriptingAudioSampleProcessor::getSampleLength() const
-{
-	if (checkValidObject())
-	{
-		return dynamic_cast<const AudioSampleProcessor*>(audioSampleProcessor.get())->getBuffer().getCurrentRange().getLength();
-	}
-	else return 0;
-}
-
-// ScriptingTableProcessor ==============================================================================================================
-
-struct ScriptingObjects::ScriptingTableProcessor::Wrapper
-{
-	API_VOID_METHOD_WRAPPER_3(ScriptingTableProcessor, addTablePoint);
-	API_VOID_METHOD_WRAPPER_1(ScriptingTableProcessor, reset);
-	API_VOID_METHOD_WRAPPER_5(ScriptingTableProcessor, setTablePoint);
-	API_METHOD_WRAPPER_1(ScriptingTableProcessor, exportAsBase64);
-	API_VOID_METHOD_WRAPPER_2(ScriptingTableProcessor, restoreFromBase64);
-	API_METHOD_WRAPPER_1(ScriptingTableProcessor, getTable);
-};
-
-
-
-ScriptingObjects::ScriptingTableProcessor::ScriptingTableProcessor(ProcessorWithScriptingContent *p, ExternalDataHolder *tableProcessor_) :
-ConstScriptingObject(p, dynamic_cast<Processor*>(tableProcessor_) != nullptr ? dynamic_cast<Processor*>(tableProcessor_)->getNumParameters() : 0),
-tableProcessor(dynamic_cast<Processor*>(tableProcessor_))
-{
-	if (tableProcessor != nullptr)
-	{
-		setName(tableProcessor->getId());
-
-		for (int i = 0; i < tableProcessor->getNumParameters(); i++)
-		{
-			addConstant(tableProcessor->getIdentifierForParameterIndex(i).toString(), var(i));
-		}
-	}
-	else
-	{
-		setName("Invalid Processor");
-	}
-
-	ADD_API_METHOD_3(addTablePoint);
-	ADD_API_METHOD_1(reset);
-	ADD_API_METHOD_5(setTablePoint);
-	ADD_API_METHOD_1(exportAsBase64);
-	ADD_API_METHOD_2(restoreFromBase64);
-	ADD_API_METHOD_1(getTable);
-}
-
-
-
-void ScriptingObjects::ScriptingTableProcessor::setTablePoint(int tableIndex, int pointIndex, float x, float y, float curve)
-{
-	if (tableProcessor != nullptr)
-	{
-		if(auto table = dynamic_cast<ExternalDataHolder*>(tableProcessor.get())->getTable(tableIndex))
-		{
-			table->setTablePoint(pointIndex, x, y, curve);
-			return;
-		}
-	}
-
-	reportScriptError("No table");
-}
-
-
-void ScriptingObjects::ScriptingTableProcessor::addTablePoint(int tableIndex, float x, float y)
-{
-	if (tableProcessor != nullptr)
-	{
-		if (auto table = dynamic_cast<ExternalDataHolder*>(tableProcessor.get())->getTable(tableIndex))
-		{
-			table->addTablePoint(x, y);
-			return;
-		}
-	}
-
-	reportScriptError("No table");
-}
-
-
-void ScriptingObjects::ScriptingTableProcessor::reset(int tableIndex)
-{
-	if (tableProcessor != nullptr)
-	{
-		if (auto table = dynamic_cast<ExternalDataHolder*>(tableProcessor.get())->getTable(tableIndex))
-		{
-			table->reset();
-			return;
-		}
-	}
-
-	reportScriptError("No table");
-}
-
-void ScriptingObjects::ScriptingTableProcessor::restoreFromBase64(int tableIndex, const String& state)
-{
-	if (tableProcessor != nullptr)
-	{
-		if (auto table = dynamic_cast<ExternalDataHolder*>(tableProcessor.get())->getTable(tableIndex))
-		{
-			table->restoreData(state);
-			return;
-		}
-	}
-
-	reportScriptError("No table");
-}
-
-juce::String ScriptingObjects::ScriptingTableProcessor::exportAsBase64(int tableIndex) const
-{
-	if (tableProcessor != nullptr)
-	{
-		if (auto table = dynamic_cast<ExternalDataHolder*>(tableProcessor.get())->getTable(tableIndex))
-			return table->exportData();
-	}
-
-	reportScriptError("No table");
-	RETURN_IF_NO_THROW("");
-}
-
-var ScriptingObjects::ScriptingTableProcessor::getTable(int tableIndex)
-{
-	if (checkValidObject())
-	{
-		if (auto ed = dynamic_cast<ExternalDataHolder*>(tableProcessor.get()))
-			return var(new ScriptTableData(getScriptProcessor(), tableIndex, ed));
-	}
-
-	reportScriptError("Not a valid object");
-	RETURN_IF_NO_THROW(var());
-}
-
-struct ScriptingObjects::ScriptSliderPackProcessor::Wrapper
-{
-	API_METHOD_WRAPPER_1(ScriptSliderPackProcessor, getSliderPack);
-};
-
-ScriptingObjects::ScriptSliderPackProcessor::ScriptSliderPackProcessor(ProcessorWithScriptingContent* p, ExternalDataHolder* h) :
-	ConstScriptingObject(p, 0),
-	sp(dynamic_cast<Processor*>(h))
-{
-	ADD_API_METHOD_1(getSliderPack);
-}
-
-var ScriptingObjects::ScriptSliderPackProcessor::getSliderPack(int sliderPackIndex)
-{
-	if (checkValidObject())
-	{
-		if (auto ed = dynamic_cast<ExternalDataHolder*>(sp.get()))
-			return var(new ScriptSliderPackData(getScriptProcessor(), sliderPackIndex, ed));
-	}
-
-	reportScriptError("Not a valid object");
-	RETURN_IF_NO_THROW(var());
-}
-
-
-
-// TimerObject ==============================================================================================================
-
-struct ScriptingObjects::TimerObject::Wrapper
-{
-	API_METHOD_WRAPPER_0(TimerObject, isTimerRunning);
-	API_VOID_METHOD_WRAPPER_1(TimerObject, startTimer);
-	API_VOID_METHOD_WRAPPER_0(TimerObject, stopTimer);
-	API_VOID_METHOD_WRAPPER_1(TimerObject, setTimerCallback);
-	API_METHOD_WRAPPER_0(TimerObject, getMilliSecondsSinceCounterReset);
-	API_VOID_METHOD_WRAPPER_0(TimerObject, resetCounter);
-};
-
-ScriptingObjects::TimerObject::TimerObject(ProcessorWithScriptingContent *p) :
-	ConstScriptingObject(p, 0),
-	ControlledObject(p->getMainController_(), true),
-	it(this),
-	tc(p, {}, 0)
-{
-	ADD_API_METHOD_0(isTimerRunning);
-	ADD_API_METHOD_1(startTimer);
-	ADD_API_METHOD_0(stopTimer);
-	ADD_API_METHOD_1(setTimerCallback);
-	ADD_API_METHOD_0(resetCounter);
-	ADD_API_METHOD_0(getMilliSecondsSinceCounterReset);
-}
-
-
-ScriptingObjects::TimerObject::~TimerObject()
-{
-	it.stopTimer();
-}
-
-void ScriptingObjects::TimerObject::timerCallback()
-{
-	if (tc)
-		tc.call(nullptr, 0);
-	else
-		it.stopTimer();
-}
-
-hise::DebugInformationBase* ScriptingObjects::TimerObject::getChildElement(int index)
-{
-	if (index == 0)
-	{
-		WeakReference<TimerObject> safeThis(this);
-
-		auto vf = [safeThis]()
-		{
-			if (safeThis != nullptr)
-			{
-				return var(safeThis->getMilliSecondsSinceCounterReset());
-			}
-
-			return var(0);
-		};
-
-		Identifier id("%PARENT%.durationSinceReset");
-		return new LambdaValueInformation(vf, id, {}, (DebugInformation::Type)getTypeNumber(), getLocation());
-	}
-
-	if (index = 1)
-	{
-		return tc.createDebugObject("timerCallback");
-	}
-	
-}
-
-void ScriptingObjects::TimerObject::startTimer(int intervalInMilliSeconds)
-{
-	if (intervalInMilliSeconds > 10)
-	{
-		it.startTimer(intervalInMilliSeconds);
-		resetCounter();
-	}
-	else
-		throw String("Go easy on the timer");
-}
-
-void ScriptingObjects::TimerObject::stopTimer()
-{
-	it.stopTimer();
-}
-
-void ScriptingObjects::TimerObject::setTimerCallback(var callbackFunction)
-{
-	tc = WeakCallbackHolder(getScriptProcessor(), callbackFunction, 0);
-	tc.setThisObject(this);
-	tc.incRefCount();
-}
-
-
-bool ScriptingObjects::TimerObject::isTimerRunning() const
-{
-	return it.isTimerRunning();
-}
-
-var ScriptingObjects::TimerObject::getMilliSecondsSinceCounterReset()
-{
-	auto now = Time::getMillisecondCounter();
-	return now - milliSecondCounter;
-}
-
-void ScriptingObjects::TimerObject::resetCounter()
-{
-	milliSecondCounter = Time::getMillisecondCounter();
-}
-
-struct ScriptingObjects::ScriptingMessageHolder::Wrapper
-{
-	API_VOID_METHOD_WRAPPER_1(ScriptingMessageHolder, setNoteNumber);
-	API_VOID_METHOD_WRAPPER_1(ScriptingMessageHolder, setVelocity);
-	API_VOID_METHOD_WRAPPER_1(ScriptingMessageHolder, setControllerNumber);
-	API_VOID_METHOD_WRAPPER_1(ScriptingMessageHolder, setControllerValue);
-	API_METHOD_WRAPPER_0(ScriptingMessageHolder, getNoteNumber);
-	API_METHOD_WRAPPER_0(ScriptingMessageHolder, getVelocity);
-	API_METHOD_WRAPPER_0(ScriptingMessageHolder, getControllerNumber);
-	API_METHOD_WRAPPER_0(ScriptingMessageHolder, getControllerValue);
-	API_VOID_METHOD_WRAPPER_1(ScriptingMessageHolder, ignoreEvent);
-	API_METHOD_WRAPPER_0(ScriptingMessageHolder, getEventId);
-	API_METHOD_WRAPPER_0(ScriptingMessageHolder, getChannel);
-	API_VOID_METHOD_WRAPPER_1(ScriptingMessageHolder, setType);
-	API_VOID_METHOD_WRAPPER_1(ScriptingMessageHolder, setChannel);
-	API_VOID_METHOD_WRAPPER_1(ScriptingMessageHolder, setTransposeAmount);
-	API_METHOD_WRAPPER_0(ScriptingMessageHolder, getTransposeAmount);
-	API_VOID_METHOD_WRAPPER_1(ScriptingMessageHolder, setCoarseDetune);
-	API_METHOD_WRAPPER_0(ScriptingMessageHolder, getCoarseDetune);
-	API_VOID_METHOD_WRAPPER_1(ScriptingMessageHolder, setFineDetune);
-	API_METHOD_WRAPPER_0(ScriptingMessageHolder, getFineDetune);
-	API_VOID_METHOD_WRAPPER_1(ScriptingMessageHolder, setGain);
-	API_METHOD_WRAPPER_0(ScriptingMessageHolder, getGain);
-	API_METHOD_WRAPPER_0(ScriptingMessageHolder, getTimestamp);
-	API_VOID_METHOD_WRAPPER_1(ScriptingMessageHolder, setTimestamp);
-	API_METHOD_WRAPPER_0(ScriptingMessageHolder, isNoteOn);
-	API_METHOD_WRAPPER_0(ScriptingMessageHolder, isNoteOff);
-	API_METHOD_WRAPPER_0(ScriptingMessageHolder, isController);
-	API_METHOD_WRAPPER_0(ScriptingMessageHolder, dump);
-};
-
-ScriptingObjects::ScriptingMessageHolder::ScriptingMessageHolder(ProcessorWithScriptingContent* pwsc) :
-	ConstScriptingObject(pwsc, (int)HiseEvent::Type::numTypes)
-{
-	ADD_API_METHOD_1(setNoteNumber);
-	ADD_API_METHOD_1(setVelocity);
-	ADD_API_METHOD_1(setControllerNumber);
-	ADD_API_METHOD_1(setControllerValue);
-	ADD_API_METHOD_0(getControllerNumber);
-	ADD_API_METHOD_0(getControllerValue);
-	ADD_API_METHOD_0(getNoteNumber);
-	ADD_API_METHOD_0(getVelocity);
-	ADD_API_METHOD_1(ignoreEvent);
-	ADD_API_METHOD_0(getEventId);
-	ADD_API_METHOD_0(getChannel);
-	ADD_API_METHOD_1(setChannel);
-	ADD_API_METHOD_0(getGain);
-	ADD_API_METHOD_1(setGain);
-	ADD_API_METHOD_1(setType);
-	ADD_API_METHOD_1(setTransposeAmount);
-	ADD_API_METHOD_0(getTransposeAmount);
-	ADD_API_METHOD_1(setCoarseDetune);
-	ADD_API_METHOD_0(getCoarseDetune);
-	ADD_API_METHOD_1(setFineDetune);
-	ADD_API_METHOD_0(getFineDetune);
-	ADD_API_METHOD_0(getTimestamp);
-	ADD_API_METHOD_1(setTimestamp);
-	ADD_API_METHOD_0(isNoteOn);
-	ADD_API_METHOD_0(isNoteOff);
-	ADD_API_METHOD_0(isController);
-	ADD_API_METHOD_0(dump);
-
-	addConstant("Empty", 0);
-	addConstant("NoteOn", 1);
-	addConstant("NoteOff", 2);
-	addConstant("Controller", 3);
-	addConstant("PitchBend", 4);
-	addConstant("Aftertouch", 5);
-	addConstant("AllNotesOff", 6);
-	addConstant("SongPosition", 7);
-	addConstant("MidiStart", 8);
-	addConstant("MidiStop", 9);
-	addConstant("VolumeFade", 10);
-	addConstant("PitchFade", 11);
-	addConstant("TimerEvent", 12);
-	addConstant("ProgramChange", 13);
-}
-
-int ScriptingObjects::ScriptingMessageHolder::getNoteNumber() const { return (int)e.getNoteNumber(); }
-var ScriptingObjects::ScriptingMessageHolder::getControllerNumber() const { return (int)e.getControllerNumber(); }
-var ScriptingObjects::ScriptingMessageHolder::getControllerValue() const { return (int)e.getControllerNumber(); }
-int ScriptingObjects::ScriptingMessageHolder::getChannel() const { return (int)e.getChannel(); }
-void ScriptingObjects::ScriptingMessageHolder::setChannel(int newChannel) { e.setChannel(newChannel); }
-void ScriptingObjects::ScriptingMessageHolder::setNoteNumber(int newNoteNumber) { e.setNoteNumber(newNoteNumber); }
-void ScriptingObjects::ScriptingMessageHolder::setVelocity(int newVelocity) { e.setVelocity((uint8)newVelocity); }
-void ScriptingObjects::ScriptingMessageHolder::setControllerNumber(int newControllerNumber) { e.setControllerNumber(newControllerNumber);}
-void ScriptingObjects::ScriptingMessageHolder::setControllerValue(int newControllerValue) { e.setControllerValue(newControllerValue); }
-
-void ScriptingObjects::ScriptingMessageHolder::setType(int type)
-{
-	if(isPositiveAndBelow(type, (int)HiseEvent::Type::numTypes))
-		e.setType((HiseEvent::Type)type);
-	else
-		reportScriptError("Unknown Type: " + String(type));
-}
-
-int ScriptingObjects::ScriptingMessageHolder::getVelocity() const { return e.getVelocity(); }
-void ScriptingObjects::ScriptingMessageHolder::ignoreEvent(bool shouldBeIgnored /*= true*/) { e.ignoreEvent(shouldBeIgnored); }
-int ScriptingObjects::ScriptingMessageHolder::getEventId() const { return (int)e.getEventId(); }
-void ScriptingObjects::ScriptingMessageHolder::setTransposeAmount(int tranposeValue) { e.setTransposeAmount(tranposeValue); }
-int ScriptingObjects::ScriptingMessageHolder::getTransposeAmount() const { return (int)e.getTransposeAmount(); }
-void ScriptingObjects::ScriptingMessageHolder::setCoarseDetune(int semiToneDetune) { e.setCoarseDetune(semiToneDetune); }
-int ScriptingObjects::ScriptingMessageHolder::getCoarseDetune() const { return (int)e.getCoarseDetune(); }
-void ScriptingObjects::ScriptingMessageHolder::setFineDetune(int cents) { e.setFineDetune(cents); }
-int ScriptingObjects::ScriptingMessageHolder::getFineDetune() const { return (int)e.getFineDetune(); }
-void ScriptingObjects::ScriptingMessageHolder::setGain(int gainInDecibels) { e.setGain(gainInDecibels); }
-int ScriptingObjects::ScriptingMessageHolder::getGain() const { return (int)e.getGain(); }
-int ScriptingObjects::ScriptingMessageHolder::getTimestamp() const { return (int)e.getTimeStamp(); }
-void ScriptingObjects::ScriptingMessageHolder::setTimestamp(int timestampSamples) { e.setTimeStamp(timestampSamples);}
-void ScriptingObjects::ScriptingMessageHolder::addToTimestamp(int deltaSamples) { e.addToTimeStamp((int16)deltaSamples); }
-bool ScriptingObjects::ScriptingMessageHolder::isNoteOn() const { return e.isNoteOn(); }
-bool ScriptingObjects::ScriptingMessageHolder::isNoteOff() const { return e.isNoteOff(); }
-bool ScriptingObjects::ScriptingMessageHolder::isController() const { return e.isController(); }
-
-String ScriptingObjects::ScriptingMessageHolder::dump() const
-{
-	String x;
-	x << "Type: " << e.getTypeAsString() << ", ";
-	x << "Channel: " << String(e.getChannel()) << ", ";
-	x << "Number: " << String(e.getNoteNumber()) << ", ";
-	x << "Value: " << String(e.getVelocity()) << ", ";
-	x << "EventId: " << String(e.getEventId()) << ", ";
-	x << "Timestamp: " << String(e.getTimeStamp()) << ", ";
-
-	return x;
-}
-
-
-
-ApiHelpers::ModuleHandler::ModuleHandler(Processor* parent_, JavascriptProcessor* sp) :
-	parent(parent_),
-	scriptProcessor(sp)
-{
-#if USE_BACKEND
-
-	auto console = parent != nullptr ? parent->getMainController()->getConsoleHandler().getMainConsole() : nullptr;
-
-	if (console)
-		mainEditor = GET_BACKEND_ROOT_WINDOW(console);
-
-#else
-	mainEditor = nullptr;
-#endif
-}
-
-ApiHelpers::ModuleHandler::~ModuleHandler()
-{
-	
-}
-
-
-
-
-bool ApiHelpers::ModuleHandler::removeModule(Processor* p)
-{
-	if (p == nullptr)
-		return true;
-
-	if (p->getMainController()->getKillStateHandler().getCurrentThread() == MainController::KillStateHandler::AudioThread)
-	{
-		throw String("Effects can't be removed from the audio thread!");
-	}
-
-	if (p != nullptr)
-	{
-		auto removeFunction = [](Processor* p)
-		{
-			auto c = dynamic_cast<Chain*>(p->getParentProcessor(false));
-
-			jassert(c != nullptr);
-
-			if (c == nullptr)
-				return SafeFunctionCall::cancelled;
-
-			// Remove it but don't delete it
-			c->getHandler()->remove(p, false);
-
-			return SafeFunctionCall::OK;
-		};
-
-		parent->getMainController()->getGlobalAsyncModuleHandler().removeAsync(p, removeFunction);
-		return true;
-	}
-	else
-		return false;
-}
-
-Processor* ApiHelpers::ModuleHandler::addModule(Chain* c, const String& type, const String& id, int index /*= -1*/)
-{
-	WARN_IF_AUDIO_THREAD(true, IllegalAudioThreadOps::HeapBlockAllocation);
-
-	for (int i = 0; i < c->getHandler()->getNumProcessors(); i++)
-	{
-		if (c->getHandler()->getProcessor(i)->getId() == id)
-		{
-			return c->getHandler()->getProcessor(i);
-		}
-	}
-
-	SuspendHelpers::ScopedTicket ticket(parent->getMainController());
-
-	parent->getMainController()->getJavascriptThreadPool().killVoicesAndExtendTimeOut(getScriptProcessor());
-
-	LockHelpers::freeToGo(parent->getMainController());
-
-	ScopedPointer<Processor> newProcessor = parent->getMainController()->createProcessor(c->getFactoryType(), type, id);
-
-	if (newProcessor == nullptr)
-		throw String("Module with type " + type + " could not be generated.");
-
-	// Now we're safe...
-	Processor* pFree = newProcessor.release();
-
-	auto addFunction = [c, index](Processor* p)
-	{
-		if (c == nullptr)
-		{
-			delete p; // Rather bad...
-			jassertfalse;
-			return SafeFunctionCall::OK;
-		}
-
-		if (index >= 0 && index < c->getHandler()->getNumProcessors())
-		{
-			Processor* sibling = c->getHandler()->getProcessor(index);
-			c->getHandler()->add(p, sibling);
-		}
-		else
-			c->getHandler()->add(p, nullptr);
-
-		return SafeFunctionCall::OK;
-	};
-	
-
-
-
-
-	parent->getMainController()->getGlobalAsyncModuleHandler().addAsync(pFree, addFunction);
-
-	// will be owned by the job, then by the handler...
-	return pFree;
-}
-
-hise::Modulator* ApiHelpers::ModuleHandler::addAndConnectToGlobalModulator(Chain* c, Modulator* globalModulator, const String& modName, bool connectAsStaticMod/*=false*/)
-{
-	if (globalModulator == nullptr)
-		throw String("Global Modulator does not exist");
-
-	if (auto container = dynamic_cast<GlobalModulatorContainer*>(ProcessorHelpers::findParentProcessor(globalModulator, true)))
-	{
-		GlobalModulator* m = nullptr;
-
-		if (dynamic_cast<VoiceStartModulator*>(globalModulator) != nullptr)
-		{
-			auto vMod = addModule(c, GlobalVoiceStartModulator::getClassType().toString(), modName);
-			m = dynamic_cast<GlobalModulator*>(vMod);
-		}
-		else if (dynamic_cast<TimeVariantModulator*>(globalModulator) != nullptr)
-		{
-			if (connectAsStaticMod)
-			{
-				auto tMod = addModule(c, GlobalStaticTimeVariantModulator::getClassType().toString(), modName);
-				m = dynamic_cast<GlobalModulator*>(tMod);
-			}
-			else
-			{
-				auto tMod = addModule(c, GlobalTimeVariantModulator::getClassType().toString(), modName);
-				m = dynamic_cast<GlobalModulator*>(tMod);
-			}
-		}
-		else
-			throw String("Not a global modulator");
-
-		if (m == nullptr)
-			throw String("Global modulator can't be created");
-
-		auto entry = container->getId() + ":" + globalModulator->getId();
-
-		m->connectToGlobalModulator(entry);
-
-		if (!m->isConnected())
-		{
-			throw String("Can't connect to global modulator");
-		}
-
-		auto returnMod = dynamic_cast<Modulator*>(m);
-
-#if USE_BACKEND
-		returnMod->sendChangeMessage();
-#endif
-
-		return returnMod;
-	}
-	else
-		throw String("The modulator you passed in is not a global modulator. You must specify a modulator in a Global Modulator Container");
-}
-
-struct ScriptingObjects::ScriptedMidiPlayer::Wrapper
-{
-	API_METHOD_WRAPPER_0(ScriptedMidiPlayer, getPlaybackPosition);
-	API_VOID_METHOD_WRAPPER_1(ScriptedMidiPlayer, setPlaybackPosition);
-	API_METHOD_WRAPPER_1(ScriptedMidiPlayer, getNoteRectangleList);
-	API_VOID_METHOD_WRAPPER_1(ScriptedMidiPlayer, connectToPanel);
-	API_VOID_METHOD_WRAPPER_1(ScriptedMidiPlayer, setRepaintOnPositionChange);
-	API_VOID_METHOD_WRAPPER_1(ScriptedMidiPlayer, flushMessageList);
-	API_METHOD_WRAPPER_0(ScriptedMidiPlayer, getEventList);
-	API_METHOD_WRAPPER_2(ScriptedMidiPlayer, saveAsMidiFile);
-	API_VOID_METHOD_WRAPPER_0(ScriptedMidiPlayer, reset);
-	API_VOID_METHOD_WRAPPER_0(ScriptedMidiPlayer, undo);
-	API_VOID_METHOD_WRAPPER_0(ScriptedMidiPlayer, redo);
-	API_METHOD_WRAPPER_1(ScriptedMidiPlayer, play);
-	API_METHOD_WRAPPER_1(ScriptedMidiPlayer, stop);
-	API_METHOD_WRAPPER_1(ScriptedMidiPlayer, record);
-	API_METHOD_WRAPPER_3(ScriptedMidiPlayer, setFile);
-	API_VOID_METHOD_WRAPPER_1(ScriptedMidiPlayer, setTrack);
-	API_VOID_METHOD_WRAPPER_1(ScriptedMidiPlayer, setSequence);
-	API_VOID_METHOD_WRAPPER_3(ScriptedMidiPlayer, create);
-	API_METHOD_WRAPPER_0(ScriptedMidiPlayer, getMidiFileList);
-	API_METHOD_WRAPPER_0(ScriptedMidiPlayer, isEmpty);
-	API_METHOD_WRAPPER_0(ScriptedMidiPlayer, getNumTracks);
-	API_METHOD_WRAPPER_0(ScriptedMidiPlayer, getNumSequences);
-	API_METHOD_WRAPPER_0(ScriptedMidiPlayer, getTimeSignature);
-	API_METHOD_WRAPPER_1(ScriptedMidiPlayer, setTimeSignature);
-};
-
-ScriptingObjects::ScriptedMidiPlayer::ScriptedMidiPlayer(ProcessorWithScriptingContent* p, MidiPlayer* player_):
-	MidiPlayerBaseType(player_),
-	ConstScriptingObject(p, 0)
-{
-	ADD_API_METHOD_0(getPlaybackPosition);
-	ADD_API_METHOD_1(setPlaybackPosition);
-	ADD_API_METHOD_1(getNoteRectangleList);
-	ADD_API_METHOD_1(connectToPanel);
-	ADD_API_METHOD_1(setRepaintOnPositionChange);
-	ADD_API_METHOD_0(getEventList);
-	ADD_API_METHOD_1(flushMessageList);
-	ADD_API_METHOD_0(reset);
-	ADD_API_METHOD_0(undo);
-	ADD_API_METHOD_0(redo);
-	ADD_API_METHOD_1(play);
-	ADD_API_METHOD_1(stop);
-	ADD_API_METHOD_1(record);
-	ADD_API_METHOD_3(setFile);
-	ADD_API_METHOD_2(saveAsMidiFile);
-	ADD_API_METHOD_0(getMidiFileList);
-	ADD_API_METHOD_1(setTrack);
-	ADD_API_METHOD_1(setSequence);
-	ADD_API_METHOD_0(isEmpty);
-	ADD_API_METHOD_3(create);
-	ADD_API_METHOD_0(getNumTracks);
-	ADD_API_METHOD_0(getNumSequences);
-	ADD_API_METHOD_0(getTimeSignature);
-	ADD_API_METHOD_1(setTimeSignature);
-}
-
-ScriptingObjects::ScriptedMidiPlayer::~ScriptedMidiPlayer()
-{
-	connectedPanel = nullptr;
-}
-
-juce::String ScriptingObjects::ScriptedMidiPlayer::getDebugValue() const
-{
-	if (!sequenceValid())
-		return {};
-
-	return String(getPlayer()->getPlaybackPosition(), 2);
-}
-
-juce::String ScriptingObjects::ScriptedMidiPlayer::getDebugName() const
-{
-
-	if (!sequenceValid())
-		return {};
-
-	if (auto seq = getPlayer()->getCurrentSequence())
-		return seq->getId().toString();
-
-	return "No sequence loaded";
-}
-
-void ScriptingObjects::ScriptedMidiPlayer::trackIndexChanged()
-{
-	if (auto panel = dynamic_cast<ScriptingApi::Content::ScriptPanel*>(connectedPanel.get()))
-	{
-		panel->repaint();
-	}
-}
-
-void ScriptingObjects::ScriptedMidiPlayer::sequenceIndexChanged()
-{
-	if (auto panel = dynamic_cast<ScriptingApi::Content::ScriptPanel*>(connectedPanel.get()))
-	{
-		panel->repaint();
-	}
-}
-
-void ScriptingObjects::ScriptedMidiPlayer::sequencesCleared()
-{
-	if (auto panel = dynamic_cast<ScriptingApi::Content::ScriptPanel*>(connectedPanel.get()))
-	{
-		panel->repaint();
-	}
-}
-
-void ScriptingObjects::ScriptedMidiPlayer::timerCallback()
-{
-	if (repaintOnPlaybackChange && ((double)getPlaybackPosition() != lastPlaybackChange))
-	{
-		lastPlaybackChange = getPlaybackPosition();
-
-		if (auto panel = dynamic_cast<ScriptingApi::Content::ScriptPanel*>(connectedPanel.get()))
-		{
-			panel->repaint();
-		}
-	}
-}
-
-var ScriptingObjects::ScriptedMidiPlayer::getNoteRectangleList(var targetBounds)
-{
-	if (!sequenceValid())
-		return {};
-
-	Result r = Result::ok();
-
-	auto rect = ApiHelpers::getRectangleFromVar(targetBounds, &r);
-
-	auto list = getSequence()->getRectangleList(rect);
-
-	Array<var> returnArray;
-
-	for (auto re : list)
-		returnArray.add(ApiHelpers::getVarRectangle(re, &r));
-
-	return var(returnArray);
-}
-
-void ScriptingObjects::ScriptedMidiPlayer::setPlaybackPosition(var newPosition)
-{
-	if (!sequenceValid())
-		return;
-
-	getPlayer()->setAttribute(MidiPlayer::CurrentPosition, jlimit<float>(0.0f, 1.0f, (float)newPosition), sendNotification);
-
-}
-
-var ScriptingObjects::ScriptedMidiPlayer::getPlaybackPosition()
-{
-	if (!sequenceValid())
-		return 0.0;
-
-	return getPlayer()->getPlaybackPosition();
-}
-
-void ScriptingObjects::ScriptedMidiPlayer::setRepaintOnPositionChange(var shouldRepaintPanel)
-{
-	if ((bool)shouldRepaintPanel != repaintOnPlaybackChange)
-	{
-		repaintOnPlaybackChange = (bool)shouldRepaintPanel;
-
-		if (repaintOnPlaybackChange)
-			startTimer(50);
-		else
-			stopTimer();
-	}
-}
-
-void ScriptingObjects::ScriptedMidiPlayer::connectToPanel(var panel)
-{
-	if (auto p = dynamic_cast<ScriptingApi::Content::ScriptPanel*>(panel.getObject()))
-	{
-		connectedPanel = dynamic_cast<ConstScriptingObject*>(p);
-	}
-	else
-		reportScriptError("Invalid panel");
-}
-
-var ScriptingObjects::ScriptedMidiPlayer::getEventList()
-{
-	if (!sequenceValid())
-		return {};
-
-	auto list = getPlayer()->getCurrentSequence()->getEventList(getPlayer()->getSampleRate(), getPlayer()->getMainController()->getBpm());
-
-	Array<var> eventHolders;
-
-	for (const auto& e : list)
-	{
-		ScopedPointer<ScriptingMessageHolder> holder = new ScriptingMessageHolder(getScriptProcessor());
-		holder->setMessage(e);
-		eventHolders.add(holder.release());
-	}
-
-	return var(eventHolders);
-}
-
-void ScriptingObjects::ScriptedMidiPlayer::flushMessageList(var messageList)
-{
-	if (!sequenceValid())
-		return;
-
-	if (auto ar = messageList.getArray())
-	{
-		Array<HiseEvent> events;
-
-		for (auto e : *ar)
-		{
-			if (auto holder = dynamic_cast<ScriptingMessageHolder*>(e.getObject()))
-				events.add(holder->getMessageCopy());
-			else
-				reportScriptError("Illegal item in message list: " + e.toString());
-		}
-
-		getPlayer()->flushEdit(events);
-	}
-	else
-		reportScriptError("Input is not an array");
-}
-
-void ScriptingObjects::ScriptedMidiPlayer::create(int nominator, int denominator, int barLength)
-{
-	HiseMidiSequence::TimeSignature sig;
-
-	sig.nominator = nominator;
-	sig.denominator = denominator;
-	sig.numBars = barLength;
-	sig.normalisedLoopRange = { 0.0, 1.0 };
-	
-	HiseMidiSequence::Ptr seq = new HiseMidiSequence();
-	seq->setLengthFromTimeSignature(sig);
-	getPlayer()->addSequence(seq);
-}
-
-bool ScriptingObjects::ScriptedMidiPlayer::isEmpty() const
-{
-	return !sequenceValid();
-}
-
-void ScriptingObjects::ScriptedMidiPlayer::reset()
-{
-	if (!sequenceValid())
-		return;
-
-	getPlayer()->resetCurrentSequence();
-}
-
-void ScriptingObjects::ScriptedMidiPlayer::undo()
-{
-	if (!sequenceValid())
-		return;
-
-	if (auto um = getPlayer()->getUndoManager())
-		um->undo();
-	else
-		reportScriptError("Undo is deactivated");
-}
-
-void ScriptingObjects::ScriptedMidiPlayer::redo()
-{
-	if (!sequenceValid())
-		return;
-
-	if (auto um = getPlayer()->getUndoManager())
-		um->redo();
-	else
-		reportScriptError("Undo is deactivated");
-}
-
-bool ScriptingObjects::ScriptedMidiPlayer::play(int timestamp)
-{
-	if (auto pl = getPlayer())
-		return pl->play(timestamp);
-
-	return false;
-}
-
-bool ScriptingObjects::ScriptedMidiPlayer::stop(int timestamp)
-{
-	if (auto pl = getPlayer())
-		return pl->stop(timestamp);
-
-	return false;
-}
-
-bool ScriptingObjects::ScriptedMidiPlayer::record(int timestamp)
-{
-	if (auto pl = getPlayer())
-		return pl->record(timestamp);
-
-	return false;
-}
-
-bool ScriptingObjects::ScriptedMidiPlayer::setFile(var fileName, bool clearExistingSequences, bool selectNewSequence)
-{
-	if (auto pl = getPlayer())
-	{
-		if (clearExistingSequences)
-			pl->clearSequences(dontSendNotification);
-
-		auto name = ScriptFile::getFileNameFromFile(fileName);
-
-		if (!name.isEmpty())
-		{
-			PoolReference r(pl->getMainController(), fileName, FileHandlerBase::MidiFiles);
-			pl->loadMidiFile(r);
-			if (selectNewSequence)
-				pl->setAttribute(MidiPlayer::CurrentSequence, (float)pl->getNumSequences(), sendNotification);
-
-			return r.isValid();
-
-		}
-		else
-		{
-			if(selectNewSequence)
-				pl->sendSequenceUpdateMessage(sendNotificationAsync);
-
-			// if it's empty, we don't want to load anything, so we "succeeded".
-			return true;
-		}
-	}
-		
-	return false;
-}
-
-bool ScriptingObjects::ScriptedMidiPlayer::saveAsMidiFile(var fileName, int trackIndex)
-{
-	if (auto pl = getPlayer())
-	{
-		auto name = ScriptFile::getFileNameFromFile(fileName);
-
-		if (name.isNotEmpty())
-			return pl->saveAsMidiFile(name, trackIndex);
-		else
-			reportScriptError("Can't parse file name");
-	}
-
-	return false;	
-}
-
-var ScriptingObjects::ScriptedMidiPlayer::getMidiFileList()
-{
-	auto list = getProcessor()->getMainController()->getCurrentFileHandler().pool->getMidiFilePool().getListOfAllReferences(true);
-
-	Array<var> l;
-
-	for (auto ref : list)
-	{
-		l.add(ref.getReferenceString());
-	}
-
-	return l;
-}
-
-void ScriptingObjects::ScriptedMidiPlayer::setTrack(int trackIndex)
-{
-	if (auto pl = getPlayer())
-		pl->setAttribute(MidiPlayer::CurrentTrack, (float)trackIndex, sendNotification);
-}
-
-void ScriptingObjects::ScriptedMidiPlayer::setSequence(int sequenceIndex)
-{
-	if (auto pl = getPlayer())
-		pl->setAttribute(MidiPlayer::CurrentSequence, (float)sequenceIndex, sendNotification);
-}
-
-int ScriptingObjects::ScriptedMidiPlayer::getNumSequences()
-{
-	if (auto pl = getPlayer())
-		return pl->getNumSequences();
-
-	return 0;
-}
-
-#define DECLARE_ID(x) static Identifier x(#x);
-namespace TimeSigIds
-{
-DECLARE_ID(Nominator);
-DECLARE_ID(Denominator);
-DECLARE_ID(NumBars);
-DECLARE_ID(LoopStart);
-DECLARE_ID(LoopEnd);
-}
-#undef DECLARE_ID
-
-var ScriptingObjects::ScriptedMidiPlayer::getTimeSignature()
-{
-	if (sequenceValid())
-	{
-		auto sig = getSequence()->getTimeSignature();
-
-		DynamicObject::Ptr newObj = new DynamicObject();
-		newObj->setProperty(TimeSigIds::Nominator, sig.nominator);
-		newObj->setProperty(TimeSigIds::Denominator, sig.denominator);
-		newObj->setProperty(TimeSigIds::NumBars, sig.numBars);
-		newObj->setProperty(TimeSigIds::LoopStart, sig.normalisedLoopRange.getStart());
-		newObj->setProperty(TimeSigIds::LoopEnd, sig.normalisedLoopRange.getEnd());
-
-		return var(newObj);
-	}
-
-	return {};
-}
-
-bool ScriptingObjects::ScriptedMidiPlayer::setTimeSignature(var timeSignatureObject)
-{
-	if (sequenceValid())
-	{
-		HiseMidiSequence::TimeSignature sig;
-
-		sig.nominator = timeSignatureObject.getProperty(TimeSigIds::Nominator, 0);
-		sig.denominator = timeSignatureObject.getProperty(TimeSigIds::Denominator, 0);
-		sig.numBars = timeSignatureObject.getProperty(TimeSigIds::NumBars, 0);
-
-		sig.normalisedLoopRange = { (double)timeSignatureObject.getProperty(TimeSigIds::LoopStart, 0.0),
-									(double)timeSignatureObject.getProperty(TimeSigIds::LoopEnd, 1.0) };
-
-		bool valid = sig.numBars > 0 && sig.nominator > 0 && sig.denominator > 0;
-
-		if(valid)
-			getSequence()->setLengthFromTimeSignature(sig);
-
-		return valid;
-	}
-
-	return false;
-}
-
-void ScriptingObjects::ScriptedMidiPlayer::sequenceLoaded(HiseMidiSequence::Ptr newSequence)
-{
-
-}
-
-int ScriptingObjects::ScriptedMidiPlayer::getNumTracks()
-{
-	if (auto pl = getPlayer())
-	{
-		if (auto seq = pl->getCurrentSequence())
-			return seq->getNumTracks();
-	}
-
-	return 0;
-}
-
-
-struct ScriptingObjects::ScriptedLookAndFeel::Wrapper
-{
-	API_VOID_METHOD_WRAPPER_2(ScriptedLookAndFeel, registerFunction);
-	API_VOID_METHOD_WRAPPER_2(ScriptedLookAndFeel, setGlobalFont);
-};
-
-
-ScriptingObjects::ScriptedLookAndFeel::ScriptedLookAndFeel(ProcessorWithScriptingContent* sp) :
-	ConstScriptingObject(sp, 0),
-	g(new GraphicsObject(sp, this)),
-	functions(new DynamicObject())
-{
-	ADD_API_METHOD_2(registerFunction);
-	ADD_API_METHOD_2(setGlobalFont);
-
-	getScriptProcessor()->getMainController_()->setCurrentScriptLookAndFeel(this);
-}
-
-ScriptingObjects::ScriptedLookAndFeel::~ScriptedLookAndFeel()
-{
-	
-}
-
-void ScriptingObjects::ScriptedLookAndFeel::registerFunction(var functionName, var function)
-{
-	if (HiseJavascriptEngine::isJavascriptFunction(function))
-	{
-		functions.getDynamicObject()->setProperty(Identifier(functionName.toString()), function);
-	}
-}
-
-void ScriptingObjects::ScriptedLookAndFeel::setGlobalFont(const String& fontName, float fontSize)
-{
-	f = getScriptProcessor()->getMainController_()->getFontFromString(fontName, fontSize);
-}
-
-Array<Identifier> ScriptingObjects::ScriptedLookAndFeel::getAllFunctionNames()
-{
-	static const Array<Identifier> sa =
-	{
-		"drawAlertWindow",
-		"getAlertWindowMarkdownStyleData",
-		"drawAlertWindowIcon",
-		"drawPopupMenuBackground",
-		"drawPopupMenuItem",
-		"drawToggleButton",
-		"drawRotarySlider",
-		"drawLinearSlider",
-		"drawDialogButton",
-		"drawComboBox",
-		"drawNumberTag",
-		"drawPresetBrowserBackground",
-		"drawPresetBrowserColumnBackground",
-		"drawPresetBrowserListItem",
-		"drawPresetBrowserSearchBar",
-		"drawPresetBrowserTag",
-		"drawTablePath",
-		"drawTablePoint",
-		"drawTableRuler",
-		"drawScrollbar",
-		"drawMidiDropper",
-		"drawAhdsrBall",
-		"drawAhdsrPath"
-	};
-
-	return sa;
-}
-
-bool ScriptingObjects::ScriptedLookAndFeel::callWithGraphics(Graphics& g_, const Identifier& functionname, var argsObject)
-{
-	// If this hits, you need to add that id to the array above.
-	jassert(getAllFunctionNames().contains(functionname));
-
-	auto f = functions.getProperty(functionname, {});
-
-	if (HiseJavascriptEngine::isJavascriptFunction(f))
-	{
-		var args[2];
-		
-		args[0] = var(g);
-		args[1] = argsObject;
-
-		var thisObject(this);
-		var::NativeFunctionArgs arg(thisObject, args, 2);
-		auto engine = dynamic_cast<JavascriptProcessor*>(getScriptProcessor())->getScriptEngine();
-		Result r = Result::ok();
-		
-		try
-		{
-			engine->callExternalFunctionRaw(f, arg);
-		}
-		catch (String& errorMessage)
-		{
-			debugToConsole(dynamic_cast<Processor*>(getScriptProcessor()), errorMessage);
-		}
-		catch (HiseJavascriptEngine::RootObject::Error& e)
-		{
-			auto p = dynamic_cast<Processor*>(getScriptProcessor());
-			debugToConsole(p, e.toString(p) + e.errorMessage);
-		}
-		
-		g->getDrawHandler().flush();
-
-		DrawActions::Handler::Iterator iter(&g->getDrawHandler());
-
-		while (auto action = iter.getNextAction())
-		{
-			action->perform(g_);
-		}
-
-		return true;
-	}
-
-	return false;
-}
-
-var ScriptingObjects::ScriptedLookAndFeel::callDefinedFunction(const Identifier& functionname, var* args, int numArgs)
-{
-	// If this hits, you need to add that id to the array above.
-	jassert(getAllFunctionNames().contains(functionname));
-
-	auto f = functions.getProperty(functionname, {});
-
-	if (HiseJavascriptEngine::isJavascriptFunction(f))
-	{
-		var thisObject(this);
-		var::NativeFunctionArgs arg(thisObject, args, numArgs);
-		auto engine = dynamic_cast<JavascriptProcessor*>(getScriptProcessor())->getScriptEngine();
-		Result r = Result::ok();
-
-		try
-		{
-			return engine->callExternalFunctionRaw(f, arg);
-		}
-		catch (String& errorMessage)
-		{
-			debugToConsole(dynamic_cast<Processor*>(getScriptProcessor()), errorMessage);
-		}
-		catch (HiseJavascriptEngine::RootObject::Error& )
-		{
-
-		}
-	}
-
-	return {};
-}
-
-Identifier ScriptingObjects::ScriptedLookAndFeel::Laf::getIdOfParentFloatingTile(Component& c)
-{
-	if (auto ft = c.findParentComponentOfClass<FloatingTile>())
-	{
-		return ft->getCurrentFloatingPanel()->getIdentifierForBaseClass();
-	}
-
-	return {};
-}
-
-bool ScriptingObjects::ScriptedLookAndFeel::Laf::addParentFloatingTile(Component& c, DynamicObject* obj)
-{
-	auto id = getIdOfParentFloatingTile(c);
-
-	if (id.isValid())
-	{
-		obj->setProperty("parentType", id.toString());
-		return true;
-	}
-
-	return false;
-}
-
-void ScriptingObjects::ScriptedLookAndFeel::Laf::drawAlertBox(Graphics& g_, AlertWindow& w, const Rectangle<int>& ta, TextLayout& tl)
-{
-	if (functionDefined("drawAlertWindow"))
-	{
-		auto obj = new DynamicObject();
-
-		obj->setProperty("area", ApiHelpers::getVarRectangle(w.getLocalBounds().toFloat()));
-		obj->setProperty("title", w.getName()); 
-
-		addParentFloatingTile(w, obj);
-
-		if (get()->callWithGraphics(g_, "drawAlertWindow", var(obj)))
-			return;
-	}
-
-	GlobalHiseLookAndFeel::drawAlertBox(g_, w, ta, tl);
-}
-
-hise::MarkdownLayout::StyleData ScriptingObjects::ScriptedLookAndFeel::Laf::getAlertWindowMarkdownStyleData()
-{
-	auto s = MessageWithIcon::LookAndFeelMethods::getAlertWindowMarkdownStyleData();
-
-	if (functionDefined("getAlertWindowMarkdownStyleData"))
-	{
-		auto obj = new DynamicObject();
-
-		obj->setProperty("textColour", s.textColour.getARGB());
-		obj->setProperty("codeColour", s.codeColour.getARGB());
-		obj->setProperty("linkColour", s.linkColour.getARGB());
-		obj->setProperty("headlineColour", s.headlineColour.getARGB());
-
-		obj->setProperty("headlineFont", s.boldFont.getTypefaceName());
-		obj->setProperty("font", s.f.getTypefaceName());
-		obj->setProperty("fontSize", s.fontSize);
-
-		var x = var(obj);
-
-		auto nObj = get()->callDefinedFunction("getAlertWindowMarkdownStyleData", &x, 1);
-
-		if (nObj.getDynamicObject() != nullptr)
-		{
-			s.textColour = ScriptingApi::Content::Helpers::getCleanedObjectColour(nObj["textColour"]);
-			s.linkColour = ScriptingApi::Content::Helpers::getCleanedObjectColour(nObj["linkColour"]);
-			s.codeColour = ScriptingApi::Content::Helpers::getCleanedObjectColour(nObj["codeColour"]);
-			s.headlineColour = ScriptingApi::Content::Helpers::getCleanedObjectColour(nObj["headlineColour"]);
-
-			s.boldFont = getMainController()->getFontFromString(nObj.getProperty("headlineFont", "Default"), s.boldFont.getHeight());
-
-			s.fontSize = nObj["fontSize"];
-			s.f = getMainController()->getFontFromString(nObj.getProperty("font", "Default"), s.boldFont.getHeight());
-		}
-	}
-	
-	return s;
-}
-
-void ScriptingObjects::ScriptedLookAndFeel::Laf::drawPopupMenuBackground(Graphics& g_, int width, int height)
-{
-	if (functionDefined("drawPopupMenuBackground"))
-	{
-		DynamicObject::Ptr obj = new DynamicObject();
-		obj->setProperty("width", width);
-		obj->setProperty("height", height);
-
-		if (get()->callWithGraphics(g_, "drawPopupMenuBackground", var(obj)))
-			return;
-	}
-
-	GlobalHiseLookAndFeel::drawPopupMenuBackground(g_, width, height);
-}
-
-void ScriptingObjects::ScriptedLookAndFeel::Laf::drawPopupMenuItem(Graphics& g_, const Rectangle<int>& area, bool isSeparator, bool isActive, bool isHighlighted, bool isTicked, bool hasSubMenu, const String& text, const String& shortcutKeyText, const Drawable* icon, const Colour* textColourToUse)
-{
-	if (functionDefined("drawPopupMenuItem"))
-	{
-		DynamicObject::Ptr obj = new DynamicObject();
-		obj->setProperty("area", ApiHelpers::getVarRectangle(area.toFloat()));
-		obj->setProperty("isSeparator", isSeparator);
-		obj->setProperty("isActive", isActive);
-		obj->setProperty("isHighlighted", isHighlighted);
-		obj->setProperty("isTicked", isTicked);
-		obj->setProperty("hasSubMenu", hasSubMenu);
-		obj->setProperty("text", text);
-
-		if (get()->callWithGraphics(g_, "drawPopupMenuItem", var(obj)))
-			return;
-	}
-
-	GlobalHiseLookAndFeel::drawPopupMenuItem(g_, area, isSeparator, isActive, isHighlighted, isTicked, hasSubMenu, text, shortcutKeyText, icon, textColourToUse);
-}
-
-void ScriptingObjects::ScriptedLookAndFeel::Laf::drawToggleButton(Graphics &g_, ToggleButton &b, bool isMouseOverButton, bool isButtonDown)
-{
-	if (functionDefined("drawToggleButton"))
-	{
-		DynamicObject::Ptr obj = new DynamicObject();
-		obj->setProperty("area", ApiHelpers::getVarRectangle(b.getLocalBounds().toFloat()));
-		obj->setProperty("enabled", b.isEnabled());
-		obj->setProperty("text", b.getButtonText());
-		obj->setProperty("over", isMouseOverButton);
-		obj->setProperty("down", isButtonDown);
-		obj->setProperty("value", b.getToggleState());
-
-		obj->setProperty("bgColour", b.findColour(HiseColourScheme::ComponentOutlineColourId).getARGB());
-		obj->setProperty("itemColour1", b.findColour(HiseColourScheme::ComponentFillTopColourId).getARGB());
-		obj->setProperty("itemColour2", b.findColour(HiseColourScheme::ComponentFillBottomColourId).getARGB());
-		obj->setProperty("textColour", b.findColour(HiseColourScheme::ComponentTextColourId).getARGB());
-
-		addParentFloatingTile(b, obj);
-
-		if (get()->callWithGraphics(g_, "drawToggleButton", var(obj)))
-			return;
-	}
-
-	GlobalHiseLookAndFeel::drawToggleButton(g_, b, isMouseOverButton, isButtonDown);
-}
-
-
-void ScriptingObjects::ScriptedLookAndFeel::Laf::drawRotarySlider(Graphics &g_, int /*x*/, int /*y*/, int width, int height, float /*sliderPosProportional*/, float /*rotaryStartAngle*/, float /*rotaryEndAngle*/, Slider &s)
-{
-	if (functionDefined("drawRotarySlider"))
-	{
-		DynamicObject::Ptr obj = new DynamicObject();
-
-		s.setTextBoxStyle (Slider::NoTextBox, false, -1, -1);
-
-		obj->setProperty("id", s.getComponentID());
-		obj->setProperty("enabled", s.isEnabled());
-		obj->setProperty("text", s.getName());
-		obj->setProperty("area", ApiHelpers::getVarRectangle(s.getLocalBounds().toFloat()));
-
-		obj->setProperty("value", s.getValue());
-		
-		NormalisableRange<double> range = NormalisableRange<double>(s.getMinimum(), s.getMaximum(), s.getInterval(), s.getSkewFactor());
-		obj->setProperty("valueNormalized", range.convertTo0to1(s.getValue()));
-
-		obj->setProperty("valueSuffixString", s.getTextFromValue(s.getValue()));
-		obj->setProperty("suffix", s.getTextValueSuffix());
-		obj->setProperty("skew", s.getSkewFactor());
-		obj->setProperty("min", s.getMinimum());
-		obj->setProperty("max", s.getMaximum());
-
-		obj->setProperty("clicked", s.isMouseButtonDown());
-		obj->setProperty("hover", s.isMouseOver());
-
-		obj->setProperty("bgColour", s.findColour(HiseColourScheme::ComponentOutlineColourId).getARGB());
-		obj->setProperty("itemColour1", s.findColour(HiseColourScheme::ComponentFillTopColourId).getARGB());
-		obj->setProperty("itemColour2", s.findColour(HiseColourScheme::ComponentFillBottomColourId).getARGB());
-		obj->setProperty("textColour", s.findColour(HiseColourScheme::ComponentTextColourId).getARGB());
-
-		addParentFloatingTile(s, obj);
-
-		if (get()->callWithGraphics(g_, "drawRotarySlider", var(obj)))
-			return;
-	}
-
-	GlobalHiseLookAndFeel::drawRotarySlider(g_, -1, -1, width, height, -1, -1, -1, s);
-}
-
-
-void ScriptingObjects::ScriptedLookAndFeel::Laf::drawLinearSlider(Graphics &g, int /*x*/, int /*y*/, int width, int height, float /*sliderPos*/, float /*minSliderPos*/, float /*maxSliderPos*/, const Slider::SliderStyle style, Slider &slider)
-{
-	if (functionDefined("drawLinearSlider"))
-	{
-		DynamicObject::Ptr obj = new DynamicObject();
-
-		obj->setProperty("id", slider.getComponentID());
-		obj->setProperty("enabled", slider.isEnabled());
-		obj->setProperty("text", slider.getName());
-		obj->setProperty("area", ApiHelpers::getVarRectangle(slider.getLocalBounds().toFloat()));
-
-		obj->setProperty("valueSuffixString", slider.getTextFromValue(slider.getValue()));
-		obj->setProperty("suffix", slider.getTextValueSuffix());
-		obj->setProperty("skew", slider.getSkewFactor());
-
-		obj->setProperty("style", style);	// Horizontal:2, Vertical:3, Range:9
-
-		// Vertical & Horizontal style slider
-		obj->setProperty("min", slider.getMinimum());
-		obj->setProperty("max", slider.getMaximum());
-		obj->setProperty("value", slider.getValue());
-		
-		NormalisableRange<double> range = NormalisableRange<double>(slider.getMinimum(), slider.getMaximum(), slider.getInterval(), slider.getSkewFactor());
-		obj->setProperty("valueNormalized", range.convertTo0to1(slider.getValue()));
-
-		// Range style slider
-		double minv = 0.0;
-		double maxv = 1.0;
-
-		if (slider.isTwoValue())
-		{
-			minv = slider.getMinValue();
-			maxv = slider.getMaxValue();
-		}
-
-		obj->setProperty("valueRangeStyleMin", minv);
-		obj->setProperty("valueRangeStyleMax", maxv);
-
-		obj->setProperty("valueRangeStyleMinNormalized", range.convertTo0to1(minv));
-		obj->setProperty("valueRangeStyleMaxNormalized", range.convertTo0to1(maxv));
-
-		obj->setProperty("clicked", slider.isMouseButtonDown());
-		obj->setProperty("hover", slider.isMouseOver());
-
-		obj->setProperty("bgColour", slider.findColour(HiseColourScheme::ComponentOutlineColourId).getARGB());
-		obj->setProperty("itemColour1", slider.findColour(HiseColourScheme::ComponentFillTopColourId).getARGB());
-		obj->setProperty("itemColour2", slider.findColour(HiseColourScheme::ComponentFillBottomColourId).getARGB());
-		obj->setProperty("textColour", slider.findColour(HiseColourScheme::ComponentTextColourId).getARGB());
-
-		addParentFloatingTile(slider, obj);
-
-		if (get()->callWithGraphics(g, "drawLinearSlider", var(obj)))
-			return;
-	}
-
-	GlobalHiseLookAndFeel::drawLinearSlider(g, -1, -1, width, height, -1, -1, -1, style, slider);
-}
-
-
-void ScriptingObjects::ScriptedLookAndFeel::Laf::drawButtonText(Graphics &g_, TextButton &button, bool isMouseOverButton, bool isButtonDown)
-{
-	if (functionDefined("drawDialogButton"))
-		return;
-
-	static const Identifier pb("PresetBrowser");
-
-	if (getIdOfParentFloatingTile(button) == pb)
-		PresetBrowserLookAndFeelMethods::drawPresetBrowserButtonText(g_, button, isMouseOverButton, isButtonDown);
-	else
-		GlobalHiseLookAndFeel::drawButtonText(g_, button, isMouseOverButton, isButtonDown);
-}
-
-void ScriptingObjects::ScriptedLookAndFeel::Laf::drawComboBox(Graphics& g_, int width, int height, bool isButtonDown, int buttonX, int buttonY, int buttonW, int buttonH, ComboBox& cb)
-{
-	if (functionDefined("drawComboBox"))
-	{
-		DynamicObject::Ptr obj = new DynamicObject();
-		obj->setProperty("area", ApiHelpers::getVarRectangle(cb.getLocalBounds().toFloat()));
-
-		auto text = cb.getText();
-
-		if (text.isEmpty())
-		{
-			if (cb.getNumItems() == 0)
-				text = cb.getTextWhenNoChoicesAvailable();
-			else
-				text = cb.getTextWhenNothingSelected();
-		}
-
-		obj->setProperty("text", text);
-		obj->setProperty("active", cb.getSelectedId() != 0);
-		obj->setProperty("enabled", cb.isEnabled() && cb.getNumItems() > 0);
-
-		obj->setProperty("bgColour", cb.findColour(HiseColourScheme::ComponentOutlineColourId).getARGB());
-		obj->setProperty("itemColour1", cb.findColour(HiseColourScheme::ComponentFillTopColourId).getARGB());
-		obj->setProperty("itemColour2", cb.findColour(HiseColourScheme::ComponentFillBottomColourId).getARGB());
-		obj->setProperty("textColour", cb.findColour(HiseColourScheme::ComponentTextColourId).getARGB());
-
-		addParentFloatingTile(cb, obj);
-
-		if (get()->callWithGraphics(g_, "drawComboBox", var(obj)))
-			return;
-	}
-
-	GlobalHiseLookAndFeel::drawComboBox(g_, width, height, isButtonDown, buttonX, buttonY, buttonW, buttonH, cb);
-}
-
-void ScriptingObjects::ScriptedLookAndFeel::Laf::positionComboBoxText(ComboBox &c, Label &labelToPosition)
-{
-	if (functionDefined("drawComboBox"))
-	{
-		labelToPosition.setVisible(false);
-		return;
-	}
-
-	GlobalHiseLookAndFeel::positionComboBoxText(c, labelToPosition);
-}
-
-void ScriptingObjects::ScriptedLookAndFeel::Laf::drawComboBoxTextWhenNothingSelected(Graphics& g, ComboBox& box, Label& label)
-{
-	if (functionDefined("drawComboBox"))
-	{
-		label.setVisible(false);
-		return;
-	}
-
-	GlobalHiseLookAndFeel::drawComboBoxTextWhenNothingSelected(g, box, label);
-}
-
-void ScriptingObjects::ScriptedLookAndFeel::Laf::drawButtonBackground(Graphics& g_, Button& button, const Colour& bg, bool isMouseOverButton, bool isButtonDown)
-{
-	if (functionDefined("drawDialogButton"))
-	{
-		DynamicObject::Ptr obj = new DynamicObject();
-		obj->setProperty("area", ApiHelpers::getVarRectangle(button.getLocalBounds().toFloat()));
-		obj->setProperty("text", button.getButtonText());
-		obj->setProperty("enabled", button.isEnabled());
-		obj->setProperty("over", isMouseOverButton);
-		obj->setProperty("down", isButtonDown);
-		obj->setProperty("value", button.getToggleState());
-		obj->setProperty("bgColour", bg.getARGB());
-		obj->setProperty("textColour", textColour.getARGB());
-
-		addParentFloatingTile(button, obj);
-
-		if (get()->callWithGraphics(g_, "drawDialogButton", var(obj)))
-			return;
-	}
-
-	static const Identifier pb("PresetBrowser");
-
-	if(getIdOfParentFloatingTile(button) == pb)
-		PresetBrowserLookAndFeelMethods::drawPresetBrowserButtonBackground(g_, button, bg, isMouseOverButton, isButtonDown);
-	else
-		GlobalHiseLookAndFeel::drawButtonBackground(g_, button, bg, isMouseOverButton, isButtonDown);
-}
-
-void ScriptingObjects::ScriptedLookAndFeel::Laf::drawNumberTag(Graphics& g_, Colour& c, Rectangle<int> area, int offset, int size, int number)
-{
-	if (auto l = get())
-	{
-		if (number != -1)
-		{
-			DynamicObject::Ptr obj = new DynamicObject();
-			obj->setProperty("area", ApiHelpers::getVarRectangle(area.toFloat()));
-			obj->setProperty("macroIndex", number - 1);
-
-			if (l->callWithGraphics(g_, "drawNumberTag", var(obj)))
-				return;
-		}
-	}
-
-	NumberTag::LookAndFeelMethods::drawNumberTag(g_, c, area, offset, size, number);
-}
-
-void ScriptingObjects::ScriptedLookAndFeel::Laf::drawPresetBrowserBackground(Graphics& g_, PresetBrowser* p)
-{
-	if (functionDefined("drawPresetBrowserBackground"))
-	{
-		DynamicObject::Ptr obj = new DynamicObject();
-		obj->setProperty("area", ApiHelpers::getVarRectangle(p->getLocalBounds().toFloat()));
-		obj->setProperty("bgColour", backgroundColour.getARGB());
-		obj->setProperty("itemColour", highlightColour.getARGB());
-		obj->setProperty("itemColour2", modalBackgroundColour.getARGB());
-		obj->setProperty("textColour", textColour.getARGB());
-
-		if (get()->callWithGraphics(g_, "drawPresetBrowserBackground", var(obj)))
-			return;
-	}
-
-	PresetBrowserLookAndFeelMethods::drawPresetBrowserBackground(g_, p);
-}
-
-void ScriptingObjects::ScriptedLookAndFeel::Laf::drawColumnBackground(Graphics& g_, Rectangle<int> listArea, const String& emptyText)
-{
-	if (functionDefined("drawPresetBrowserColumnBackground"))
-	{
-		DynamicObject::Ptr obj = new DynamicObject();
-		obj->setProperty("area", ApiHelpers::getVarRectangle(listArea.toFloat()));
-		obj->setProperty("text", emptyText);
-		obj->setProperty("bgColour", backgroundColour.getARGB());
-		obj->setProperty("itemColour", highlightColour.getARGB());
-		obj->setProperty("itemColour2", modalBackgroundColour.getARGB());
-		obj->setProperty("textColour", textColour.getARGB());
-
-		if (get()->callWithGraphics(g_, "drawPresetBrowserColumnBackground", var(obj)))
-			return;
-	}
-
-	PresetBrowserLookAndFeelMethods::drawColumnBackground(g_, listArea, emptyText);
-}
-
-void ScriptingObjects::ScriptedLookAndFeel::Laf::drawListItem(Graphics& g_, int columnIndex, int rowIndex, const String& itemName, Rectangle<int> position, bool rowIsSelected, bool deleteMode)
-{
-	if (functionDefined("drawPresetBrowserListItem"))
-	{
-		DynamicObject::Ptr obj = new DynamicObject();
-		obj->setProperty("area", ApiHelpers::getVarRectangle(position.toFloat()));
-		obj->setProperty("columnIndex", columnIndex);
-		obj->setProperty("rowIndex", rowIndex);
-		obj->setProperty("text", itemName);
-		obj->setProperty("selected", rowIsSelected);
-		obj->setProperty("bgColour", backgroundColour.getARGB());
-		obj->setProperty("itemColour", highlightColour.getARGB());
-		obj->setProperty("itemColour2", modalBackgroundColour.getARGB());
-		obj->setProperty("textColour", textColour.getARGB());
-
-		if (get()->callWithGraphics(g_, "drawPresetBrowserListItem", var(obj)))
-			return;
-	}
-
-	PresetBrowserLookAndFeelMethods::drawListItem(g_, columnIndex, rowIndex, itemName, position, rowIsSelected, deleteMode);
-}
-
-void ScriptingObjects::ScriptedLookAndFeel::Laf::drawSearchBar(Graphics& g_, Rectangle<int> area)
-{
-	if (functionDefined("drawPresetBrowserSearchBar"))
-	{
-		DynamicObject::Ptr obj = new DynamicObject();
-		obj->setProperty("area", ApiHelpers::getVarRectangle(area.toFloat()));
-		obj->setProperty("bgColour", backgroundColour.getARGB());
-		obj->setProperty("itemColour", highlightColour.getARGB());
-		obj->setProperty("itemColour2", modalBackgroundColour.getARGB());
-		obj->setProperty("textColour", textColour.getARGB());
-
-		auto p = new ScriptingObjects::PathObject(get()->getScriptProcessor());
-
-		var keeper(p);
-
-		static const unsigned char searchIcon[] = { 110, 109, 0, 0, 144, 68, 0, 0, 48, 68, 98, 7, 31, 145, 68, 198, 170, 109, 68, 78, 223, 103, 68, 148, 132, 146, 68, 85, 107, 42, 68, 146, 2, 144, 68, 98, 54, 145, 219, 67, 43, 90, 143, 68, 66, 59, 103, 67, 117, 24, 100, 68, 78, 46, 128, 67, 210, 164, 39, 68, 98, 93, 50, 134, 67, 113, 58, 216, 67, 120, 192, 249, 67, 83, 151,
-	103, 67, 206, 99, 56, 68, 244, 59, 128, 67, 98, 72, 209, 112, 68, 66, 60, 134, 67, 254, 238, 144, 68, 83, 128, 238, 67, 0, 0, 144, 68, 0, 0, 48, 68, 99, 109, 0, 0, 208, 68, 0, 0, 0, 195, 98, 14, 229, 208, 68, 70, 27, 117, 195, 211, 63, 187, 68, 146, 218, 151, 195, 167, 38, 179, 68, 23, 8, 77, 195, 98, 36, 92, 165, 68, 187, 58,
-	191, 194, 127, 164, 151, 68, 251, 78, 102, 65, 0, 224, 137, 68, 0, 0, 248, 66, 98, 186, 89, 77, 68, 68, 20, 162, 194, 42, 153, 195, 67, 58, 106, 186, 193, 135, 70, 41, 67, 157, 224, 115, 67, 98, 13, 96, 218, 193, 104, 81, 235, 67, 243, 198, 99, 194, 8, 94, 78, 68, 70, 137, 213, 66, 112, 211, 134, 68, 98, 109, 211, 138, 67,
-	218, 42, 170, 68, 245, 147, 37, 68, 128, 215, 185, 68, 117, 185, 113, 68, 28, 189, 169, 68, 98, 116, 250, 155, 68, 237, 26, 156, 68, 181, 145, 179, 68, 76, 44, 108, 68, 16, 184, 175, 68, 102, 10, 33, 68, 98, 249, 118, 174, 68, 137, 199, 2, 68, 156, 78, 169, 68, 210, 27, 202, 67, 0, 128, 160, 68, 0, 128, 152, 67, 98, 163,
-	95, 175, 68, 72, 52, 56, 67, 78, 185, 190, 68, 124, 190, 133, 66, 147, 74, 205, 68, 52, 157, 96, 194, 98, 192, 27, 207, 68, 217, 22, 154, 194, 59, 9, 208, 68, 237, 54, 205, 194, 0, 0, 208, 68, 0, 0, 0, 195, 99, 101, 0, 0 };
-
-		p->getPath().loadPathFromData(searchIcon, sizeof(searchIcon));
-		p->getPath().applyTransform(AffineTransform::rotation(float_Pi));
-		p->getPath().scaleToFit(6.0f, 5.0f, 18.0f, 18.0f, true);
-
-		obj->setProperty("icon", var(p));
-
-		if (get()->callWithGraphics(g_, "drawPresetBrowserSearchBar", var(obj)))
-			return;
-	}
-
-	PresetBrowserLookAndFeelMethods::drawSearchBar(g_, area);
-}
-
-void ScriptingObjects::ScriptedLookAndFeel::Laf::drawTablePath(Graphics& g_, TableEditor& te, Path& p, Rectangle<float> area, float lineThickness)
-{
-	if (functionDefined("drawTablePath"))
-	{
-		DynamicObject::Ptr obj = new DynamicObject();
-
-		auto sp = new ScriptingObjects::PathObject(get()->getScriptProcessor());
-
-		var keeper(sp);
-
-		sp->getPath() = p;
-
-		obj->setProperty("path", var(sp));
-
-		obj->setProperty("area", ApiHelpers::getVarRectangle(area));
-		obj->setProperty("lineThickness", lineThickness);
-		obj->setProperty("bgColour", te.findColour(TableEditor::ColourIds::bgColour).getARGB());
-		obj->setProperty("itemColour", te.findColour(TableEditor::ColourIds::fillColour).getARGB());
-		obj->setProperty("itemColour2", te.findColour(TableEditor::ColourIds::lineColour).getARGB());
-		obj->setProperty("textColour", te.findColour(TableEditor::ColourIds::rulerColour).getARGB());
-
-		addParentFloatingTile(te, obj);
-
-		if (get()->callWithGraphics(g_, "drawTablePath", var(obj)))
-			return;
-	}
-
-	if (auto tl = dynamic_cast<TableEditor::LookAndFeelMethods*>(&te.getLookAndFeel()))
-		tl->drawTablePath(g_, te, p, area, lineThickness);
-}
-
-void ScriptingObjects::ScriptedLookAndFeel::Laf::drawTablePoint(Graphics& g_, TableEditor& te, Rectangle<float> tablePoint, bool isEdge, bool isHover, bool isDragged)
-{
-	if (functionDefined("drawTablePoint"))
-	{
-		DynamicObject::Ptr obj = new DynamicObject();
-
-		obj->setProperty("tablePoint", ApiHelpers::getVarRectangle(tablePoint));
-		obj->setProperty("isEdge", isEdge);
-		obj->setProperty("hover", isHover);
-		obj->setProperty("clicked", isDragged);
-		obj->setProperty("bgColour", te.findColour(TableEditor::ColourIds::bgColour).getARGB());
-		obj->setProperty("itemColour", te.findColour(TableEditor::ColourIds::fillColour).getARGB());
-		obj->setProperty("itemColour2", te.findColour(TableEditor::ColourIds::lineColour).getARGB());
-		obj->setProperty("textColour", te.findColour(TableEditor::ColourIds::rulerColour).getARGB());
-
-		addParentFloatingTile(te, obj);
-
-		if (get()->callWithGraphics(g_, "drawTablePoint", var(obj)))
-			return;
-	}
-
-	if (auto tl = dynamic_cast<TableEditor::LookAndFeelMethods*>(&te.getLookAndFeel()))
-		tl->drawTablePoint(g_, te, tablePoint, isEdge, isHover, isDragged);
-}
-
-void ScriptingObjects::ScriptedLookAndFeel::Laf::drawTableRuler(Graphics& g_, TableEditor& te, Rectangle<float> area, float lineThickness, double rulerPosition)
-{
-	if (functionDefined("drawTableRuler"))
-	{
-		DynamicObject::Ptr obj = new DynamicObject();
-
-		obj->setProperty("area", ApiHelpers::getVarRectangle(area));
-		obj->setProperty("position", rulerPosition);
-		obj->setProperty("lineThickness", lineThickness);
-		obj->setProperty("bgColour", te.findColour(TableEditor::ColourIds::bgColour).getARGB());
-		obj->setProperty("itemColour", te.findColour(TableEditor::ColourIds::fillColour).getARGB());
-		obj->setProperty("itemColour2", te.findColour(TableEditor::ColourIds::lineColour).getARGB());
-		obj->setProperty("textColour", te.findColour(TableEditor::ColourIds::rulerColour).getARGB());
-
-		addParentFloatingTile(te, obj);
-
-		if (get()->callWithGraphics(g_, "drawTableRuler", var(obj)))
-			return;
-	}
-
-	if (auto tl = dynamic_cast<TableEditor::LookAndFeelMethods*>(&te.getLookAndFeel()))
-		tl->drawTableRuler(g_, te, area, lineThickness, rulerPosition);
-}
-
-void ScriptingObjects::ScriptedLookAndFeel::Laf::drawScrollbar(Graphics& g_, ScrollBar& scrollbar, int x, int y, int width, int height, bool isScrollbarVertical, int thumbStartPosition, int thumbSize, bool isMouseOver, bool isMouseDown)
-{
-	if (functionDefined("drawScrollbar"))
-	{
-		DynamicObject::Ptr obj = new DynamicObject();
-
-		auto fullArea = Rectangle<int>(x, y, width, height).toFloat();
-
-		Rectangle<float> thumbArea;
-
-		if(isScrollbarVertical)
-			thumbArea = Rectangle<int>(x, y + thumbStartPosition, width, thumbSize).toFloat();
-		else
-			thumbArea = Rectangle<int>(x + thumbStartPosition, y, thumbSize, height).toFloat();
-
-		obj->setProperty("area", ApiHelpers::getVarRectangle(fullArea));
-		obj->setProperty("handle", ApiHelpers::getVarRectangle(thumbArea));
-		obj->setProperty("vertical", isScrollbarVertical);
-		obj->setProperty("over", isMouseOver);
-		obj->setProperty("down", isMouseDown);
-		obj->setProperty("bgColour", scrollbar.findColour(ScrollBar::ColourIds::backgroundColourId).getARGB());
-		obj->setProperty("itemColour", scrollbar.findColour(ScrollBar::ColourIds::thumbColourId).getARGB());
-		obj->setProperty("itemColour2", scrollbar.findColour(ScrollBar::ColourIds::trackColourId).getARGB());
-		
-		addParentFloatingTile(scrollbar, obj);
-
-		if (get()->callWithGraphics(g_, "drawScrollbar", var(obj)))
-			return;
-	}
-
-	GlobalHiseLookAndFeel::drawScrollbar(g_, scrollbar, x, y, width, height, isScrollbarVertical, thumbStartPosition, thumbSize, isMouseOver, isMouseDown);
-}
-
-
-void ScriptingObjects::ScriptedLookAndFeel::Laf::drawAhdsrPathSection(Graphics& g, AhdsrGraph& graph, const Path& s, bool isActive)
-{
-	if (functionDefined("drawAhdsrPath"))
-	{
-		DynamicObject::Ptr obj = new DynamicObject();
-
-		auto p = new ScriptingObjects::PathObject(get()->getScriptProcessor());
-
-		var keeper(p);
-
-		p->getPath() = s;
-
-		obj->setProperty("isActive", isActive);
-		obj->setProperty("path", keeper);
-		obj->setProperty("currentState", graph.getCurrentStateIndex());
-		obj->setProperty("area", ApiHelpers::getVarRectangle(s.getBounds().toFloat()));
-		obj->setProperty("bgColour", graph.findColour(AhdsrGraph::ColourIds::bgColour).getARGB());
-		obj->setProperty("itemColour", graph.findColour(AhdsrGraph::ColourIds::fillColour).getARGB());
-		obj->setProperty("itemColour2", graph.findColour(AhdsrGraph::ColourIds::lineColour).getARGB());
-		obj->setProperty("itemColour3", graph.findColour(AhdsrGraph::ColourIds::outlineColour).getARGB());
-
-		addParentFloatingTile(graph, obj);
-
-		if (get()->callWithGraphics(g, "drawAhdsrPath", var(obj)))
-			return;
-	}
-	
-	AhdsrGraph::LookAndFeelMethods::drawAhdsrPathSection(g, graph, s, isActive);
-}
-
-void ScriptingObjects::ScriptedLookAndFeel::Laf::drawAhdsrBallPosition(Graphics& g, AhdsrGraph& graph, Point<float> pos)
-{
-	if (functionDefined("drawAhdsrBall"))
-	{
-		DynamicObject::Ptr obj = new DynamicObject();
-
-		obj->setProperty("area", ApiHelpers::getVarRectangle(graph.getLocalBounds().toFloat()));
-		obj->setProperty("position", ApiHelpers::getVarFromPoint(pos));
-		obj->setProperty("currentState", graph.getCurrentStateIndex());
-		obj->setProperty("bgColour", graph.findColour(AhdsrGraph::ColourIds::bgColour).getARGB());
-		obj->setProperty("itemColour", graph.findColour(AhdsrGraph::ColourIds::fillColour).getARGB());
-		obj->setProperty("itemColour2", graph.findColour(AhdsrGraph::ColourIds::lineColour).getARGB());
-		obj->setProperty("itemColour3", graph.findColour(AhdsrGraph::ColourIds::outlineColour).getARGB());
-
-		addParentFloatingTile(graph, obj);
-
-		if (get()->callWithGraphics(g, "drawAhdsrBall", var(obj)))
-			return;
-	}
-
-	AhdsrGraph::LookAndFeelMethods::drawAhdsrBallPosition(g, graph, pos);
-}
-
-
-void ScriptingObjects::ScriptedLookAndFeel::Laf::drawMidiDropper(Graphics& g_, Rectangle<float> area, const String& text, MidiFileDragAndDropper& d)
-{
-	if (functionDefined("drawMidiDropper"))
-	{
-		DynamicObject::Ptr obj = new DynamicObject();
-		obj->setProperty("area", ApiHelpers::getVarRectangle(area));
-		obj->setProperty("hover", d.hover);
-		obj->setProperty("active", d.isActive());
-		obj->setProperty("externalDrag", d.externalDrag);
-
-		obj->setProperty("bgColour", d.findColour(HiseColourScheme::ComponentBackgroundColour).getARGB());
-		obj->setProperty("itemColour", d.findColour(HiseColourScheme::ComponentOutlineColourId).getARGB());
-		obj->setProperty("textColour", d.findColour(HiseColourScheme::ComponentTextColourId).getARGB());
-		obj->setProperty("text", text);
-
-		if (get()->callWithGraphics(g_, "drawMidiDropper", var(obj)))
-			return;
-	}
-
-	MidiFileDragAndDropper::LookAndFeelMethods::drawMidiDropper(g_, area, text, d);
-}
-
-juce::Image ScriptingObjects::ScriptedLookAndFeel::Laf::createIcon(PresetHandler::IconType type)
-{
-	auto img = MessageWithIcon::LookAndFeelMethods::createIcon(type);
-
-	if (auto l = get())
-	{
-		DynamicObject::Ptr obj = new DynamicObject();
-		
-		String s;
-
-		switch (type)
-		{
-		case PresetHandler::IconType::Error:	s = "Error"; break;
-		case PresetHandler::IconType::Info:		s = "Info"; break;
-		case PresetHandler::IconType::Question: s = "Question"; break;
-		case PresetHandler::IconType::Warning:	s = "Warning"; break;
-		default: jassertfalse; break;
-		}
-
-		obj->setProperty("type", s);
-		obj->setProperty("area", ApiHelpers::getVarRectangle({ 0.0f, 0.0f, (float)img.getWidth(), (float)img.getHeight() }));
-
-		Image img2(Image::ARGB, img.getWidth(), img.getHeight(), true);
-		Graphics g(img2);
-
-		if (l->callWithGraphics(g, "drawAlertWindowIcon", var(obj)))
-		{
-			if ((int)obj->getProperty("type") == -1)
-				return {};
-
-			return img2;
-		}
-			
-	}
-
-	return img;
-}
-
-void ScriptingObjects::ScriptedLookAndFeel::Laf::drawTag(Graphics& g_, bool blinking, bool active, bool selected, const String& name, Rectangle<int> position)
-{
-	if (functionDefined("drawPresetBrowserTag"))
-	{
-		DynamicObject::Ptr obj = new DynamicObject();
-		obj->setProperty("area", ApiHelpers::getVarRectangle(position.toFloat()));
-		obj->setProperty("text", name);
-		obj->setProperty("blinking", blinking);
-		obj->setProperty("value", active);
-		obj->setProperty("selected", selected);
-		obj->setProperty("bgColour", backgroundColour.getARGB());
-		obj->setProperty("itemColour", highlightColour.getARGB());
-		obj->setProperty("itemColour2", modalBackgroundColour.getARGB());
-		obj->setProperty("textColour", textColour.getARGB());
-
-		if (get()->callWithGraphics(g_, "drawPresetBrowserTag", var(obj)))
-			return;
-	}
-
-	PresetBrowserLookAndFeelMethods::drawTag(g_, blinking, active, selected, name, position);
-}
-
-void ScriptingObjects::ScriptedLookAndFeel::Laf::drawModalOverlay(Graphics& g_, Rectangle<int> area, Rectangle<int> labelArea, const String& title, const String& command)
-{
-	if (auto l = get())
-	{
-		DynamicObject::Ptr obj = new DynamicObject();
-		obj->setProperty("area", ApiHelpers::getVarRectangle(area.toFloat()));
-		obj->setProperty("labelArea", ApiHelpers::getVarRectangle(labelArea.toFloat()));
-		obj->setProperty("title", title);
-		obj->setProperty("text", command);
-		obj->setProperty("bgColour", backgroundColour.getARGB());
-		obj->setProperty("itemColour", highlightColour.getARGB());
-		obj->setProperty("itemColour2", modalBackgroundColour.getARGB());
-		obj->setProperty("textColour", textColour.getARGB());
-
-		if (l->callWithGraphics(g_, "drawPresetBrowserDialog", var(obj)))
-			return;
-	}
-
-	PresetBrowserLookAndFeelMethods::drawModalOverlay(g_, area, labelArea, title, command);
-}
-
-
-
-bool ScriptingObjects::ScriptedLookAndFeel::Laf::functionDefined(const String& s)
-{
-	return get() != nullptr && HiseJavascriptEngine::isJavascriptFunction(get()->functions.getProperty(Identifier(s), {}));
-}
-
-#if !HISE_USE_CUSTOM_ALERTWINDOW_LOOKANDFEEL
-LookAndFeel* HiseColourScheme::createAlertWindowLookAndFeel(void* mainController)
-{
-	if (auto mc = reinterpret_cast<MainController*>(mainController))
-	{
-		if (mc->getCurrentScriptLookAndFeel() != nullptr)
-			return new ScriptingObjects::ScriptedLookAndFeel::Laf(mc);
-	}
-
-	return new hise::AlertWindowLookAndFeel();
-}
-#endif
-
-
-
-var ApiHelpers::getVarFromPoint(Point<float> pos)
-{
-	Array<var> p;
-	p.add(pos.getX());
-	p.add(pos.getY());
-	return var(p);
-}
-
-juce::Array<juce::Identifier> ApiHelpers::getGlobalApiClasses()
-{
-
-	static const Array<Identifier> ids =
-	{
-		"Engine",
-		"Console",
-		"Content",
-		"Sampler",
-		"Synth",
-		"Math",
-		"Settings",
-		"Server",
-		"FileSystem",
-		"Message",
-		"Buffer"
-	};
-	
-	return ids;
-}
-
-#if USE_BACKEND
-juce::ValueTree ApiHelpers::getApiTree()
-{
-	static ValueTree v;
-
-	if (!v.isValid())
-		v = ValueTree::readFromData(XmlApi::apivaluetree_dat, XmlApi::apivaluetree_datSize);
-
-	return v;
-}
-#endif
-
-
-
-struct ScriptingObjects::ScriptDisplayBufferSource::Wrapper
-{
-	API_METHOD_WRAPPER_1(ScriptDisplayBufferSource, getDisplayBuffer);
-};
-
-ScriptingObjects::ScriptDisplayBufferSource::ScriptDisplayBufferSource(ProcessorWithScriptingContent *p, ExternalDataHolder *h):
-	ConstScriptingObject(p, 0),
-	source(h)
-{
-	ADD_API_METHOD_1(getDisplayBuffer);
-}
-
-var ScriptingObjects::ScriptDisplayBufferSource::getDisplayBuffer(int index)
-{
-	if (objectExists())
-	{
-		auto numObjects = source->getNumDataObjects(ExternalData::DataType::DisplayBuffer);
-
-		if (isPositiveAndBelow(index, numObjects))
-			return var(new ScriptingObjects::ScriptRingBuffer(getScriptProcessor(), index, source));
-
-		reportScriptError("Can't find buffer at index " + String(index));
-	}
-	
-	RETURN_IF_NO_THROW(var());
-}
-
-
-struct ScriptingObjects::ScriptUnorderedStack::Wrapper
-{
-	API_METHOD_WRAPPER_0(ScriptUnorderedStack, isEmpty);
-	API_METHOD_WRAPPER_0(ScriptUnorderedStack, size);
-	API_METHOD_WRAPPER_1(ScriptUnorderedStack, asBuffer);
-	API_METHOD_WRAPPER_1(ScriptUnorderedStack, insert);
-	API_METHOD_WRAPPER_1(ScriptUnorderedStack, remove);
-	API_METHOD_WRAPPER_1(ScriptUnorderedStack, removeElement);
-	API_METHOD_WRAPPER_0(ScriptUnorderedStack, clear);
-	API_METHOD_WRAPPER_1(ScriptUnorderedStack, contains);
-	API_METHOD_WRAPPER_2(ScriptUnorderedStack, storeEvent);
-	API_METHOD_WRAPPER_1(ScriptUnorderedStack, copyTo);
-	API_VOID_METHOD_WRAPPER_2(ScriptUnorderedStack, setIsEventStack);
-};
-
-ScriptingObjects::ScriptUnorderedStack::ScriptUnorderedStack(ProcessorWithScriptingContent *p):
-	ConstScriptingObject(p, 5),
-	compareFunction(p, var(), 2)
-{
-	ADD_API_METHOD_0(isEmpty);
-	ADD_API_METHOD_0(size);
-	ADD_API_METHOD_1(asBuffer);
-	ADD_API_METHOD_1(insert);
-	ADD_API_METHOD_1(remove);
-	ADD_API_METHOD_1(removeElement);
-	ADD_API_METHOD_1(contains);
-	ADD_API_METHOD_0(clear);
-	ADD_API_METHOD_2(setIsEventStack);
-	ADD_API_METHOD_2(storeEvent);
-	ADD_API_METHOD_1(copyTo);
-
-	elementBuffer = new VariantBuffer(data.begin(), 0);
-	wholeBf = new VariantBuffer(data.begin(), 128);
-
-	addConstant("BitwiseEqual",					 (int)CompareFunctions::BitwiseEqual);
-	addConstant("EventId",						 (int)CompareFunctions::EventId);
-	addConstant("NoteNumberAndVelocity",		 (int)CompareFunctions::NoteNumberAndVelocity);
-	addConstant("NoteNumberAndChannel",			 (int)CompareFunctions::NoteNumberAndChannel);
-	addConstant("EqualData",					 (int)CompareFunctions::EqualData);
-}
-
-
-
-struct ScriptingObjects::ScriptUnorderedStack::Display : public Component,
-														 public Timer,
-														 public ComponentForDebugInformation
-{
-	static constexpr int CellWidth = 70;
-	static constexpr int CellHeight = 22;
-	static constexpr int EventCellWidth = 500;
-
-	static constexpr int NumColumns = 8;
-	static constexpr int EventNumColumns = 1;
-	
-	
-
-	void timerCallback() override { repaint(); }
-
-	Display(ScriptUnorderedStack* p):
-		ComponentForDebugInformation(p, dynamic_cast<ApiProviderBase::Holder*>(p->getScriptProcessor()))
-	{
-<<<<<<< HEAD
-		setSize(NumColumns * CellWidth, NumRows * CellHeight);
-		setName(getTitle());
-=======
-		auto isEventStack = parent->isEventStack;
-
-		auto w = isEventStack ? EventCellWidth : CellWidth;
-		auto h = CellHeight;
-		auto NumColumnsToUse = isEventStack ? EventNumColumns : NumColumns;
-		int NumRows = 128 / NumColumnsToUse;
-
-		setSize(NumColumnsToUse * w, NumRows * h);
-		setName(isEventStack ? "Event Stack" : "Float Stack");
->>>>>>> 308f7a82
-		startTimer(30);
-	}
-
-	void refresh() override
-	{
-
-<<<<<<< HEAD
-	}
-=======
-		auto isEventStack = parent->isEventStack;
-
-		auto w = isEventStack ? EventCellWidth : CellWidth;
-		auto h = CellHeight;
-		auto NumColumnsToUse = isEventStack ? EventNumColumns : NumColumns;
-		int NumRows = 128 / NumColumnsToUse;
-
-		int index = 0;
->>>>>>> 308f7a82
-
-	void paint(Graphics& g) override
-	{
-		if (auto p = getObject<ScriptUnorderedStack>())
-		{
-<<<<<<< HEAD
-			int index = 0;
-
-			for (int y = 0; y < NumRows; y++)
-			{
-				for (int x = 0; x < NumColumns; x++)
-=======
-			for (int x = 0; x < NumColumnsToUse; x++)
-			{
-				Rectangle<int> ar(x * w, y * h, w, h);
-				
-				if (index < parent->size())
->>>>>>> 308f7a82
-				{
-					Rectangle<int> ar(x * CellWidth, y * CellHeight, CellWidth, CellHeight);
-
-<<<<<<< HEAD
-					if (index < p->size())
-					{
-						g.setColour(Colours::white.withAlpha(0.2f));
-						g.fillRect(ar.reduced(1));
-
-						float v = *(p->data.begin() + index);
-						g.setColour(Colours::white.withAlpha(0.8f));
-						g.setFont(GLOBAL_MONOSPACE_FONT());
-						g.drawText(String(v, 1), ar.toFloat(), Justification::centred);
-					}
-					else
-					{
-						g.setColour(Colours::white.withAlpha(0.05f));
-						g.fillRect(ar.reduced(1));
-					}
-=======
-					String text;
-
-					if (isEventStack)
-					{
-						auto e = *(parent->eventData.begin() + index);
-						text = e.toDebugString();
-					}
-					else
-					{
-						float v = *(parent->data.begin() + index);
-						text = String(v, 1);
-					}
-
-					g.setColour(Colours::white.withAlpha(0.8f));
-					g.setFont(GLOBAL_MONOSPACE_FONT());
-					g.drawText(text, ar.toFloat(), Justification::centred);
-				}
-				else
-				{
-					g.setColour(Colours::white.withAlpha(0.05f));
-					g.fillRect(ar.reduced(1));
-				}
->>>>>>> 308f7a82
-
-					index++;
-				}
-			}
-		}
-		else
-		{
-			g.setColour(Colours::white.withAlpha(0.8f));
-			g.setFont(GLOBAL_BOLD_FONT());
-			g.drawText("Can't find object for expression " + getTitle(), getLocalBounds().toFloat(), Justification::centred);
-		}
-	}
-};
-
-Component* ScriptingObjects::ScriptUnorderedStack::createPopupComponent(const MouseEvent& e, Component *c)
-{
-#if USE_BACKEND
-	auto v = new Display(this);
-
-	if (v->getHeight() > 400)
-	{
-		auto vp = new Viewport();
-		vp->setViewedComponent(v, true);
-		vp->setSize(v->getWidth() + vp->getScrollBarThickness(), 400);
-		vp->setName(v->getName());
-
-		return vp;
-	}
-
-	return v;
-
-#else
-	ignoreUnused(e, c);
-	return nullptr;
-#endif
-}
-
-
-
-
-bool ScriptingObjects::ScriptUnorderedStack::copyTo(var target)
-{
-	if (target.isArray())
-	{
-		target.getArray()->clear();
-		target.getArray()->ensureStorageAllocated(size());
-
-		if (isEventStack)
-		{
-			for (const auto& e : eventData)
-			{
-				auto m = new ScriptingMessageHolder(getScriptProcessor());
-				m->setMessage(e);
-				target.append(var(m));
-			}
-		}
-		else
-		{
-			for (const auto& v : data)
-				target.append(var(v));
-		}
-
-		return true;
-	}
-
-	if (target.isBuffer())
-	{
-		if (isEventStack)
-		{
-			reportScriptError("Can't copy event stack to buffer");
-			return false;
-		}
-		else
-		{
-			auto b = target.getBuffer();
-
-			if (isPositiveAndBelow(data.size(), b->size))
-			{
-				b->buffer.clear();
-				FloatVectorOperations::copy(b->buffer.getWritePointer(0), data.begin(), data.size());
-				return true;
-			}
-
-			return false;
-		}
-	}
-
-	if (auto otherStack = dynamic_cast<ScriptUnorderedStack*>(target.getObject()))
-	{
-		if (isEventStack == otherStack->isEventStack)
-		{
-			if (isEventStack)
-			{
-				otherStack->eventData.clearQuick();
-				
-				for (const auto& e : eventData)
-					otherStack->eventData.insertWithoutSearch(e);
-
-				return true;
-			}
-			else
-			{
-				otherStack->data.clearQuick();
-
-				for (const auto& v : data)
-					otherStack->data.insertWithoutSearch(v);
-
-				return true;
-			}
-		}
-	}
-
-	reportScriptError("No valid container");
-	RETURN_IF_NO_THROW(false);
-}
-
-bool ScriptingObjects::ScriptUnorderedStack::storeEvent(int index, var holder)
-{
-	if (!isEventStack)
-	{
-		reportScriptError("storeEvent does not work with float number stack");
-		RETURN_IF_NO_THROW(false);
-	}
-
-	if (auto m = dynamic_cast<ScriptingMessageHolder*>(holder.getObject()))
-	{
-		if (isPositiveAndBelow(index, size()))
-		{
-			m->setMessage(eventData[index]);
-			return true;
-		}
-		
-		return false;
-	}
-	else
-		reportScriptError("holder must be a MessageHolder");
-
-	RETURN_IF_NO_THROW(false);
-}
-
-bool ScriptingObjects::ScriptUnorderedStack::insert(var value)
-{
-	if (isEventStack)
-	{
-		if (auto m = dynamic_cast<ScriptingMessageHolder*>(value.getObject()))
-			return eventData.insert(m->getMessageCopy());
-
-		return false;
-	}
-	else
-	{
-		auto ok = data.insert(value);
-		updateElementBuffer();
-		return ok;
-	}
-}
-
-int ScriptingObjects::ScriptUnorderedStack::getIndexForEvent(var value) const
-{
-	if (auto m = dynamic_cast<ScriptingMessageHolder*>(value.getObject()))
-	{
-		int numUsed = eventData.size();
-
-		if (compareFunctionType == CompareFunctions::Custom)
-		{
-			var args[2];
-			args[0] = var(compareHolder);
-			args[1] = value;
-
-			for (int i = 0; i < numUsed; i++)
-			{
-				compareHolder->setMessage(eventData[i]);
-				var rv;
-
-				auto cf = const_cast<WeakCallbackHolder*>(&compareFunction);
-
-				auto r = cf->callSync(args, 2, &rv);
-
-				if (!r.wasOk())
-					reportScriptError(r.getErrorMessage());
-
-				if ((bool)rv)
-					return i;
-			}
-		}
-		else
-		{
-			auto e1 = m->getMessageCopy();
-
-			for (int i = 0; i < numUsed; i++)
-			{
-				if (hcf(e1, eventData[i]))
-					return i;
-			}
-		}
-	}
-
-	return -1;
-}
-
-
-
-bool ScriptingObjects::ScriptUnorderedStack::remove(var value)
-{
-	if (isEventStack)
-	{
-		auto index = getIndexForEvent(value);
-
-		if (index != -1)
-			return eventData.removeElement(index);
-
-		return false;
-	}
-	else
-	{
-		auto ok = data.remove(value);
-		updateElementBuffer();
-		return ok;
-	}
-}
-
-bool ScriptingObjects::ScriptUnorderedStack::removeElement(int index)
-{
-	auto ok = isEventStack ? eventData.removeElement(index) : data.removeElement(index);
-	updateElementBuffer();
-	return ok;
-}
-
-bool ScriptingObjects::ScriptUnorderedStack::clear()
-{
-	auto wasEmpty = isEmpty();
-
-	isEventStack ? eventData.clear() : data.clear();
-	updateElementBuffer();
-
-	return !wasEmpty;
-}
-
-int ScriptingObjects::ScriptUnorderedStack::size() const
-{
-	return isEventStack ? eventData.size() : data.size();
-}
-
-bool ScriptingObjects::ScriptUnorderedStack::isEmpty() const
-{
-	return isEventStack ? eventData.isEmpty() : data.isEmpty();
-}
-
-bool ScriptingObjects::ScriptUnorderedStack::contains(var value) const
-{
-	if (isEventStack)
-		return getIndexForEvent(value) != -1;
-	else
-		return data.contains((float)value);
-}
-
-var ScriptingObjects::ScriptUnorderedStack::asBuffer(bool getAllElements)
-{
-	if (isEventStack)
-		reportScriptError("Can't use asBuffer on a stack for events");
-
-	if (getAllElements)
-		return var(wholeBf);
-	else
-	{
-		return var(elementBuffer);
-	}
-}
-
-void ScriptingObjects::ScriptUnorderedStack::setIsEventStack(bool shouldBeEventStack, var eventCompareFunction)
-{
-	isEventStack = shouldBeEventStack;
-
-	if (eventCompareFunction.isObject())
-	{
-		compareFunction = WeakCallbackHolder(getScriptProcessor(), eventCompareFunction, 2);
-		compareFunctionType = CompareFunctions::Custom;
-
-		if (compareFunction)
-		{
-			compareFunction.incRefCount();
-			compareHolder = new ScriptingMessageHolder(getScriptProcessor());
-		}
-	}
-	else
-	{
-		compareFunctionType = (CompareFunctions)(int)eventCompareFunction;
-
-		switch (compareFunctionType)
-		{
-		case CompareFunctions::BitwiseEqual:		  hcf = MCF::equals<CompareFunctions::BitwiseEqual>; break;
-		case CompareFunctions::EqualData:			  hcf = MCF::equals<CompareFunctions::EqualData>; break;
-		case CompareFunctions::EventId:				  hcf = MCF::equals<CompareFunctions::EventId>; break;
-		case CompareFunctions::NoteNumberAndChannel:  hcf = MCF::equals<CompareFunctions::NoteNumberAndChannel>; break;
-		case CompareFunctions::NoteNumberAndVelocity: hcf = MCF::equals<CompareFunctions::NoteNumberAndVelocity>; break;
-		default: reportScriptError("eventCompareFunction is not a valid compare constant");
-		}
-	}
-}
-
-
-
-} // namespace hise
+/*  ===========================================================================
+*
+*   This file is part of HISE.
+*   Copyright 2016 Christoph Hart
+*
+*   HISE is free software: you can redistribute it and/or modify
+*   it under the terms of the GNU General Public License as published by
+*   the Free Software Foundation, either version 3 of the License, or
+*   (at your option) any later version.
+*
+*   HISE is distributed in the hope that it will be useful,
+*   but WITHOUT ANY WARRANTY; without even the implied warranty of
+*   MERCHANTABILITY or FITNESS FOR A PARTICULAR PURPOSE.  See the
+*   GNU General Public License for more details.
+*
+*   You should have received a copy of the GNU General Public License
+*   along with HISE.  If not, see <http://www.gnu.org/licenses/>.
+*
+*   Commercial licenses for using HISE in an closed source project are
+*   available on request. Please visit the project's website to get more
+*   information about commercial licensing:
+*
+*   http://www.hise.audio/
+*
+*   HISE is based on the JUCE library,
+*   which also must be licenced for commercial applications:
+*
+*   http://www.juce.com
+*
+*   ===========================================================================
+*/
+
+namespace hise { using namespace juce;
+
+
+
+// MidiList =====================================================================================================================
+
+struct ScriptingObjects::MidiList::Wrapper
+{
+	API_VOID_METHOD_WRAPPER_1(MidiList, fill);
+	API_VOID_METHOD_WRAPPER_0(MidiList, clear);
+	API_METHOD_WRAPPER_1(MidiList, getValue);
+	API_METHOD_WRAPPER_1(MidiList, getValueAmount);
+	API_METHOD_WRAPPER_1(MidiList, getIndex);
+	API_METHOD_WRAPPER_0(MidiList, isEmpty);
+	API_METHOD_WRAPPER_0(MidiList, getNumSetValues);
+	API_VOID_METHOD_WRAPPER_3(MidiList, setRange);
+	API_VOID_METHOD_WRAPPER_2(MidiList, setValue);
+	API_VOID_METHOD_WRAPPER_1(MidiList, restoreFromBase64String);
+	API_METHOD_WRAPPER_0(MidiList, getBase64String);
+};
+
+ScriptingObjects::MidiList::MidiList(ProcessorWithScriptingContent *p) :
+ConstScriptingObject(p, 0)
+{
+	ADD_API_METHOD_1(fill);
+	ADD_API_METHOD_0(clear);
+	ADD_API_METHOD_1(getValue);
+	ADD_API_METHOD_1(getValueAmount);
+	ADD_API_METHOD_1(getIndex);
+	ADD_API_METHOD_0(isEmpty);
+	ADD_API_METHOD_3(setRange);
+	ADD_API_METHOD_0(getNumSetValues);
+	ADD_API_METHOD_2(setValue);
+	ADD_API_METHOD_1(restoreFromBase64String);
+	ADD_API_METHOD_0(getBase64String);
+
+	clear();
+}
+
+void ScriptingObjects::MidiList::assign(const int index, var newValue)			 { setValue(index, (int)newValue); }
+int ScriptingObjects::MidiList::getCachedIndex(const var &indexExpression) const { return (int)indexExpression; }
+var ScriptingObjects::MidiList::getAssignedValue(int index) const				 { return getValue(index); }
+
+void ScriptingObjects::MidiList::fill(int valueToFill)
+{
+	for (int i = 0; i < 128; i++)
+		data[i] = valueToFill;
+
+	numValues = (int)(valueToFill != -1) * 128;
+}
+
+void ScriptingObjects::MidiList::clear()
+{
+	fill(-1);
+}
+
+int ScriptingObjects::MidiList::getValue(int index) const
+{
+	if (isPositiveAndBelow(index, 128))
+		return (int)data[index];
+
+	return -1;
+}
+
+int ScriptingObjects::MidiList::getValueAmount(int valueToCheck)
+{
+	if (isEmpty())
+		return (int)(valueToCheck == -1) * 128;
+
+	int amount = 0;
+
+	for (int i = 0; i < 128; i++)
+		amount += (int)(data[i] == valueToCheck);
+
+	return amount;
+}
+
+int ScriptingObjects::MidiList::getIndex(int value) const
+{
+	if (isEmpty()) 
+		return -1;
+
+	for (int i = 0; i < 128; i++)
+	{
+		if (data[i] == value)
+			return i;
+	}
+
+	return -1;
+}
+
+void ScriptingObjects::MidiList::setValue(int index, int value)
+{
+	if (isPositiveAndBelow(index, 128))
+	{
+		auto isClearing = value == -1;
+		auto elementIsClear = data[index] == -1;
+		auto doSomething = isClearing != elementIsClear;
+		numValues += (int)doSomething * ((int)elementIsClear * 2 - 1);
+		data[index] = value;
+	}
+}
+
+void ScriptingObjects::MidiList::setRange(int startIndex, int numToFill, int value)
+{
+	startIndex = jlimit(0, 127, startIndex);
+	numToFill = jmin(numToFill, 127 - startIndex);
+
+	bool isClearing = value == -1;
+	int delta = 0;
+
+	for (int i = startIndex; i < numToFill; i++)
+	{
+		auto elementIsClear = data[i] == -1;
+		auto doSomething = isClearing != elementIsClear;
+		delta += (int)doSomething * ((int)elementIsClear * 2 - 1);
+
+		data[i] = value;
+	}
+
+	numValues += delta;
+}
+
+String ScriptingObjects::MidiList::getBase64String() const
+{
+	MemoryOutputStream stream;
+	Base64::convertToBase64(stream, data, sizeof(int) * 128);
+	return stream.toString();
+}
+
+void ScriptingObjects::MidiList::restoreFromBase64String(String base64encodedValues)
+{
+	MemoryOutputStream stream(data, sizeof(int) * 128);
+	Base64::convertFromBase64(stream, base64encodedValues);
+}
+
+void addScriptParameters(ConstScriptingObject* this_, Processor* p)
+{
+	DynamicObject::Ptr scriptedParameters = new DynamicObject();
+
+	if (ProcessorWithScriptingContent* pwsc = dynamic_cast<ProcessorWithScriptingContent*>(p))
+	{
+		for (int i = 0; i < pwsc->getScriptingContent()->getNumComponents(); i++)
+		{
+			scriptedParameters->setProperty(pwsc->getScriptingContent()->getComponent(i)->getName(), var(i));
+		}
+	}
+
+	this_->addConstant("ScriptParameters", var(scriptedParameters.get()));
+}
+
+struct ScriptingObjects::ScriptFile::Wrapper
+{
+	API_METHOD_WRAPPER_0(ScriptFile, getParentDirectory);
+	API_METHOD_WRAPPER_1(ScriptFile, getChildFile);
+	API_METHOD_WRAPPER_1(ScriptFile, createDirectory);
+	API_METHOD_WRAPPER_1(ScriptFile, toString);
+	API_METHOD_WRAPPER_0(ScriptFile, isFile);
+	API_METHOD_WRAPPER_0(ScriptFile, isDirectory);
+	API_METHOD_WRAPPER_1(ScriptFile, writeObject);
+	API_METHOD_WRAPPER_1(ScriptFile, writeString);
+	API_METHOD_WRAPPER_2(ScriptFile, writeEncryptedObject);
+	API_METHOD_WRAPPER_3(ScriptFile, writeAudioFile);
+	API_METHOD_WRAPPER_0(ScriptFile, loadAsString);
+	API_METHOD_WRAPPER_0(ScriptFile, loadAsObject);
+	API_METHOD_WRAPPER_0(ScriptFile, deleteFileOrDirectory);
+	API_METHOD_WRAPPER_1(ScriptFile, loadEncryptedObject);
+	API_VOID_METHOD_WRAPPER_3(ScriptFile, extractZipFile);
+	API_VOID_METHOD_WRAPPER_0(ScriptFile, show);
+};
+
+String ScriptingObjects::ScriptFile::getFileNameFromFile(var fileOrString)
+{
+	if (fileOrString.isString())
+		return fileOrString.toString();
+
+	if (auto asFile = dynamic_cast<ScriptFile*>(fileOrString.getObject()))
+	{
+		return asFile->f.getFullPathName();
+	}
+
+	return {};
+}
+
+ScriptingObjects::ScriptFile::ScriptFile(ProcessorWithScriptingContent* p, const File& f_) :
+	ConstScriptingObject(p, 3),
+	f(f_)
+{
+	addConstant("FullPath", (int)FullPath);
+	addConstant("NoExtension", (int)NoExtension);
+	addConstant("Extension", (int)OnlyExtension);
+	addConstant("Filename", (int)Filename);
+
+	ADD_API_METHOD_0(getParentDirectory);
+	ADD_API_METHOD_1(getChildFile);
+	ADD_API_METHOD_1(createDirectory);
+	ADD_API_METHOD_1(toString);
+	ADD_API_METHOD_0(isFile);
+	ADD_API_METHOD_0(isDirectory);
+	ADD_API_METHOD_0(deleteFileOrDirectory);
+	ADD_API_METHOD_1(writeObject);
+	ADD_API_METHOD_1(writeString);
+	ADD_API_METHOD_2(writeEncryptedObject);
+	ADD_API_METHOD_3(writeAudioFile);
+	ADD_API_METHOD_0(loadAsString);
+	ADD_API_METHOD_0(loadAsObject);
+	ADD_API_METHOD_1(loadEncryptedObject);
+	ADD_API_METHOD_0(show);
+	ADD_API_METHOD_3(extractZipFile);
+}
+
+
+var ScriptingObjects::ScriptFile::getChildFile(String childFileName)
+{
+	return new ScriptFile(getScriptProcessor(), f.getChildFile(childFileName));
+}
+
+var ScriptingObjects::ScriptFile::getParentDirectory()
+{
+	return new ScriptFile(getScriptProcessor(), f.getParentDirectory());
+}
+
+var ScriptingObjects::ScriptFile::createDirectory(String directoryName)
+{
+	if (!f.getChildFile(directoryName).isDirectory())
+		f.getChildFile(directoryName).createDirectory();
+
+	return new ScriptFile(getScriptProcessor(), f.getChildFile(directoryName));
+}
+
+String ScriptingObjects::ScriptFile::toString(int formatType) const
+{
+	switch (formatType)
+	{
+	case Format::FullPath: return f.getFullPathName();
+	case Format::NoExtension: return f.getFileNameWithoutExtension();
+	case Format::OnlyExtension: return f.getFileExtension();
+	case Format::Filename: return f.getFileName();
+	default:
+		reportScriptError("Illegal formatType argument " + String(formatType));
+	}
+
+	return {};
+}
+
+bool ScriptingObjects::ScriptFile::isFile() const
+{
+	return f.existsAsFile();
+}
+
+bool ScriptingObjects::ScriptFile::isDirectory() const
+{
+	return f.isDirectory();
+}
+
+bool ScriptingObjects::ScriptFile::deleteFileOrDirectory()
+{
+	if (!f.isDirectory() && !f.existsAsFile())
+		return false;
+
+	return f.deleteRecursively(false);
+}
+
+bool ScriptingObjects::ScriptFile::writeObject(var jsonData)
+{
+	auto text = JSON::toString(jsonData);
+	return writeString(text);
+}
+
+bool ScriptingObjects::ScriptFile::writeAudioFile(var audioData, double sampleRate, int bitDepth)
+{
+	if (f.isDirectory())
+		reportScriptError("Can't write audio data to a directory target");
+
+	AudioFormatManager afm;
+	afm.registerBasicFormats();
+
+	auto fileFormat = f.getFileExtension();
+
+	int numChannels = 1;
+	int numSamples = -1;
+	int index = 0;
+	bool needsBuffering = false;
+
+	auto setIfEqual = [&](int s)
+	{
+		if (numSamples == -1)
+			numSamples = s;
+		else if (numSamples != s)
+			reportScriptError("Size mismatch at channel " + String(index));
+
+		index++;
+	};
+
+	if (audioData.isArray())
+	{
+		if (audioData[0].isBuffer() || audioData[0].isArray())
+		{
+			numChannels = audioData.size();
+
+			for (const auto& a : *audioData.getArray())
+			{
+				if (a.isArray())
+				{
+					setIfEqual(a.size());
+					needsBuffering = true;
+				}
+				else if (a.isBuffer())
+					setIfEqual(a.getBuffer()->size);
+			}
+		}
+		else
+		{
+			numSamples = audioData.size();
+			needsBuffering = true;
+		}
+	}
+	else if (audioData.isBuffer())
+	{
+		numSamples = audioData.getBuffer()->size;
+	}
+	
+	if (numSamples == -1)
+		reportScriptError("Incompatible data");
+
+	if (auto m = afm.findFormatForFileExtension(fileFormat))
+	{
+		f.deleteFile();
+		FileOutputStream* fos = new FileOutputStream(f);
+
+		ScopedPointer<AudioFormatWriter> w = m->createWriterFor(fos, sampleRate, numChannels, bitDepth, {}, 9);
+		float** channels = (float**)alloca(sizeof(float**) * numChannels);
+		AudioSampleBuffer b;
+
+		if (needsBuffering)
+		{
+			b = AudioSampleBuffer(numChannels, numSamples);
+
+			if (numChannels == 1)
+			{
+				for (int i = 0; i < audioData.size(); i++)
+				{
+					auto value = (float)audioData[i];
+					FloatSanitizers::sanitizeFloatNumber(value);
+					b.setSample(0, i, value);
+				}
+			}
+			else
+			{
+				for (int c = 0; c < audioData.size(); c++)
+				{
+					for (int i = 0; i < audioData.size(); i++)
+					{
+						auto value = (float)audioData[c][i];
+						FloatSanitizers::sanitizeFloatNumber(value);
+						b.setSample(c, i, value);
+					}
+				}
+			}
+		}
+		else
+		{
+			if (audioData.isBuffer())
+			{
+				channels[0] = audioData.getBuffer()->buffer.getWritePointer(0);
+			}
+			else
+			{
+				for (int i = 0; i < audioData.size(); i++)
+				{
+					jassert(audioData[i].isBuffer());
+					channels[i] = audioData[i].getBuffer()->buffer.getWritePointer(0);
+				}
+			}
+
+			b = AudioSampleBuffer(channels, numChannels, numSamples);
+		}
+
+		return w->writeFromAudioSampleBuffer(b, 0, numSamples);
+	}
+	else
+	{
+		reportScriptError("Can't find audio format for file extension " + fileFormat);
+		RETURN_IF_NO_THROW(var());
+	}
+}
+
+bool ScriptingObjects::ScriptFile::writeString(String text)
+{
+	return f.replaceWithText(text);
+}
+
+bool ScriptingObjects::ScriptFile::writeEncryptedObject(var jsonData, String key)
+{
+	auto data = key.getCharPointer().getAddress();
+	auto size = jlimit(0, 72, key.length());
+
+	BlowFish bf(data, size);
+
+	auto text = JSON::toString(jsonData, true);
+
+	MemoryOutputStream mos;
+	mos.writeString(text);
+	mos.flush();
+	
+	auto out = mos.getMemoryBlock();
+
+	bf.encrypt(out);
+
+	return f.replaceWithText(out.toBase64Encoding());
+}
+
+String ScriptingObjects::ScriptFile::loadAsString() const
+{
+	return f.loadFileAsString();
+}
+
+var ScriptingObjects::ScriptFile::loadAsObject() const
+{
+	var v;
+
+	auto r = JSON::parse(loadAsString(), v);
+
+	if (r.wasOk())
+		return v;
+
+	reportScriptError(r.getErrorMessage());
+
+	RETURN_IF_NO_THROW(var());
+}
+
+var ScriptingObjects::ScriptFile::loadEncryptedObject(String key)
+{
+	auto data = key.getCharPointer().getAddress();
+	auto size = jlimit(0, 72, key.length());
+
+	BlowFish bf(data, size);
+
+	MemoryBlock in;
+	
+	in.fromBase64Encoding(f.loadFileAsString());
+	bf.decrypt(in);
+
+	var v;
+
+	auto r = JSON::parse(in.toString(), v);
+
+	return v;
+}
+
+void ScriptingObjects::ScriptFile::show()
+{
+	auto f_ = f;
+	MessageManager::callAsync([f_]()
+	{
+		f_.revealToUser();
+	});
+}
+
+void ScriptingObjects::ScriptFile::extractZipFile(var targetDirectory, bool overwriteFiles, var callback)
+{
+	File tf;
+
+	if (targetDirectory.isString() && File::isAbsolutePath(targetDirectory.toString()))
+		tf = File(targetDirectory.toString());
+	else if (auto sf = dynamic_cast<ScriptFile*>(targetDirectory.getObject()))
+	{
+		tf = sf->f;
+	}
+
+	ReferenceCountedObjectPtr<ScriptFile> safeThis(this);
+
+	auto cb = [safeThis, tf, targetDirectory, overwriteFiles, callback](Processor* p)
+	{
+		if (safeThis == nullptr)
+			return SafeFunctionCall::OK;
+
+		juce::ZipFile zipFile(safeThis->f);
+
+		DynamicObject::Ptr data = new DynamicObject();
+
+		data->setProperty("Status", 0);
+		data->setProperty("Progress", 0.0);
+		data->setProperty("TotalBytesWritten", 0);
+		data->setProperty("Cancel", false);
+		data->setProperty("Target", tf.getFullPathName());
+		data->setProperty("CurrentFile", "");
+		data->setProperty("Error", "");
+		
+		int64 numBytesWritten = 0;
+
+		WeakCallbackHolder cb(safeThis.get()->getScriptProcessor(), callback, 1);
+		cb.setThisObject(safeThis.get());
+		cb.incRefCount();
+
+		if (cb)
+		{
+			cb.call1(var(data->clone()));
+		}
+
+		data->setProperty("Status", 1);
+		int numEntries = zipFile.getNumEntries();
+		bool callForEachFile = numEntries < 500;
+
+
+		for (int i = 0; i < numEntries; i++)
+		{
+			if (Thread::getCurrentThread()->threadShouldExit())
+				return SafeFunctionCall::OK;
+
+			if (safeThis == nullptr)
+				return SafeFunctionCall::OK;
+
+			auto progress = (double)i / (double)zipFile.getNumEntries();
+
+			safeThis.get()->getScriptProcessor()->getMainController_()->getSampleManager().getPreloadProgress() = progress;
+
+			auto c = data->clone();
+
+			c->setProperty("Progress", progress);
+			c->setProperty("TotalBytesWritten", numBytesWritten);
+			c->setProperty("CurrentFile", zipFile.getEntry(i)->filename);
+
+			if (callForEachFile && cb)
+				cb.call1(var(c));
+
+			auto result = zipFile.uncompressEntry(i, tf, overwriteFiles);
+
+			numBytesWritten += zipFile.getEntry(i)->uncompressedSize;
+
+			if (result.failed())
+			{
+				c->setProperty("Error", result.getErrorMessage());
+
+				data = c;
+
+				if (cb)
+					cb.call1(var(c));
+
+				break;
+			}
+
+			if (c->getProperty("Cancel"))
+			{
+				c->setProperty("Error", "User abort");
+
+				data = c;
+
+				if (cb)
+					cb.call1(var(c));
+
+				break;
+			}
+		}
+
+		if (cb)
+		{
+			auto c = data->clone();
+
+			c->setProperty("Status", 2);
+			c->setProperty("Progress", 1.0);
+			c->setProperty("TotalBytesWritten", numBytesWritten);
+			c->setProperty("CurrentFile", "");
+			cb.call1(var(c));
+		}
+
+		return SafeFunctionCall::OK;
+	};
+
+	auto p = dynamic_cast<Processor*>(getScriptProcessor());
+
+	getScriptProcessor()->getMainController_()->getKillStateHandler().killVoicesAndCall(p, cb, MainController::KillStateHandler::SampleLoadingThread);
+}
+
+struct ScriptingObjects::ScriptDownloadObject::Wrapper
+{
+	API_METHOD_WRAPPER_0(ScriptDownloadObject, resume);
+	API_METHOD_WRAPPER_0(ScriptDownloadObject, stop);
+	API_METHOD_WRAPPER_0(ScriptDownloadObject, abort);
+	API_METHOD_WRAPPER_0(ScriptDownloadObject, isRunning);
+	API_METHOD_WRAPPER_0(ScriptDownloadObject, getProgress);
+	API_METHOD_WRAPPER_0(ScriptDownloadObject, getFullURL);
+	API_METHOD_WRAPPER_0(ScriptDownloadObject, getStatusText);
+	API_METHOD_WRAPPER_0(ScriptDownloadObject, getDownloadedTarget);
+	API_METHOD_WRAPPER_0(ScriptDownloadObject, getDownloadSpeed);
+};
+
+ScriptingObjects::ScriptDownloadObject::ScriptDownloadObject(ProcessorWithScriptingContent* pwsc, const URL& url, const File& targetFile_, var callback_) :
+	ConstScriptingObject(pwsc, 3),
+	callback(pwsc, callback_, 0),
+	downloadURL(url),
+	targetFile(targetFile_),
+	jp(dynamic_cast<JavascriptProcessor*>(pwsc))
+{
+	data = new DynamicObject();
+	addConstant("data", var(data));
+
+	callback.setThisObject(this);
+	callback.incRefCount();
+
+	ADD_API_METHOD_0(resume);
+	ADD_API_METHOD_0(stop);
+	ADD_API_METHOD_0(abort);
+	ADD_API_METHOD_0(isRunning);
+	ADD_API_METHOD_0(getProgress);
+	ADD_API_METHOD_0(getFullURL);
+	ADD_API_METHOD_0(getStatusText);
+	ADD_API_METHOD_0(getDownloadedTarget);
+	ADD_API_METHOD_0(getDownloadSpeed);
+}
+
+ScriptingObjects::ScriptDownloadObject::~ScriptDownloadObject()
+{
+	flushTemporaryFile();
+}
+
+bool ScriptingObjects::ScriptDownloadObject::abort()
+{
+	shouldAbort.store(true);
+	return stop();
+}
+
+bool ScriptingObjects::ScriptDownloadObject::stop()
+{
+	if (isRunning())
+	{
+		isWaitingForStop = true;
+		return true;
+	}
+
+	return false;
+}
+
+bool ScriptingObjects::ScriptDownloadObject::stopInternal(bool forceUpdate)
+{
+	if (isRunning_ || forceUpdate)
+	{
+		download = nullptr;
+		flushTemporaryFile();
+
+		isRunning_ = false;
+		isFinished = false;
+
+		if (shouldAbort)
+		{
+			targetFile.deleteFile();
+		}
+
+		data->setProperty("success", false);
+		data->setProperty("finished", true);
+		call(true);
+
+		return true;
+	}
+
+	return false;
+}
+
+bool ScriptingObjects::ScriptDownloadObject::resume()
+{
+	if (!isRunning() && !isFinished && !shouldAbort)
+	{
+		isWaitingForStart = true;
+		return true;
+	}
+
+	return false;
+}
+
+
+
+bool ScriptingObjects::ScriptDownloadObject::resumeInternal()
+{
+	if (!isRunning_)
+	{
+		if (targetFile.existsAsFile())
+		{
+			existingBytesBeforeResuming = targetFile.getSize();
+
+			int status = 0;
+
+			auto wis = downloadURL.createInputStream(false, nullptr, nullptr, String(), 0, nullptr, &status);
+
+			auto numTotal = wis != nullptr ? wis->getTotalLength() : 0;
+
+			bool somethingToDownload = isPositiveAndBelow(existingBytesBeforeResuming, numTotal);
+
+			if (existingBytesBeforeResuming == numTotal && numTotal > 0)
+			{
+				isFinished = true;
+				isRunning_ = false;
+				data->setProperty("success", true);
+				data->setProperty("finished", true);
+				call(true);
+				return true;
+			}
+
+			if (numTotal > 0 && status == 200 && somethingToDownload)
+			{
+				wis = nullptr;
+
+				resumeFile = targetFile.getNonexistentSibling(true);
+
+				isRunning_ = true;
+				isWaitingForStop = false;
+
+				String rangeHeader;
+				rangeHeader << "Range: bytes=" << existingBytesBeforeResuming << "-" << numTotal;
+
+				download = downloadURL.downloadToFile(resumeFile, rangeHeader, this).release();
+
+				data->setProperty("numTotal", numTotal);
+				data->setProperty("numDownloaded", existingBytesBeforeResuming);
+				data->setProperty("finished", false);
+				data->setProperty("success", false);
+			}
+			else
+			{
+				stopInternal();
+			}
+		}
+	}
+
+	return true;
+}
+
+
+bool ScriptingObjects::ScriptDownloadObject::isRunning()
+{
+	return isRunning_;
+}
+
+double ScriptingObjects::ScriptDownloadObject::getProgress() const
+{
+	auto d = (int)data->getProperty("numDownloaded") + existingBytesBeforeResuming;
+	auto t = (int)data->getProperty("numTotal") + existingBytesBeforeResuming;
+
+	if (t != 0)
+		return (double)d / double(t);
+	else
+		return 0.0;
+}
+
+int ScriptingObjects::ScriptDownloadObject::getDownloadSpeed()
+{
+	return isRunning() ? jmax((int)bytesInLastSecond, (int)bytesInCurrentSecond) : 0;
+}
+
+double ScriptingObjects::ScriptDownloadObject::getDownloadSize()
+{
+	return (double)(totalLength_ + existingBytesBeforeResuming);
+}
+
+double ScriptingObjects::ScriptDownloadObject::getNumBytesDownloaded()
+{
+	return (double)(bytesDownloaded_ + existingBytesBeforeResuming);
+}
+
+void ScriptingObjects::ScriptDownloadObject::call(bool highPriority)
+{
+	
+	callback.call(nullptr, 0);
+
+#if 0
+	if (HiseJavascriptEngine::isJavascriptFunction(callback))
+	{
+		auto type = highPriority ? JavascriptThreadPool::Task::HiPriorityCallbackExecution :
+			JavascriptThreadPool::Task::Type::LowPriorityCallbackExecution;
+
+		auto& pool = getScriptProcessor()->getMainController_()->getJavascriptThreadPool();
+		Ptr strongPtr = Ptr(this);
+
+		pool.addJob(type, jp, [strongPtr](JavascriptProcessor* p)
+		{
+			if (auto e = p->getScriptEngine())
+			{
+				auto r = Result::ok();
+				var::NativeFunctionArgs args(var(strongPtr), nullptr, 0);
+				e->callExternalFunction(strongPtr->callback, args, &r);
+				strongPtr->callbackPending.store(false);
+				return r;
+			}
+
+			return Result::fail("engine doesn't exist");
+		});
+	}
+#endif
+}
+
+
+String ScriptingObjects::ScriptDownloadObject::getFullURL()
+{
+	return downloadURL.toString(false);
+}
+
+var ScriptingObjects::ScriptDownloadObject::getDownloadedTarget()
+{
+	return var(new ScriptFile(getScriptProcessor(), targetFile));
+}
+
+String ScriptingObjects::ScriptDownloadObject::getStatusText()
+{
+	if (isRunning_)
+		return "Downloading";
+
+	if (isFinished)
+		return "Completed";
+
+	if (isWaitingForStop)
+		return "Paused";
+
+	return "Waiting";
+}
+
+void ScriptingObjects::ScriptDownloadObject::finished(URL::DownloadTask*, bool success)
+{
+	data->setProperty("success", success);
+	data->setProperty("finished", true);
+	
+	isRunning_ = false;
+	isFinished = true;
+
+	call(true);
+}
+
+void ScriptingObjects::ScriptDownloadObject::flushTemporaryFile()
+{
+	if (resumeFile.existsAsFile())
+	{
+		ScopedPointer<FileInputStream> fis = new FileInputStream(resumeFile);
+		FileOutputStream fos(targetFile);
+
+		auto numWritten = fos.writeFromInputStream(*fis, -1);
+
+        ignoreUnused(numWritten);
+		
+		fos.flush();
+		fis = nullptr;
+		
+		download = nullptr;
+		auto ok = resumeFile.deleteFile();
+        
+        if(ok)
+            resumeFile = File();
+	}
+}
+
+void ScriptingObjects::ScriptDownloadObject::progress(URL::DownloadTask*, int64 bytesDownloaded, int64 totalLength)
+{
+	bytesDownloaded_ = bytesDownloaded;
+	totalLength_ = totalLength;
+
+	auto thisTimeMs = Time::getMillisecondCounter();
+
+	bytesInCurrentSecond += (bytesDownloaded + existingBytesBeforeResuming - lastBytesDownloaded);
+	lastBytesDownloaded = bytesDownloaded + existingBytesBeforeResuming;
+
+	if ((thisTimeMs - lastSpeedMeasure) > 1000)
+	{
+		bytesInLastSecond = bytesInCurrentSecond;
+		bytesInCurrentSecond = 0;
+		lastSpeedMeasure = thisTimeMs;
+	}
+
+	data->setProperty("numTotal", totalLength + existingBytesBeforeResuming);
+	data->setProperty("numDownloaded", bytesDownloaded + existingBytesBeforeResuming);
+
+	if ((thisTimeMs - lastTimeMs) > 100)
+	{
+		call(false);
+		lastTimeMs = thisTimeMs;
+	}
+}
+
+void ScriptingObjects::ScriptDownloadObject::start()
+{
+	isWaitingForStart = false;
+
+	if (targetFile.existsAsFile() && targetFile.getSize() > 0)
+	{
+		resumeInternal();
+		return;
+	}
+
+	int status = 0;
+
+	auto wis = downloadURL.createInputStream(false, nullptr, nullptr, String(), HISE_SCRIPT_SERVER_TIMEOUT, nullptr, &status);
+
+	if (Thread::currentThreadShouldExit())
+		return;
+
+	if (status == 200)
+	{
+		isRunning_ = true;
+		download = downloadURL.downloadToFile(targetFile, {}, this).release();
+
+		data->setProperty("numTotal", 0);
+		data->setProperty("numDownloaded", 0);
+		data->setProperty("finished", false);
+		data->setProperty("success", false);
+
+		call(true);
+	}
+	else
+	{
+		isFinished = true;
+
+		data->setProperty("numTotal", 0);
+		data->setProperty("numDownloaded", 0);
+		data->setProperty("finished", true);
+		data->setProperty("success", false);
+
+		call(true);
+	}
+}
+
+Component* ScriptingObjects::ScriptComplexDataReferenceBase::createPopupComponent(const MouseEvent& e, Component *c)
+{
+	if (auto ed = dynamic_cast<Component*>(ExternalData::createEditor(complexObject)))
+	{
+		ed->setSize(600, 300);
+		return ed;
+	}
+	
+	return nullptr;
+}
+
+ScriptingObjects::ScriptComplexDataReferenceBase::ScriptComplexDataReferenceBase(ProcessorWithScriptingContent* c, int dataIndex, snex::ExternalData::DataType type_, ExternalDataHolder* otherHolder/*=nullptr*/) :
+	ConstScriptingObject(c, 0),
+	index(dataIndex),
+	type(type_),
+	holder(otherHolder != nullptr ? otherHolder : dynamic_cast<ExternalDataHolder*>(c))
+{
+	if (holder != nullptr)
+	{
+		complexObject = holder->getComplexBaseType(getDataType(), index);
+	}
+}
+
+void ScriptingObjects::ScriptComplexDataReferenceBase::setPosition(double newPosition)
+{
+	if (complexObject != nullptr)
+	{
+		complexObject->getUpdater().sendDisplayChangeMessage(newPosition, sendNotificationAsync);
+	}
+}
+
+float ScriptingObjects::ScriptComplexDataReferenceBase::getCurrentDisplayIndexBase() const
+{
+	if (complexObject != nullptr)
+		return complexObject->getUpdater().getLastDisplayValue();
+	
+	return 0.0f;
+}
+
+struct ScriptingObjects::ScriptAudioFile::Wrapper
+{
+	API_VOID_METHOD_WRAPPER_1(ScriptAudioFile, loadFile);
+	API_METHOD_WRAPPER_0(ScriptAudioFile, getContent);
+	API_VOID_METHOD_WRAPPER_0(ScriptAudioFile, update);
+	API_VOID_METHOD_WRAPPER_2(ScriptAudioFile, setRange);
+	API_METHOD_WRAPPER_0(ScriptAudioFile, getNumSamples);
+	API_METHOD_WRAPPER_0(ScriptAudioFile, getSampleRate);
+	API_METHOD_WRAPPER_0(ScriptAudioFile, getCurrentlyDisplayedIndex);
+};
+
+ScriptingObjects::ScriptAudioFile::ScriptAudioFile(ProcessorWithScriptingContent* pwsc, int index_, snex::ExternalDataHolder* otherHolder) :
+	ScriptComplexDataReferenceBase(pwsc, 0, snex::ExternalData::DataType::AudioFile, otherHolder)
+{
+	ADD_API_METHOD_2(setRange);
+	ADD_API_METHOD_1(loadFile);
+	ADD_API_METHOD_0(getContent);
+	ADD_API_METHOD_0(update);
+	ADD_API_METHOD_0(getNumSamples);
+	ADD_API_METHOD_0(getSampleRate);
+	ADD_API_METHOD_0(getCurrentlyDisplayedIndex);
+}
+
+void ScriptingObjects::ScriptAudioFile::clear()
+{
+	if (auto buffer = getBuffer())
+		buffer->fromBase64String({});
+}
+
+void ScriptingObjects::ScriptAudioFile::setRange(int min, int max)
+{
+	if (auto buffer = getBuffer())
+	{
+		int numChannels = buffer->getBuffer().getNumChannels();
+
+		if (numChannels == 0)
+		{
+			clear();
+			return;
+		}
+
+		min = jmax(0, min);
+		max = jmin(buffer->getBuffer().getNumSamples(), max);
+
+		int size = max - min;
+
+		if (size == 0)
+		{
+			clear();
+			return;
+		}
+
+		buffer->setRange({ min, max });
+	}
+}
+
+void ScriptingObjects::ScriptAudioFile::loadFile(const String& filePath)
+{
+	if (auto buffer = getBuffer())
+		buffer->fromBase64String(filePath);
+}
+
+var ScriptingObjects::ScriptAudioFile::getContent()
+{
+	Array<var> channels;
+
+	if (auto buffer = getBuffer())
+	{
+		for (int i = 0; i < buffer->getBuffer().getNumChannels(); i++)
+			channels.add(buffer->getChannelBuffer(i, false));
+	}
+
+	return channels;
+}
+
+float ScriptingObjects::ScriptAudioFile::getCurrentlyDisplayedIndex() const
+{
+	return getCurrentDisplayIndexBase();
+}
+
+void ScriptingObjects::ScriptAudioFile::update()
+{
+	if (auto buffer = getBuffer())
+	{
+		buffer->getUpdater().sendContentChangeMessage(sendNotificationAsync, -1);
+	}
+}
+
+int ScriptingObjects::ScriptAudioFile::getNumSamples() const
+{
+	if (auto buffer = getBuffer())
+	{
+		return buffer->getBuffer().getNumSamples();
+	}
+
+	return 0;
+}
+
+double ScriptingObjects::ScriptAudioFile::getSampleRate() const
+{
+	if (auto buffer = getBuffer())
+		return buffer->sampleRate;
+
+	return 0.0;
+}
+
+juce::String ScriptingObjects::ScriptAudioFile::getCurrentlyLoadedFile() const
+{
+	if (auto buffer = getBuffer())
+	{
+		return buffer->toBase64String();
+	}
+
+	return {};
+}
+
+struct ScriptingObjects::ScriptRingBuffer::Wrapper
+{
+	API_METHOD_WRAPPER_0(ScriptRingBuffer, getReadBuffer);
+	API_METHOD_WRAPPER_3(ScriptRingBuffer, createPath);
+	API_METHOD_WRAPPER_2(ScriptRingBuffer, getResizedBuffer);
+};
+
+ScriptingObjects::ScriptRingBuffer::ScriptRingBuffer(ProcessorWithScriptingContent* pwsc, int index, snex::ExternalDataHolder* other/*=nullptr*/):
+	ScriptComplexDataReferenceBase(pwsc, index, snex::ExternalData::DataType::DisplayBuffer, other)
+{
+	ADD_API_METHOD_0(getReadBuffer);
+	ADD_API_METHOD_3(createPath);
+	ADD_API_METHOD_2(getResizedBuffer);
+}
+
+var ScriptingObjects::ScriptRingBuffer::getReadBuffer()
+{
+	auto& rb = getRingBuffer()->getReadBuffer();
+	return  var(new VariantBuffer(const_cast<float*>(rb.getArrayOfReadPointers()[0]), rb.getNumSamples()));
+}
+
+
+var ScriptingObjects::ScriptRingBuffer::getResizedBuffer(int numDestSamples, int resampleMode)
+{
+	if (numDestSamples > 0)
+	{
+		auto& rb = getRingBuffer()->getReadBuffer();
+
+		if (rb.getNumSamples() == numDestSamples)
+			return getReadBuffer();
+
+		VariantBuffer::Ptr b = new VariantBuffer(numDestSamples);
+
+		float stride = (float)rb.getNumSamples() / (float)numDestSamples;
+
+		int dstIndex = 0;
+
+		if (stride < 2.0)
+		{
+			for (float i = 0.0f; i < (float)rb.getNumSamples(); i += stride)
+			{
+				auto idx = (int)i;
+				auto c = rb.getSample(0, idx);
+				b->setSample(dstIndex++, c);
+			}
+		}
+		else
+		{
+			for (float i = 0.0f; i < (float)rb.getNumSamples(); i += stride)
+			{
+				auto idx = (int)i;
+				auto numThisTime = jmin(rb.getNumSamples() - idx, roundToInt(stride));
+				auto v = FloatVectorOperations::findMinAndMax(rb.getReadPointer(0, idx), numThisTime);
+
+				auto c = v.getStart() + v.getLength() * 0.5f;
+				b->setSample(dstIndex++, c);
+			}
+		}
+
+		
+
+		return var(b);
+	}
+	else
+		return var(new VariantBuffer(0));
+}
+
+var ScriptingObjects::ScriptRingBuffer::createPath(var dstArea, var sourceRange, var startValue)
+{
+	auto r = Result::ok();
+
+	auto dst = ApiHelpers::getRectangleFromVar(dstArea, &r);
+
+	if (!r.wasOk())
+		reportScriptError(r.getErrorMessage());
+
+	auto src = ApiHelpers::getRectangleFromVar(sourceRange, &r);
+
+	if (!r.wasOk())
+		reportScriptError(r.getErrorMessage());
+	
+	auto b = *getReadBuffer().getBuffer();
+
+	auto hToUse = (int)src.getHeight();
+
+	if (hToUse == -1)
+		hToUse = b.size;
+
+	Range<int> s_range(jmax<int>(0, (int)src.getWidth()), jmin<int>(b.size, hToUse));
+	Range<float> valueRange(jmax<float>(-1.0f, src.getX()), jmin<float>(1.0f, src.getY()));
+
+	int numValues = s_range.getLength();
+	int numPixels = dst.getWidth();
+	auto stride = roundToInt((float)numValues / (float)numPixels);
+
+	auto sp = new PathObject(getScriptProcessor());
+	
+	auto& p = sp->getPath();
+
+	auto startv = valueRange.getEnd() - (double)startValue * valueRange.getLength();
+
+	p.startNewSubPath(0.0f, valueRange.getStart());
+	p.startNewSubPath(0.0f, valueRange.getEnd());
+    p.startNewSubPath(0.0f, startv);
+
+	for (int i = 0; i < numValues; i += stride)
+	{
+		int numToLook = jmin(stride, numValues - i);
+
+		auto avg = FloatVectorOperations::findMinAndMax(b.buffer.getReadPointer(0, i), numToLook);
+
+		auto value = avg.getEnd();
+
+		if(std::abs(avg.getStart()) > std::abs(avg.getEnd()))
+			value = avg.getStart();
+
+		p.lineTo((float)i, valueRange.getEnd() - valueRange.clipValue(value));
+	};
+
+	p.lineTo(numValues, startv);
+
+	PathFactory::scalePath(p, dst);
+
+	return var(sp);
+}
+
+struct ScriptingObjects::ScriptTableData::Wrapper
+{
+	API_VOID_METHOD_WRAPPER_0(ScriptTableData, reset);
+	API_VOID_METHOD_WRAPPER_4(ScriptTableData, setTablePoint);
+	API_VOID_METHOD_WRAPPER_2(ScriptTableData, addTablePoint);
+	API_METHOD_WRAPPER_1(ScriptTableData, getTableValueNormalised);
+	API_METHOD_WRAPPER_0(ScriptTableData, getCurrentlyDisplayedIndex);
+};
+
+ScriptingObjects::ScriptTableData::ScriptTableData(ProcessorWithScriptingContent* pwsc, int index, snex::ExternalDataHolder* otherHolder):
+	ScriptComplexDataReferenceBase(pwsc, index, snex::ExternalData::DataType::Table, otherHolder)
+{
+	ADD_API_METHOD_0(reset);
+	ADD_API_METHOD_2(addTablePoint);
+	ADD_API_METHOD_4(setTablePoint);
+	ADD_API_METHOD_1(getTableValueNormalised);
+	ADD_API_METHOD_0(getCurrentlyDisplayedIndex);
+}
+
+Component* ScriptingObjects::ScriptTableData::createPopupComponent(const MouseEvent& e, Component *c)
+{
+#if USE_BACKEND
+	auto te = dynamic_cast<Component*>(snex::ExternalData::createEditor(getTable()));
+	te->setSize(300, 200);
+	return te;
+#else
+	ignoreUnused(e, c);
+	return nullptr;
+#endif
+}
+
+void ScriptingObjects::ScriptTableData::setTablePoint(int pointIndex, float x, float y, float curve)
+{
+	if(auto table = getTable())
+		table->setTablePoint(pointIndex, x, y, curve);
+}
+
+void ScriptingObjects::ScriptTableData::addTablePoint(float x, float y)
+{
+	if (auto table = getTable())
+		table->addTablePoint(x, y);
+}
+
+void ScriptingObjects::ScriptTableData::reset()
+{
+	if (auto table = getTable())
+		table->reset();
+}
+
+float ScriptingObjects::ScriptTableData::getTableValueNormalised(double normalisedInput)
+{
+	if (auto st = dynamic_cast<SampleLookupTable*>(getTable()))
+	{
+		return st->getInterpolatedValue((double)SAMPLE_LOOKUP_TABLE_SIZE * normalisedInput, sendNotificationAsync);
+	}
+
+	return 0.0f;
+}
+
+
+float ScriptingObjects::ScriptTableData::getCurrentlyDisplayedIndex() const
+{
+	return getCurrentDisplayIndexBase();
+}
+
+struct ScriptingObjects::ScriptSliderPackData::Wrapper
+{
+	API_VOID_METHOD_WRAPPER_2(ScriptSliderPackData, setValue);
+	API_VOID_METHOD_WRAPPER_1(ScriptSliderPackData, setNumSliders);
+	API_METHOD_WRAPPER_1(ScriptSliderPackData, getValue);
+	API_METHOD_WRAPPER_0(ScriptSliderPackData, getNumSliders);
+	API_VOID_METHOD_WRAPPER_3(ScriptSliderPackData, setRange);
+	API_METHOD_WRAPPER_0(ScriptSliderPackData, getCurrentlyDisplayedIndex);
+};
+
+ScriptingObjects::ScriptSliderPackData::ScriptSliderPackData(ProcessorWithScriptingContent* pwsc, int dataIndex, snex::ExternalDataHolder* otherHolder) :
+	ScriptComplexDataReferenceBase(pwsc, dataIndex, snex::ExternalData::DataType::SliderPack, otherHolder)
+{
+	ADD_API_METHOD_2(setValue);
+	ADD_API_METHOD_1(setNumSliders);
+	ADD_API_METHOD_1(getValue);
+	ADD_API_METHOD_0(getNumSliders);
+	ADD_API_METHOD_3(setRange);
+	ADD_API_METHOD_0(getCurrentlyDisplayedIndex);
+}
+
+var ScriptingObjects::ScriptSliderPackData::getStepSize() const
+{
+	if(auto data = getSliderPackData())
+		return data->getStepSize();
+
+	return 0.0;
+}
+
+void ScriptingObjects::ScriptSliderPackData::setNumSliders(var numSliders)
+{
+	if (auto data = getSliderPackData())
+		data->setNumSliders(numSliders);
+}
+
+int ScriptingObjects::ScriptSliderPackData::getNumSliders() const
+{
+	if (auto data = getSliderPackData())
+		return data->getNumSliders();
+	
+	return 0;
+}
+
+void ScriptingObjects::ScriptSliderPackData::setValue(int sliderIndex, float value)
+{
+	if(auto data = getSliderPackData())
+		data->setValue(sliderIndex, value, sendNotification);
+}
+
+float ScriptingObjects::ScriptSliderPackData::getValue(int index) const
+{
+	if(auto data = getSliderPackData())
+		return data->getValue((int)index);
+
+	return 0.0f;
+}
+
+void ScriptingObjects::ScriptSliderPackData::setRange(double minValue, double maxValue, double stepSize)
+{
+	if(auto data = getSliderPackData())
+		return data->setRange(minValue, maxValue, stepSize);
+}
+
+float ScriptingObjects::ScriptSliderPackData::getCurrentlyDisplayedIndex() const
+{
+	return getCurrentDisplayIndexBase();
+}
+
+struct ScriptingObjects::ScriptingSamplerSound::Wrapper
+{
+	API_VOID_METHOD_WRAPPER_1(ScriptingSamplerSound, setFromJSON);
+	API_METHOD_WRAPPER_1(ScriptingSamplerSound, get);
+	API_VOID_METHOD_WRAPPER_2(ScriptingSamplerSound, set);
+	API_VOID_METHOD_WRAPPER_0(ScriptingSamplerSound, deleteSample);
+	API_METHOD_WRAPPER_0(ScriptingSamplerSound, duplicateSample);
+	API_METHOD_WRAPPER_0(ScriptingSamplerSound, loadIntoBufferArray);
+	API_METHOD_WRAPPER_1(ScriptingSamplerSound, replaceAudioFile);
+	API_METHOD_WRAPPER_1(ScriptingSamplerSound, refersToSameSample);
+};
+
+ScriptingObjects::ScriptingSamplerSound::ScriptingSamplerSound(ProcessorWithScriptingContent* p, ModulatorSampler* sampler_, ModulatorSamplerSound::Ptr sound_) :
+	ConstScriptingObject(p, ModulatorSamplerSound::numProperties),
+	sound(sound_),
+	sampler(sampler_)
+{
+	ADD_API_METHOD_1(setFromJSON);
+	ADD_API_METHOD_1(get);
+	ADD_API_METHOD_2(set);
+	ADD_API_METHOD_0(deleteSample);
+	ADD_API_METHOD_0(duplicateSample);
+	ADD_API_METHOD_0(loadIntoBufferArray);
+	ADD_API_METHOD_1(replaceAudioFile);
+	ADD_API_METHOD_1(refersToSameSample);
+
+	sampleIds.ensureStorageAllocated(ModulatorSamplerSound::numProperties);
+	sampleIds.add(SampleIds::ID);
+	sampleIds.add(SampleIds::FileName);
+	sampleIds.add(SampleIds::Root);
+	sampleIds.add(SampleIds::HiKey);
+	sampleIds.add(SampleIds::LoKey);
+	sampleIds.add(SampleIds::LoVel);
+	sampleIds.add(SampleIds::HiVel);
+	sampleIds.add(SampleIds::RRGroup);
+	sampleIds.add(SampleIds::Volume);
+	sampleIds.add(SampleIds::Pan);
+	sampleIds.add(SampleIds::Normalized);
+	sampleIds.add(SampleIds::Pitch);
+	sampleIds.add(SampleIds::SampleStart);
+	sampleIds.add(SampleIds::SampleEnd);
+	sampleIds.add(SampleIds::SampleStartMod);
+	sampleIds.add(SampleIds::LoopStart);
+	sampleIds.add(SampleIds::LoopEnd);
+	sampleIds.add(SampleIds::LoopXFade);
+	sampleIds.add(SampleIds::LoopEnabled);
+	sampleIds.add(SampleIds::LowerVelocityXFade);
+	sampleIds.add(SampleIds::UpperVelocityXFade);
+	sampleIds.add(SampleIds::SampleState);
+	sampleIds.add(SampleIds::Reversed);
+
+	for (int i = 1; i < sampleIds.size(); i++)
+		addConstant(sampleIds[i].toString(), (int)i);
+}
+
+juce::String ScriptingObjects::ScriptingSamplerSound::getDebugValue() const
+{
+	return sound != nullptr ? sound->getPropertyAsString(SampleIds::FileName) : "";
+}
+
+hise::DebugInformation* ScriptingObjects::ScriptingSamplerSound::getChildElement(int index)
+{
+	ModulatorSamplerSound::Ptr other = sound;
+
+	auto id = sampleIds[index];
+
+	auto av = [other, id]()
+	{
+		if (other != nullptr)
+			return other->getSampleProperty(id);
+
+		return var();
+	};
+
+	String cid = "%PARENT%.";
+	cid << id;
+
+	return new LambdaValueInformation(av, Identifier(cid), {}, (DebugInformation::Type)getTypeNumber(), getLocation());
+}
+
+void ScriptingObjects::ScriptingSamplerSound::assign(const int index, var newValue)
+{
+	set(index, newValue);
+}
+
+var ScriptingObjects::ScriptingSamplerSound::getAssignedValue(int index) const
+{
+	return get(index);
+}
+
+int ScriptingObjects::ScriptingSamplerSound::getCachedIndex(const var &indexExpression) const
+{
+	if (indexExpression.isString())
+	{
+		Identifier thisId(indexExpression.toString());
+
+		auto idx = sampleIds.indexOf(thisId);
+
+		if (idx == -1)
+			reportScriptError("Can't find property " + thisId.toString());
+
+		return idx;
+	}
+
+	return (int)indexExpression;
+}
+
+void ScriptingObjects::ScriptingSamplerSound::set(int propertyIndex, var newValue)
+{
+	if (!objectExists())
+	{
+		reportScriptError("Sound does not exist");
+		RETURN_VOID_IF_NO_THROW();
+	}
+
+	sound->setSampleProperty(sampleIds[propertyIndex], newValue);
+}
+
+void ScriptingObjects::ScriptingSamplerSound::setFromJSON(var object)
+{
+	if (!objectExists())
+	{
+		reportScriptError("Sound does not exist");
+		RETURN_VOID_IF_NO_THROW();
+	}
+
+	if (auto dyn = object.getDynamicObject())
+	{
+		for (auto prop : dyn->getProperties())
+		{
+			// TODO: maybe defer the update until everything is set ?
+			sound->setSampleProperty(prop.name, prop.value);
+		}
+	}
+}
+
+var ScriptingObjects::ScriptingSamplerSound::get(int propertyIndex) const
+{
+	if (!objectExists())
+	{
+		reportScriptError("Sound does not exist");
+		RETURN_IF_NO_THROW(var());
+	}
+
+	return sound->getSampleProperty(sampleIds[propertyIndex]);
+}
+
+var ScriptingObjects::ScriptingSamplerSound::loadIntoBufferArray()
+{
+	Array<var> channelData;
+
+	for (int i = 0; i < sound->getNumMultiMicSamples(); i++)
+	{
+		ScopedPointer<AudioFormatReader> reader = sound->getReferenceToSound(i)->createReaderForPreview();
+
+		if (reader != nullptr)
+		{
+			int numSamplesToRead = (int)reader->lengthInSamples;
+			bool isStereo = reader->numChannels == 2;
+
+			if (numSamplesToRead > 0)
+			{
+				if (!isStereo)
+				{
+					VariantBuffer::Ptr l = new VariantBuffer(numSamplesToRead);
+					AudioSampleBuffer b;
+					float* data[1] = { l->buffer.getWritePointer(0) };
+					b.setDataToReferTo(data, 1, numSamplesToRead);
+					reader->read(&b, 0, numSamplesToRead, 0, true, false);
+					channelData.add(var(l));
+				}
+				else
+				{
+					VariantBuffer::Ptr l = new VariantBuffer(numSamplesToRead);
+					VariantBuffer::Ptr r = new VariantBuffer(numSamplesToRead);
+
+					AudioSampleBuffer b;
+
+					float* data[2] = { l->buffer.getWritePointer(0), r->buffer.getWritePointer(0) };
+
+					b.setDataToReferTo(data, 2, numSamplesToRead);
+
+					reader->read(&b, 0, numSamplesToRead, 0, true, true);
+
+					channelData.add(var(l));
+					channelData.add(var(r));
+				}
+			}
+		}
+	}
+
+	return channelData;
+}
+
+ScriptingObjects::ScriptingSamplerSound* ScriptingObjects::ScriptingSamplerSound::duplicateSample()
+{
+	auto jp = dynamic_cast<JavascriptProcessor*>(getScriptProcessor());
+
+	auto s = getSampler();
+	auto mc = s->getMainController();
+
+	ScopedValueSetter<bool> svs(s->getSampleMap()->getSyncEditModeFlag(), true);
+
+	SuspendHelpers::ScopedTicket ticket(mc);
+	mc->getJavascriptThreadPool().killVoicesAndExtendTimeOut(jp, 1000);
+
+	while (mc->getKillStateHandler().isAudioRunning())
+	{
+		Thread::sleep(100);
+	}
+
+	LockHelpers::freeToGo(s->getMainController());
+	LockHelpers::SafeLock sl(mc, LockHelpers::Type::SampleLock);
+
+	auto copy = sound->getData().createCopy();
+
+	s->getSampleMap()->addSound(copy);
+	s->refreshPreloadSizes();
+
+	auto newSound = dynamic_cast<ModulatorSamplerSound*>(s->getSound(s->getNumSounds() - 1));
+
+	return new ScriptingSamplerSound(getScriptProcessor(), s, newSound);
+}
+
+void ScriptingObjects::ScriptingSamplerSound::deleteSample()
+{
+#if HI_ENABLE_EXPANSION_EDITING
+	if (!objectExists())
+	{
+		reportScriptError("Sound does not exist");
+		RETURN_VOID_IF_NO_THROW();
+	}
+
+	auto handler = getSampler()->getSampleEditHandler();
+	auto soundCopy = sound;
+
+	auto f = [handler, soundCopy](Processor* /*s*/)
+	{
+		handler->getSampler()->getSampleMap()->removeSound(soundCopy);
+
+		return SafeFunctionCall::OK;
+	};
+
+	handler->getSampler()->killAllVoicesAndCall(f);
+#endif
+}
+
+juce::String ScriptingObjects::ScriptingSamplerSound::getId(int id) const
+{
+	return sampleIds[id].toString();
+}
+
+bool ScriptingObjects::ScriptingSamplerSound::replaceAudioFile(var audioData)
+{
+	if (!objectExists())
+	{
+		reportScriptError("Sound does not exist");
+		RETURN_IF_NO_THROW(false);
+	}
+
+	if (!audioData.isArray())
+	{
+		reportScriptError("You need to pass in an array of buffers.");
+		RETURN_IF_NO_THROW(false);
+	}
+
+	int numChannels = 0;
+
+	for (int i = 0; i < sound->getNumMultiMicSamples(); i++)
+	{
+		if (sound->getReferenceToSound(i)->isMonolithic())
+		{
+			reportScriptError("Can't write to monolith files");
+			RETURN_IF_NO_THROW(false);
+		}
+
+		numChannels += sound->getReferenceToSound(i)->isStereo() ? 2 : 1;
+	}
+
+	auto& ar = *audioData.getArray();
+
+	if (ar.size() != numChannels)
+	{
+		reportScriptError("Channel amount doesn't match.");
+		RETURN_IF_NO_THROW(false);
+	}
+
+	int currentChannel = 0;
+
+	int length = -1;
+
+	for (int i = 0; i < sound->getNumMultiMicSamples(); i++)
+	{
+		int numChannelsForThisMicPosition = sound->getReferenceToSound(i)->isStereo() ? 2 : 1;
+
+		float* channels[2] = { nullptr, nullptr };
+
+		if (auto l = ar[currentChannel].getBuffer())
+		{
+			channels[0] = l->buffer.getWritePointer(0);
+
+			if (length == -1)
+				length = l->size;
+			else if (length != l->size)
+				reportScriptError("channel length mismatch: " + String(l->size) + ", Expected: " + String(length));
+
+		}
+		else
+			reportScriptError("Invalid channel data at index " + String(currentChannel));
+
+		if (numChannelsForThisMicPosition == 2)
+		{
+			if (auto r = ar[currentChannel + 1].getBuffer())
+			{
+				channels[1] = r->buffer.getWritePointer(0);
+
+				if (length != r->size)
+					reportScriptError("channel length mismatch: " + String(r->size) + ", Expected: " + String(length));
+			}
+			else
+				reportScriptError("Invalid channel data at index " + String(currentChannel + 1));
+		}
+
+		AudioSampleBuffer b;
+		b.setDataToReferTo(channels, numChannelsForThisMicPosition, length);
+		
+		bool ok = sound->getReferenceToSound(i)->replaceAudioFile(b);
+
+		if (!ok)
+		{
+			debugError(getSampler(), "Error writing sample " + sound->getReferenceToSound(i)->getFileName(true));
+			return false;
+		}
+
+		currentChannel += numChannelsForThisMicPosition;
+	}
+
+	return true;
+}
+
+bool ScriptingObjects::ScriptingSamplerSound::refersToSameSample(var otherSample)
+{
+	if (auto s = dynamic_cast<ScriptingSamplerSound*>(otherSample.getObject()))
+	{
+		return s->sound.get() == sound.get();
+	}
+
+	reportScriptError("refersToSampleSample: otherSample parameter is not a sample object");
+	RETURN_IF_NO_THROW(false);
+}
+
+hise::ModulatorSampler* ScriptingObjects::ScriptingSamplerSound::getSampler() const
+{
+	auto s = dynamic_cast<ModulatorSampler*>(sampler.get());
+
+	if (s == nullptr)
+	{
+		reportScriptError("Can't find sampler");
+		RETURN_IF_NO_THROW(nullptr);
+	}
+
+	return s;
+}
+
+// ScriptingModulator ===========================================================================================================
+
+struct ScriptingObjects::ScriptingModulator::Wrapper
+{
+	API_VOID_METHOD_WRAPPER_2(ScriptingModulator, setAttribute);
+	API_METHOD_WRAPPER_1(ScriptingModulator, getAttribute);
+  API_METHOD_WRAPPER_1(ScriptingModulator, getAttributeId);
+	API_METHOD_WRAPPER_0(ScriptingModulator, getNumAttributes);
+	API_VOID_METHOD_WRAPPER_1(ScriptingModulator, setBypassed);
+	API_METHOD_WRAPPER_0(ScriptingModulator, isBypassed);
+	API_VOID_METHOD_WRAPPER_1(ScriptingModulator, setIntensity);
+	API_METHOD_WRAPPER_0(ScriptingModulator, getIntensity);
+	API_METHOD_WRAPPER_0(ScriptingModulator, getCurrentLevel);
+	API_METHOD_WRAPPER_0(ScriptingModulator, exportState);
+	API_VOID_METHOD_WRAPPER_1(ScriptingModulator, restoreState);
+	API_VOID_METHOD_WRAPPER_1(ScriptingModulator, restoreScriptControls);
+	API_METHOD_WRAPPER_0(ScriptingModulator, exportScriptControls);
+	API_METHOD_WRAPPER_3(ScriptingModulator, addModulator);
+  API_METHOD_WRAPPER_1(ScriptingModulator, getModulatorChain);
+    
+	API_METHOD_WRAPPER_3(ScriptingModulator, addGlobalModulator);
+	API_METHOD_WRAPPER_3(ScriptingModulator, addStaticGlobalModulator);
+	API_METHOD_WRAPPER_0(ScriptingModulator, asTableProcessor);
+	API_METHOD_WRAPPER_0(ScriptingModulator, getId);
+	API_METHOD_WRAPPER_0(ScriptingModulator, getType);
+};
+
+ScriptingObjects::ScriptingModulator::ScriptingModulator(ProcessorWithScriptingContent *p, Modulator *m_) :
+ConstScriptingObject(p, m_ != nullptr ? m_->getNumParameters() + 1 : 1),
+mod(m_),
+m(nullptr),
+moduleHandler(m_, dynamic_cast<JavascriptProcessor*>(p))
+{
+	if (mod != nullptr)
+	{
+		m = dynamic_cast<Modulation*>(m_);
+
+		setName(mod->getId());
+
+		addScriptParameters(this, mod.get());
+
+		for (int i = 0; i < mod->getNumParameters(); i++)
+		{
+			addConstant(mod->getIdentifierForParameterIndex(i).toString(), var(i));
+		}
+	}
+	else
+	{
+		setName("Invalid Modulator");
+	}
+
+	ADD_API_METHOD_0(getId);
+	ADD_API_METHOD_0(getType);
+	ADD_API_METHOD_2(setAttribute);
+	ADD_API_METHOD_1(setBypassed);
+	ADD_API_METHOD_0(isBypassed);
+	ADD_API_METHOD_1(setIntensity);
+	ADD_API_METHOD_0(getIntensity);
+  ADD_API_METHOD_1(getAttribute);
+  ADD_API_METHOD_1(getAttributeId);
+	ADD_API_METHOD_0(getCurrentLevel);
+	ADD_API_METHOD_0(exportState);
+	ADD_API_METHOD_1(restoreState);
+	ADD_API_METHOD_0(getNumAttributes);
+	ADD_API_METHOD_1(restoreScriptControls);
+	ADD_API_METHOD_0(exportScriptControls);
+	ADD_API_METHOD_3(addModulator);
+  ADD_API_METHOD_1(getModulatorChain);
+    
+	ADD_API_METHOD_3(addGlobalModulator);
+	ADD_API_METHOD_3(addStaticGlobalModulator);
+	ADD_API_METHOD_0(asTableProcessor);
+}
+
+String ScriptingObjects::ScriptingModulator::getDebugName() const
+{
+	if (objectExists() && !objectDeleted())
+		return mod->getId();
+
+	return String("Invalid");
+}
+
+String ScriptingObjects::ScriptingModulator::getDebugValue() const
+{
+	if (objectExists() && !objectDeleted())
+		return String(mod->getOutputValue(), 2);
+
+	return "0.0";
+}
+
+int ScriptingObjects::ScriptingModulator::getCachedIndex(const var &indexExpression) const
+{
+	if (checkValidObject())
+	{
+		Identifier id(indexExpression.toString());
+
+		for (int i = 0; i < mod->getNumParameters(); i++)
+		{
+			if (id == mod->getIdentifierForParameterIndex(i)) return i;
+		}
+		return -1;
+	}
+	else
+	{
+		throw String("Modulator does not exist");
+	}
+}
+
+void ScriptingObjects::ScriptingModulator::assign(const int index, var newValue)
+{
+	setAttribute(index, (float)newValue);
+}
+
+var ScriptingObjects::ScriptingModulator::getAssignedValue(int /*index*/) const
+{
+	return 1.0; // Todo...
+}
+
+String ScriptingObjects::ScriptingModulator::getId() const
+{
+	if (checkValidObject())
+		return mod->getId();
+
+	return String();
+}
+
+String ScriptingObjects::ScriptingModulator::getType() const
+{
+	if (checkValidObject())
+		return mod->getType().toString();
+
+	return String();
+}
+
+void ScriptingObjects::ScriptingModulator::setAttribute(int index, float value)
+{
+	if (checkValidObject())
+		mod->setAttribute(index, value, sendNotification);
+}
+
+float ScriptingObjects::ScriptingModulator::getAttribute(int parameterIndex)
+{
+    if (checkValidObject())
+    {
+        return mod->getAttribute(parameterIndex);
+    }
+
+	return 0.0f;
+}
+
+String ScriptingObjects::ScriptingModulator::getAttributeId(int parameterIndex)
+{
+    if (checkValidObject())
+        return mod->getIdentifierForParameterIndex(parameterIndex).toString();    
+    
+    return String();
+}
+
+int ScriptingObjects::ScriptingModulator::getNumAttributes() const
+{
+	if (checkValidObject())
+	{
+		return mod->getNumParameters();
+	}
+
+	return 0;
+}
+
+void ScriptingObjects::ScriptingModulator::setBypassed(bool shouldBeBypassed)
+{
+	if (checkValidObject())
+	{
+		mod->setBypassed(shouldBeBypassed, sendNotification);
+		mod->sendChangeMessage();
+	}
+}
+
+
+
+bool ScriptingObjects::ScriptingModulator::isBypassed() const
+{
+	if (checkValidObject())
+	{
+		return mod->isBypassed();
+	}
+
+	return false;
+}
+
+void ScriptingObjects::ScriptingModulator::doubleClickCallback(const MouseEvent &, Component* componentToNotify)
+{
+#if USE_BACKEND
+	if (objectExists() && !objectDeleted())
+	{
+		auto *editor = GET_BACKEND_ROOT_WINDOW(componentToNotify);
+
+		Processor *p = ProcessorHelpers::getFirstProcessorWithName(editor->getMainSynthChain(), mod->getId());
+
+		if (p != nullptr)
+		{
+			editor->getMainPanel()->setRootProcessorWithUndo(p);
+		}
+	}
+#else 
+	ignoreUnused(componentToNotify);
+#endif
+}
+
+Component* ScriptingObjects::ScriptingModulator::createPopupComponent(const MouseEvent& e, Component* t)
+{
+	return DebugableObject::Helpers::showProcessorEditorPopup(e, t, mod);
+}
+
+void ScriptingObjects::ScriptingModulator::setIntensity(float newIntensity)
+{
+	if (checkValidObject())
+	{
+		auto mode = m->getMode();
+
+		if (mode == Modulation::GainMode)
+		{
+			const float value = jlimit<float>(0.0f, 1.0f, newIntensity);
+			m->setIntensity(value);
+
+			mod.get()->sendChangeMessage();
+		}
+		else if(mode == Modulation::PitchMode)
+		{
+			const float value = jlimit<float>(-12.0f, 12.0f, newIntensity);
+			const float pitchFactor = value / 12.0f;
+
+			m->setIntensity(pitchFactor);
+
+			mod.get()->sendChangeMessage();
+		}
+		else
+		{
+			const float value = jlimit<float>(-1.0f, 1.0f, newIntensity);
+
+			m->setIntensity(value);
+
+			mod.get()->sendChangeMessage();
+		}
+	}
+};
+
+
+
+float ScriptingObjects::ScriptingModulator::getIntensity() const
+{
+	if (checkValidObject())
+	{
+		if (m->getMode() == Modulation::PitchMode)
+		{
+			return dynamic_cast<const Modulation*>(mod.get())->getIntensity() * 12.0f;
+		}
+		else
+		{
+			return dynamic_cast<const Modulation*>(mod.get())->getIntensity();
+		}
+	}
+
+	return 0.0f;
+}
+
+float ScriptingObjects::ScriptingModulator::getCurrentLevel()
+{
+	if (checkValidObject())
+	{
+		return m->getProcessor()->getDisplayValues().outL;
+	}
+	
+	return 0.f;
+}
+
+String ScriptingObjects::ScriptingModulator::exportState()
+{
+	if (checkValidObject())
+	{
+		return ProcessorHelpers::getBase64String(mod);
+	}
+
+	return String();
+}
+
+void ScriptingObjects::ScriptingModulator::restoreState(String base64State)
+{
+	if (checkValidObject())
+	{
+		auto vt = ProcessorHelpers::ValueTreeHelpers::getValueTreeFromBase64String(base64State);
+
+		if (!vt.isValid())
+		{
+			reportScriptError("Can't load module state");
+			RETURN_IF_NO_THROW();
+		}
+
+		ProcessorHelpers::restoreFromBase64String(mod, base64State);
+	}
+}
+
+String ScriptingObjects::ScriptingModulator::exportScriptControls()
+{
+	if (dynamic_cast<ProcessorWithScriptingContent*>(mod.get()) == nullptr)
+	{
+		reportScriptError("exportScriptControls can only be used on Script Processors");
+	}
+
+	if (checkValidObject())
+	{
+		return ProcessorHelpers::getBase64String(mod, false, true);
+	}
+
+	return String();
+}
+
+void ScriptingObjects::ScriptingModulator::restoreScriptControls(String base64Controls)
+{
+	if (dynamic_cast<ProcessorWithScriptingContent*>(mod.get()) == nullptr)
+	{
+		reportScriptError("restoreScriptControls can only be used on Script Processors");
+	}
+
+	if (checkValidObject())
+	{
+		ProcessorHelpers::restoreFromBase64String(mod, base64Controls, true);
+	}
+}
+
+var ScriptingObjects::ScriptingModulator::addModulator(var chainIndex, var typeName, var modName)
+{
+	if (checkValidObject())
+	{
+		ModulatorChain *c = dynamic_cast<ModulatorChain*>(mod->getChildProcessor(chainIndex));
+
+		if (c == nullptr)
+			reportScriptError("Modulator Chain with index " + chainIndex.toString() + " does not exist");
+		
+		Processor* p = moduleHandler.addModule(c, typeName, modName, -1);
+
+		if (p != nullptr)
+		{
+			auto newMod = new ScriptingObjects::ScriptingModulator(getScriptProcessor(), dynamic_cast<Modulator*>(p));
+			return var(newMod);
+		}
+		
+	}
+
+	return var();
+}
+    
+var ScriptingObjects::ScriptingModulator::getModulatorChain(var chainIndex)
+{
+    if (checkValidObject())
+    {
+        auto c = dynamic_cast<Modulator*>(mod->getChildProcessor(chainIndex));
+        
+        if (c == nullptr)
+            reportScriptError("Modulator Chain with index " + chainIndex.toString() + " does not exist");
+            
+        auto modChain = new ScriptingModulator(getScriptProcessor(), c);
+            
+        return var(modChain);
+    }
+    else
+    {
+        return var();
+    }
+}
+
+var ScriptingObjects::ScriptingModulator::addGlobalModulator(var chainIndex, var globalMod, String modName)
+{
+	if (checkValidObject())
+	{
+		if (auto gm = dynamic_cast<ScriptingModulator*>(globalMod.getObject()))
+		{
+			ModulatorChain *c = dynamic_cast<ModulatorChain*>(mod->getChildProcessor(chainIndex));
+
+			if (c == nullptr)
+				reportScriptError("Modulator Chain with index " + chainIndex.toString() + " does not exist");
+
+			auto p = moduleHandler.addAndConnectToGlobalModulator(c, gm->getModulator(), modName);
+
+			if (p != nullptr)
+			{
+				auto newMod = new ScriptingObjects::ScriptingModulator(getScriptProcessor(), p);
+				return var(newMod);
+			}
+			
+		}
+	}
+
+	return var();
+}
+
+var ScriptingObjects::ScriptingModulator::addStaticGlobalModulator(var chainIndex, var timeVariantMod, String modName)
+{
+	if (checkValidObject())
+	{
+		if (auto gm = dynamic_cast<ScriptingModulator*>(timeVariantMod.getObject()))
+		{
+			ModulatorChain *c = dynamic_cast<ModulatorChain*>(mod->getChildProcessor(chainIndex));
+
+			if (c == nullptr)
+				reportScriptError("Modulator Chain with index " + chainIndex.toString() + " does not exist");
+
+			auto p = moduleHandler.addAndConnectToGlobalModulator(c, gm->getModulator(), modName, true);
+
+			if (p != nullptr)
+			{
+				auto newMod = new ScriptingObjects::ScriptingModulator(getScriptProcessor(), p);
+				return var(newMod);
+			}
+
+		}
+	}
+
+	return var();
+}
+
+var ScriptingObjects::ScriptingModulator::asTableProcessor()
+{
+	if (checkValidObject())
+	{
+		auto ltp = dynamic_cast<LookupTableProcessor*>(mod.get());
+
+		if (ltp == nullptr)
+			return var(); // don't complain here, handle it on scripting level
+
+		auto t = new ScriptingTableProcessor(getScriptProcessor(), ltp);
+			return var(t);
+	}
+
+	auto t = new ScriptingObjects::ScriptingTableProcessor(getScriptProcessor(), nullptr);
+	return var(t);
+}
+
+// ScriptingEffect ==============================================================================================================
+
+struct ScriptingObjects::ScriptingEffect::Wrapper
+{
+	API_VOID_METHOD_WRAPPER_2(ScriptingEffect, setAttribute);
+    API_METHOD_WRAPPER_1(ScriptingEffect, getAttribute);
+    API_METHOD_WRAPPER_1(ScriptingEffect, getAttributeId);
+	API_METHOD_WRAPPER_0(ScriptingEffect, getNumAttributes);
+	API_VOID_METHOD_WRAPPER_1(ScriptingEffect, setBypassed);
+	API_METHOD_WRAPPER_0(ScriptingEffect, isBypassed);
+	API_METHOD_WRAPPER_0(ScriptingEffect, exportState);
+	API_METHOD_WRAPPER_1(ScriptingEffect, getCurrentLevel);
+	API_VOID_METHOD_WRAPPER_1(ScriptingEffect, restoreState);
+	API_VOID_METHOD_WRAPPER_1(ScriptingEffect, restoreScriptControls);
+	API_METHOD_WRAPPER_0(ScriptingEffect, exportScriptControls);
+	API_METHOD_WRAPPER_3(ScriptingEffect, addModulator);
+	API_METHOD_WRAPPER_3(ScriptingEffect, addGlobalModulator);
+	API_METHOD_WRAPPER_1(ScriptingEffect, getModulatorChain);
+	API_METHOD_WRAPPER_3(ScriptingEffect, addStaticGlobalModulator);
+	API_METHOD_WRAPPER_0(ScriptingEffect, getId);
+};
+
+ScriptingObjects::ScriptingEffect::ScriptingEffect(ProcessorWithScriptingContent *p, EffectProcessor *fx) :
+ConstScriptingObject(p, fx != nullptr ? fx->getNumParameters()+1 : 1),
+effect(fx),
+moduleHandler(fx, dynamic_cast<JavascriptProcessor*>(p))
+{
+	if (fx != nullptr)
+	{
+		setName(fx->getId());
+
+		addScriptParameters(this, effect.get());
+
+		for (int i = 0; i < fx->getNumParameters(); i++)
+		{
+			addConstant(fx->getIdentifierForParameterIndex(i).toString(), var(i));
+		}
+	}
+	else
+	{
+		setName("Invalid Effect");
+	}
+
+	ADD_API_METHOD_0(getId);
+	ADD_API_METHOD_2(setAttribute);
+	ADD_API_METHOD_1(setBypassed);
+	ADD_API_METHOD_0(isBypassed);
+    ADD_API_METHOD_1(getAttribute);
+    ADD_API_METHOD_1(getAttributeId);
+	ADD_API_METHOD_1(getCurrentLevel);
+	ADD_API_METHOD_0(exportState);
+	ADD_API_METHOD_1(restoreState);
+	ADD_API_METHOD_1(restoreScriptControls);
+	ADD_API_METHOD_0(exportScriptControls);
+	ADD_API_METHOD_0(getNumAttributes);
+	ADD_API_METHOD_3(addModulator);
+    
+	ADD_API_METHOD_1(getModulatorChain);
+	ADD_API_METHOD_3(addGlobalModulator);
+	ADD_API_METHOD_3(addStaticGlobalModulator);
+};
+
+
+Component* ScriptingObjects::ScriptingEffect::createPopupComponent(const MouseEvent& e, Component* t)
+{
+	return DebugableObject::Helpers::showProcessorEditorPopup(e, t, effect.get());
+}
+
+juce::String ScriptingObjects::ScriptingEffect::getId() const
+{
+	if (checkValidObject())
+		return effect->getId();
+
+	return String();
+}
+
+void ScriptingObjects::ScriptingEffect::setAttribute(int parameterIndex, float newValue)
+{
+	if (checkValidObject())
+	{
+		effect->setAttribute(parameterIndex, newValue, sendNotification);
+	}
+}
+
+float ScriptingObjects::ScriptingEffect::getAttribute(int parameterIndex)
+{
+    if (checkValidObject())
+    {
+        return effect->getAttribute(parameterIndex);
+    }
+
+	return 0.0f;
+}
+
+String ScriptingObjects::ScriptingEffect::getAttributeId(int parameterIndex)
+{
+    if (checkValidObject())
+        return effect->getIdentifierForParameterIndex(parameterIndex).toString();    
+    
+    return String();
+}
+
+int ScriptingObjects::ScriptingEffect::getNumAttributes() const
+{
+	if (checkValidObject())
+	{
+		return effect->getNumParameters();
+	}
+
+	return 0;
+}
+
+void ScriptingObjects::ScriptingEffect::setBypassed(bool shouldBeBypassed)
+{
+	if (checkValidObject())
+	{
+		effect->setBypassed(shouldBeBypassed, sendNotification);
+		effect->sendChangeMessage();
+	}
+}
+
+bool ScriptingObjects::ScriptingEffect::isBypassed() const
+{
+	if (checkValidObject())
+	{
+		return effect->isBypassed();
+	}
+
+	return false;
+}
+
+String ScriptingObjects::ScriptingEffect::exportState()
+{
+	if (checkValidObject())
+	{
+		return ProcessorHelpers::getBase64String(effect);
+	}
+
+	return String();
+}
+
+void ScriptingObjects::ScriptingEffect::restoreState(String base64State)
+{
+	if (checkValidObject())
+	{
+		auto vt = ProcessorHelpers::ValueTreeHelpers::getValueTreeFromBase64String(base64State);
+
+		if (!vt.isValid())
+		{
+			reportScriptError("Can't load module state");
+			RETURN_IF_NO_THROW();
+		}
+
+		SuspendHelpers::ScopedTicket ticket(effect->getMainController());
+		effect->getMainController()->getJavascriptThreadPool().killVoicesAndExtendTimeOut(dynamic_cast<JavascriptProcessor*>(getScriptProcessor()));
+		LockHelpers::freeToGo(effect->getMainController());
+		ProcessorHelpers::restoreFromBase64String(effect, base64State);
+	}
+}
+
+String ScriptingObjects::ScriptingEffect::exportScriptControls()
+{
+	if (dynamic_cast<ProcessorWithScriptingContent*>(effect.get()) == nullptr)
+	{
+		reportScriptError("exportScriptControls can only be used on Script Processors");
+	}
+
+	if (checkValidObject())
+	{
+		return ProcessorHelpers::getBase64String(effect, false, true);
+	}
+
+	return String();
+}
+
+void ScriptingObjects::ScriptingEffect::restoreScriptControls(String base64Controls)
+{
+	if (dynamic_cast<ProcessorWithScriptingContent*>(effect.get()) == nullptr)
+	{
+		reportScriptError("restoreScriptControls can only be used on Script Processors");
+	}
+
+	if (checkValidObject())
+	{
+		ProcessorHelpers::restoreFromBase64String(effect, base64Controls, true);
+	}
+}
+
+float ScriptingObjects::ScriptingEffect::getCurrentLevel(bool leftChannel)
+{
+	if (checkValidObject())
+	{
+		return leftChannel ? effect->getDisplayValues().outL : effect->getDisplayValues().outR;
+	}
+
+	return 0.0f;
+}
+
+var ScriptingObjects::ScriptingEffect::addModulator(var chainIndex, var typeName, var modName)
+{
+	if (checkValidObject())
+	{
+		ModulatorChain *c = dynamic_cast<ModulatorChain*>(effect->getChildProcessor(chainIndex));
+
+		if (c == nullptr)
+			reportScriptError("Modulator Chain with index " + chainIndex.toString() + " does not exist");
+
+		Processor* p = moduleHandler.addModule(c, typeName, modName, -1);
+
+		if (p != nullptr)
+		{
+			auto mod = new ScriptingObjects::ScriptingModulator(getScriptProcessor(), dynamic_cast<Modulator*>(p));
+			return var(mod);
+		}
+
+		return var();
+	}
+	else
+	{
+		return var();
+	}
+	
+}
+
+var ScriptingObjects::ScriptingEffect::getModulatorChain(var chainIndex)
+{
+	if (checkValidObject())
+	{
+		auto c = dynamic_cast<Modulator*>(effect->getChildProcessor(chainIndex));
+
+		if (c == nullptr)
+			reportScriptError("Modulator Chain with index " + chainIndex.toString() + " does not exist");
+
+		auto mod = new ScriptingModulator(getScriptProcessor(), c);
+
+		return var(mod);
+	}
+	else
+	{
+		return var();
+	}
+}
+
+var ScriptingObjects::ScriptingEffect::addGlobalModulator(var chainIndex, var globalMod, String modName)
+{
+	if (checkValidObject())
+	{
+		if (auto gm = dynamic_cast<ScriptingModulator*>(globalMod.getObject()))
+		{
+			ModulatorChain *c = dynamic_cast<ModulatorChain*>(effect->getChildProcessor(chainIndex));
+
+			if (c == nullptr)
+				reportScriptError("Modulator Chain with index " + chainIndex.toString() + " does not exist");
+
+			auto p = moduleHandler.addAndConnectToGlobalModulator(c, gm->getModulator(), modName);
+
+			if (p != nullptr)
+			{
+				auto mod = new ScriptingObjects::ScriptingModulator(getScriptProcessor(), p);
+				return var(mod);
+			}
+
+			return var();
+		}
+	}
+
+	return var();
+}
+
+var ScriptingObjects::ScriptingEffect::addStaticGlobalModulator(var chainIndex, var timeVariantMod, String modName)
+{
+	if (checkValidObject())
+	{
+		if (auto gm = dynamic_cast<ScriptingModulator*>(timeVariantMod.getObject()))
+		{
+			ModulatorChain *c = dynamic_cast<ModulatorChain*>(effect->getChildProcessor(chainIndex));
+
+			if (c == nullptr)
+				reportScriptError("Modulator Chain with index " + chainIndex.toString() + " does not exist");
+
+			auto p = moduleHandler.addAndConnectToGlobalModulator(c, gm->getModulator(), modName, true);
+
+			if (p != nullptr)
+			{
+				auto mod = new ScriptingObjects::ScriptingModulator(getScriptProcessor(), p);
+				return var(mod);
+			}
+
+			return var();
+		}
+	}
+
+	return var();
+}
+
+ScriptingObjects::ScriptingEffect::FilterModeObject::FilterModeObject(const ProcessorWithScriptingContent* p) :
+	ConstScriptingObject(const_cast<ProcessorWithScriptingContent*>(p), (int)FilterBank::FilterMode::numFilterModes)
+{
+	
+
+#define ADD_FILTER_CONSTANT(x) addConstant(#x, (int)FilterBank::FilterMode::x)
+
+	ADD_FILTER_CONSTANT(LowPass);
+	ADD_FILTER_CONSTANT(HighPass);
+	ADD_FILTER_CONSTANT(LowShelf);
+	ADD_FILTER_CONSTANT(HighShelf);
+	ADD_FILTER_CONSTANT(Peak);
+	ADD_FILTER_CONSTANT(ResoLow);
+	ADD_FILTER_CONSTANT(StateVariableLP);
+	ADD_FILTER_CONSTANT(StateVariableHP);
+	ADD_FILTER_CONSTANT(MoogLP);
+	ADD_FILTER_CONSTANT(OnePoleLowPass);
+	ADD_FILTER_CONSTANT(OnePoleHighPass);
+	ADD_FILTER_CONSTANT(StateVariablePeak);
+	ADD_FILTER_CONSTANT(StateVariableNotch);
+	ADD_FILTER_CONSTANT(StateVariableBandPass);
+	ADD_FILTER_CONSTANT(Allpass);
+	ADD_FILTER_CONSTANT(LadderFourPoleLP);
+	ADD_FILTER_CONSTANT(LadderFourPoleHP);
+	ADD_FILTER_CONSTANT(RingMod);
+
+#undef ADD_FILTER_CONSTANT
+}
+
+
+
+// ScriptingSlotFX ==============================================================================================================
+
+
+struct ScriptingObjects::ScriptingSlotFX::Wrapper
+{
+    API_METHOD_WRAPPER_1(ScriptingSlotFX, setEffect);
+    API_VOID_METHOD_WRAPPER_0(ScriptingSlotFX, clear);
+	API_VOID_METHOD_WRAPPER_1(ScriptingSlotFX, swap);
+	API_METHOD_WRAPPER_0(ScriptingSlotFX, getCurrentEffect);
+};
+
+ScriptingObjects::ScriptingSlotFX::ScriptingSlotFX(ProcessorWithScriptingContent *p, EffectProcessor *fx) :
+ConstScriptingObject(p, fx != nullptr ? fx->getNumParameters()+1 : 1),
+slotFX(fx)
+{
+    if (fx != nullptr)
+    {
+        setName(fx->getId());
+        
+        addScriptParameters(this, slotFX.get());
+        
+        for (int i = 0; i < fx->getNumParameters(); i++)
+        {
+            addConstant(fx->getIdentifierForParameterIndex(i).toString(), var(i));
+        }
+    }
+    else
+    {
+        setName("Invalid Effect");
+    }
+    
+    ADD_API_METHOD_1(setEffect);
+	ADD_API_METHOD_0(getCurrentEffect);
+    ADD_API_METHOD_0(clear);
+	ADD_API_METHOD_1(swap);
+};
+
+
+
+void ScriptingObjects::ScriptingSlotFX::clear()
+{
+	if (auto slot = getSlotFX())
+	{
+        slot->reset();
+	}
+	else
+	{
+		reportScriptError("Invalid Slot");
+	}
+}
+
+
+ScriptingObjects::ScriptingEffect* ScriptingObjects::ScriptingSlotFX::setEffect(String effectName)
+{
+	if (effectName == "undefined")
+	{
+		reportScriptError("Invalid effectName");
+		RETURN_IF_NO_THROW(new ScriptingEffect(getScriptProcessor(), nullptr))
+	}
+
+	if(auto slot = getSlotFX())
+    {
+		auto jp = dynamic_cast<JavascriptProcessor*>(getScriptProcessor());
+
+		{
+			SuspendHelpers::ScopedTicket ticket(slot->getMainController());
+
+			slot->getMainController()->getJavascriptThreadPool().killVoicesAndExtendTimeOut(jp);
+
+			LockHelpers::freeToGo(slot->getMainController());
+			slot->setEffect(effectName);
+		}
+
+		jassert(slot->getCurrentEffect()->getType() == Identifier(effectName));
+
+		return new ScriptingEffect(getScriptProcessor(), slot->getCurrentEffect());
+    }
+	else
+	{
+		reportScriptError("Invalid Slot");
+		RETURN_IF_NO_THROW(new ScriptingEffect(getScriptProcessor(), nullptr))
+	}
+}
+
+ScriptingObjects::ScriptingEffect* ScriptingObjects::ScriptingSlotFX::getCurrentEffect()
+{
+	if (auto slot = getSlotFX())
+	{
+		if (auto fx = slot->getCurrentEffect())
+		{
+			return new ScriptingEffect(getScriptProcessor(), fx);
+		}
+	}
+
+	return {};
+}
+
+void ScriptingObjects::ScriptingSlotFX::swap(var otherSlot)
+{
+	if (auto t = getSlotFX())
+	{
+		if (auto sl = dynamic_cast<ScriptingSlotFX*>(otherSlot.getObject()))
+		{
+			if (auto other = sl->getSlotFX())
+			{
+				t->swap(other);
+			}
+			else
+			{
+				reportScriptError("Target Slot is invalid");
+			}
+		}
+		else
+		{
+			reportScriptError("Target Slot does not exist");
+		}
+	}
+	else
+	{
+		reportScriptError("Source Slot is invalid");
+	}
+}
+
+SlotFX* ScriptingObjects::ScriptingSlotFX::getSlotFX()
+{
+	return dynamic_cast<SlotFX*>(slotFX.get());
+}
+
+struct ScriptingObjects::ScriptRoutingMatrix::Wrapper
+{
+	API_METHOD_WRAPPER_2(ScriptRoutingMatrix, addConnection);
+	API_METHOD_WRAPPER_2(ScriptRoutingMatrix, removeConnection);
+	API_METHOD_WRAPPER_2(ScriptRoutingMatrix, addSendConnection);
+	API_METHOD_WRAPPER_2(ScriptRoutingMatrix, removeSendConnection);
+	API_VOID_METHOD_WRAPPER_0(ScriptRoutingMatrix, clear);
+	API_METHOD_WRAPPER_1(ScriptRoutingMatrix, getSourceGainValue);
+};
+
+ScriptingObjects::ScriptRoutingMatrix::ScriptRoutingMatrix(ProcessorWithScriptingContent *p, Processor *processor):
+	ConstScriptingObject(p, 2),
+	rp(processor)
+{
+	ADD_API_METHOD_2(addConnection);
+	ADD_API_METHOD_2(removeConnection);
+	ADD_API_METHOD_2(addSendConnection);
+	ADD_API_METHOD_2(removeSendConnection);
+	ADD_API_METHOD_0(clear);
+	ADD_API_METHOD_1(getSourceGainValue);
+
+	if (auto r = dynamic_cast<RoutableProcessor*>(rp.get()))
+	{
+		addConstant("NumInputs", r->getMatrix().getNumSourceChannels());
+		addConstant("NumOutputs", r->getMatrix().getNumDestinationChannels());
+	}
+	else
+	{
+		jassertfalse;
+		addConstant("NumInputs", -1);
+		addConstant("NumOutputs", -1);
+	}
+}
+
+bool ScriptingObjects::ScriptRoutingMatrix::addConnection(int sourceIndex, int destinationIndex)
+{
+	if (checkValidObject())
+	{
+		if (auto r = dynamic_cast<RoutableProcessor*>(rp.get()))
+		{
+			return r->getMatrix().addConnection(sourceIndex, destinationIndex);
+		}
+		else
+			return false;
+	}
+
+	return false;
+}
+
+bool ScriptingObjects::ScriptRoutingMatrix::addSendConnection(int sourceIndex, int destinationIndex)
+{
+	if (checkValidObject())
+	{
+		if (auto r = dynamic_cast<RoutableProcessor*>(rp.get()))
+		{
+			return r->getMatrix().addSendConnection(sourceIndex, destinationIndex);
+		}
+		else
+			return false;
+	}
+
+	return false;
+}
+
+bool ScriptingObjects::ScriptRoutingMatrix::removeSendConnection(int sourceIndex, int destinationIndex)
+{
+	if (checkValidObject())
+	{
+		if (auto r = dynamic_cast<RoutableProcessor*>(rp.get()))
+		{
+			return r->getMatrix().removeSendConnection(sourceIndex, destinationIndex);
+		}
+		else
+			return false;
+	}
+
+	return false;
+}
+
+bool ScriptingObjects::ScriptRoutingMatrix::removeConnection(int sourceIndex, int destinationIndex)
+{
+	if (checkValidObject())
+	{
+		if (auto r = dynamic_cast<RoutableProcessor*>(rp.get()))
+		{
+			return r->getMatrix().removeConnection(sourceIndex, destinationIndex);
+		}
+		else
+			return false;
+	}
+
+	return false;
+}
+
+void ScriptingObjects::ScriptRoutingMatrix::clear()
+{
+	if (checkValidObject())
+	{
+		if (auto r = dynamic_cast<RoutableProcessor*>(rp.get()))
+		{
+			r->getMatrix().resetToDefault();
+			r->getMatrix().removeConnection(0, 0);
+			r->getMatrix().removeConnection(1, 1);
+		}
+		
+	}
+}
+
+float ScriptingObjects::ScriptRoutingMatrix::getSourceGainValue(int channelIndex)
+{
+	if (checkValidObject())
+	{
+		if (auto r = dynamic_cast<RoutableProcessor*>(rp.get()))
+		{
+			if (isPositiveAndBelow(channelIndex, r->getMatrix().getNumSourceChannels()))
+			{
+				return r->getMatrix().getGainValue(channelIndex, true);
+			}
+		}
+
+	}
+
+	return 0.0f;
+}
+
+// ScriptingSynth ==============================================================================================================
+
+struct ScriptingObjects::ScriptingSynth::Wrapper
+{
+	API_VOID_METHOD_WRAPPER_2(ScriptingSynth, setAttribute);
+    API_METHOD_WRAPPER_1(ScriptingSynth, getAttribute);
+    API_METHOD_WRAPPER_1(ScriptingSynth, getAttributeId);
+	API_METHOD_WRAPPER_0(ScriptingSynth, getNumAttributes);
+	API_VOID_METHOD_WRAPPER_1(ScriptingSynth, setBypassed);
+	API_METHOD_WRAPPER_0(ScriptingSynth, isBypassed);
+	API_METHOD_WRAPPER_1(ScriptingSynth, getChildSynthByIndex);
+	API_METHOD_WRAPPER_0(ScriptingSynth, exportState);
+	API_METHOD_WRAPPER_1(ScriptingSynth, getCurrentLevel);
+	API_VOID_METHOD_WRAPPER_1(ScriptingSynth, restoreState);
+	API_METHOD_WRAPPER_3(ScriptingSynth, addModulator);
+	API_METHOD_WRAPPER_1(ScriptingSynth, getModulatorChain);
+	API_METHOD_WRAPPER_3(ScriptingSynth, addGlobalModulator);
+	API_METHOD_WRAPPER_3(ScriptingSynth, addStaticGlobalModulator);
+	API_METHOD_WRAPPER_0(ScriptingSynth, asSampler);
+	API_METHOD_WRAPPER_0(ScriptingSynth, getRoutingMatrix);
+	API_METHOD_WRAPPER_0(ScriptingSynth, getId);
+};
+
+ScriptingObjects::ScriptingSynth::ScriptingSynth(ProcessorWithScriptingContent *p, ModulatorSynth *synth_) :
+	ConstScriptingObject(p, synth_ != nullptr ? synth_->getNumParameters() + 1 : 1),
+	synth(synth_),
+	moduleHandler(synth_, dynamic_cast<JavascriptProcessor*>(p))
+{
+	if (synth != nullptr)
+	{
+		setName(synth->getId());
+
+		addScriptParameters(this, synth.get());
+
+		for (int i = 0; i < synth->getNumParameters(); i++)
+		{
+			addConstant(synth->getIdentifierForParameterIndex(i).toString(), var(i));
+		}
+	}
+	else
+	{
+		setName("Invalid Effect");
+	}
+
+	ADD_API_METHOD_0(getId);
+	ADD_API_METHOD_2(setAttribute);
+    ADD_API_METHOD_1(getAttribute);
+    ADD_API_METHOD_1(getAttributeId);
+	ADD_API_METHOD_1(setBypassed);
+	ADD_API_METHOD_0(isBypassed);
+	ADD_API_METHOD_1(getChildSynthByIndex);
+	ADD_API_METHOD_1(getCurrentLevel);
+	ADD_API_METHOD_0(exportState);
+	ADD_API_METHOD_1(restoreState);
+	ADD_API_METHOD_0(getNumAttributes);
+	ADD_API_METHOD_3(addModulator);
+	ADD_API_METHOD_1(getModulatorChain);
+	ADD_API_METHOD_3(addGlobalModulator);
+	ADD_API_METHOD_3(addStaticGlobalModulator);
+	ADD_API_METHOD_0(asSampler);
+	ADD_API_METHOD_0(getRoutingMatrix);
+};
+
+
+Component* ScriptingObjects::ScriptingSynth::createPopupComponent(const MouseEvent& e, Component* t)
+{
+	return DebugableObject::Helpers::showProcessorEditorPopup(e, t, synth);
+}
+
+String ScriptingObjects::ScriptingSynth::getId() const
+{
+	if (checkValidObject())
+		return synth->getId();
+
+	return String();
+}
+
+void ScriptingObjects::ScriptingSynth::setAttribute(int parameterIndex, float newValue)
+{
+	if (checkValidObject())
+	{
+		synth->setAttribute(parameterIndex, newValue, sendNotification);
+	}
+}
+
+float ScriptingObjects::ScriptingSynth::getAttribute(int parameterIndex)
+{
+    if (checkValidObject())
+    {
+        return synth->getAttribute(parameterIndex);
+    }
+
+	return 0.0f;
+}
+
+String ScriptingObjects::ScriptingSynth::getAttributeId(int parameterIndex)
+{
+    if (checkValidObject())
+        return synth->getIdentifierForParameterIndex(parameterIndex).toString();    
+    
+    return String();
+}
+
+int ScriptingObjects::ScriptingSynth::getNumAttributes() const
+{
+	if (checkValidObject())
+	{
+		return synth->getNumParameters();
+	}
+
+	return 0;
+}
+
+void ScriptingObjects::ScriptingSynth::setBypassed(bool shouldBeBypassed)
+{
+	if (checkValidObject())
+	{
+		synth->setBypassed(shouldBeBypassed, sendNotification);
+		synth->sendChangeMessage();
+	}
+}
+
+bool ScriptingObjects::ScriptingSynth::isBypassed() const
+{
+	if (checkValidObject())
+	{
+		return synth->isBypassed();
+	}
+
+	return false;
+}
+
+ScriptingObjects::ScriptingSynth* ScriptingObjects::ScriptingSynth::getChildSynthByIndex(int index)
+{
+	if (getScriptProcessor()->objectsCanBeCreated())
+	{
+		if (Chain* c = dynamic_cast<Chain*>(synth.get()))
+		{
+			if (index >= 0 && index < c->getHandler()->getNumProcessors())
+			{
+				return new ScriptingObjects::ScriptingSynth(getScriptProcessor(), dynamic_cast<ModulatorSynth*>(c->getHandler()->getProcessor(index)));
+			}
+		}
+
+		return new ScriptingObjects::ScriptingSynth(getScriptProcessor(), nullptr);
+	}
+	else
+	{
+		reportIllegalCall("getChildSynth()", "onInit");
+		RETURN_IF_NO_THROW(new ScriptingObjects::ScriptingSynth(getScriptProcessor(), nullptr))
+	}
+}
+
+String ScriptingObjects::ScriptingSynth::exportState()
+{
+	if (checkValidObject())
+	{
+		return ProcessorHelpers::getBase64String(synth);
+	}
+
+	return String();
+}
+
+void ScriptingObjects::ScriptingSynth::restoreState(String base64State)
+{
+	if (checkValidObject())
+	{
+		auto vt = ProcessorHelpers::ValueTreeHelpers::getValueTreeFromBase64String(base64State);
+
+		if (!vt.isValid())
+		{
+			reportScriptError("Can't load module state");
+			RETURN_IF_NO_THROW();
+		}
+
+		ProcessorHelpers::restoreFromBase64String(synth, base64State);
+	}
+}
+
+float ScriptingObjects::ScriptingSynth::getCurrentLevel(bool leftChannel)
+{
+	if (checkValidObject())
+	{
+		return leftChannel ? synth->getDisplayValues().outL : synth->getDisplayValues().outR;
+	}
+
+	return 0.0f;
+}
+
+var ScriptingObjects::ScriptingSynth::addModulator(var chainIndex, var typeName, var modName)
+{
+	if (checkValidObject())
+	{
+		ModulatorChain *c = dynamic_cast<ModulatorChain*>(synth->getChildProcessor(chainIndex));
+
+		if (c == nullptr)
+			reportScriptError("Modulator Chain with index " + chainIndex.toString() + " does not exist");
+
+		Processor* p = moduleHandler.addModule(c, typeName, modName, -1);
+
+		if (p != nullptr)
+		{
+			auto mod = new ScriptingObjects::ScriptingModulator(getScriptProcessor(), dynamic_cast<Modulator*>(p));
+			return var(mod);
+		}
+	}
+
+	return var();
+}
+
+var ScriptingObjects::ScriptingSynth::getModulatorChain(var chainIndex)
+{
+	if (checkValidObject())
+	{
+		auto c = dynamic_cast<Modulator*>(synth->getChildProcessor(chainIndex));
+
+		if (c == nullptr)
+			reportScriptError("Modulator Chain with index " + chainIndex.toString() + " does not exist");
+
+		auto mod = new ScriptingModulator(getScriptProcessor(), c);
+
+		return var(mod);
+	}
+	else
+	{
+		return var();
+	}
+}
+
+var ScriptingObjects::ScriptingSynth::addGlobalModulator(var chainIndex, var globalMod, String modName)
+{
+	if (checkValidObject())
+	{
+		if (auto gm = dynamic_cast<ScriptingModulator*>(globalMod.getObject()))
+		{
+			ModulatorChain *c = dynamic_cast<ModulatorChain*>(synth->getChildProcessor(chainIndex));
+
+			if (c == nullptr)
+				reportScriptError("Modulator Chain with index " + chainIndex.toString() + " does not exist");
+
+			auto p = moduleHandler.addAndConnectToGlobalModulator(c, gm->getModulator(), modName);
+
+			if (p != nullptr)
+			{
+				auto mod = new ScriptingObjects::ScriptingModulator(getScriptProcessor(), p);
+				return var(mod);
+			}
+		}
+	}
+
+	return var();
+}
+
+var ScriptingObjects::ScriptingSynth::addStaticGlobalModulator(var chainIndex, var timeVariantMod, String modName)
+{
+	if (checkValidObject())
+	{
+		if (auto gm = dynamic_cast<ScriptingModulator*>(timeVariantMod.getObject()))
+		{
+			ModulatorChain *c = dynamic_cast<ModulatorChain*>(synth->getChildProcessor(chainIndex));
+
+			if (c == nullptr)
+				reportScriptError("Modulator Chain with index " + chainIndex.toString() + " does not exist");
+
+			auto p = moduleHandler.addAndConnectToGlobalModulator(c, gm->getModulator(), modName, true);
+
+			if (p != nullptr)
+			{
+				auto mod = new ScriptingObjects::ScriptingModulator(getScriptProcessor(), p);
+				return var(mod);
+			}
+		}
+	}
+
+	return var();
+}
+
+var ScriptingObjects::ScriptingSynth::asSampler()
+{
+	if (checkValidObject())
+	{
+		auto sampler = dynamic_cast<ModulatorSampler*>(synth.get());
+
+		if (sampler == nullptr)
+			return var(); // don't complain here, handle it on scripting level
+
+		auto t = new ScriptingApi::Sampler(getScriptProcessor(), sampler);
+		return var(t);
+	}
+
+	auto t = new ScriptingApi::Sampler(getScriptProcessor(), nullptr);
+	return var(t);
+}
+
+var ScriptingObjects::ScriptingSynth::getRoutingMatrix()
+{
+	auto r = new ScriptRoutingMatrix(getScriptProcessor(), synth.get());
+	return var(r);
+}
+
+// ScriptingMidiProcessor ==============================================================================================================
+
+struct ScriptingObjects::ScriptingMidiProcessor::Wrapper
+{
+	API_VOID_METHOD_WRAPPER_2(ScriptingMidiProcessor, setAttribute);
+    API_METHOD_WRAPPER_1(ScriptingMidiProcessor, getAttribute);
+	API_METHOD_WRAPPER_0(ScriptingMidiProcessor, getNumAttributes);
+	API_METHOD_WRAPPER_1(ScriptingMidiProcessor, getAttributeId);
+	API_VOID_METHOD_WRAPPER_1(ScriptingMidiProcessor, setBypassed);
+	API_METHOD_WRAPPER_0(ScriptingMidiProcessor, isBypassed);
+	API_METHOD_WRAPPER_0(ScriptingMidiProcessor, exportState);
+	API_VOID_METHOD_WRAPPER_1(ScriptingMidiProcessor, restoreState);
+	API_VOID_METHOD_WRAPPER_1(ScriptingMidiProcessor, restoreScriptControls);
+	API_METHOD_WRAPPER_0(ScriptingMidiProcessor, exportScriptControls);
+	API_METHOD_WRAPPER_0(ScriptingMidiProcessor, getId);
+	API_METHOD_WRAPPER_0(ScriptingMidiProcessor, asMidiPlayer);
+	
+};
+
+ScriptingObjects::ScriptingMidiProcessor::ScriptingMidiProcessor(ProcessorWithScriptingContent *p, MidiProcessor *mp_) :
+ConstScriptingObject(p, mp_ != nullptr ? mp_->getNumParameters()+1 : 1),
+mp(mp_)
+{
+	if (mp != nullptr)
+	{
+		setName(mp->getId());
+
+		addScriptParameters(this, mp.get());
+
+		for (int i = 0; i < mp->getNumParameters(); i++)
+		{
+			addConstant(mp->getIdentifierForParameterIndex(i).toString(), var(i));
+		}
+	}
+	else
+	{
+		setName("Invalid MidiProcessor");
+	}
+
+	ADD_API_METHOD_2(setAttribute);
+    ADD_API_METHOD_1(getAttribute);
+	ADD_API_METHOD_1(setBypassed);
+	ADD_API_METHOD_0(isBypassed);
+	ADD_API_METHOD_0(exportState);
+	ADD_API_METHOD_1(restoreState);
+	ADD_API_METHOD_0(getId);
+	ADD_API_METHOD_1(restoreScriptControls);
+	ADD_API_METHOD_0(exportScriptControls);
+	ADD_API_METHOD_0(getNumAttributes);
+	ADD_API_METHOD_1(getAttributeId);
+	ADD_API_METHOD_0(asMidiPlayer);
+}
+
+Component* ScriptingObjects::ScriptingMidiProcessor::createPopupComponent(const MouseEvent& e, Component* t)
+{
+	return DebugableObject::Helpers::showProcessorEditorPopup(e, t, mp);
+}
+
+int ScriptingObjects::ScriptingMidiProcessor::getCachedIndex(const var &indexExpression) const
+{
+	if (checkValidObject())
+	{
+		Identifier id(indexExpression.toString());
+
+		for (int i = 0; i < mp->getNumParameters(); i++)
+		{
+			if (id == mp->getIdentifierForParameterIndex(i)) return i;
+		}
+	}
+
+	return -1;
+}
+
+void ScriptingObjects::ScriptingMidiProcessor::assign(const int index, var newValue)
+{
+	setAttribute(index, (float)newValue);
+}
+
+var ScriptingObjects::ScriptingMidiProcessor::getAssignedValue(int /*index*/) const
+{
+	return 1.0; // Todo...
+}
+
+String ScriptingObjects::ScriptingMidiProcessor::getId() const
+{
+	if (checkValidObject())
+		return mp->getId();
+
+	return String();
+}
+
+void ScriptingObjects::ScriptingMidiProcessor::setAttribute(int index, float value)
+{
+	if (checkValidObject())
+	{
+		mp->setAttribute(index, value, sendNotification);
+	}
+}
+
+float ScriptingObjects::ScriptingMidiProcessor::getAttribute(int parameterIndex)
+{
+    if (checkValidObject())
+    {
+        return mp->getAttribute(parameterIndex);
+    }
+
+	return 0.0f;
+}
+
+int ScriptingObjects::ScriptingMidiProcessor::getNumAttributes() const
+{
+	if (checkValidObject())
+	{
+		return mp->getNumParameters();
+	}
+
+	return 0;
+}
+
+String ScriptingObjects::ScriptingMidiProcessor::getAttributeId(int parameterIndex)
+{
+    if (checkValidObject())
+        return mp->getIdentifierForParameterIndex(parameterIndex).toString();    
+    
+    return String();
+}
+
+void ScriptingObjects::ScriptingMidiProcessor::setBypassed(bool shouldBeBypassed)
+{
+	if (checkValidObject())
+	{
+		mp->setBypassed(shouldBeBypassed, sendNotification);
+		mp->sendChangeMessage();
+	}
+}
+
+bool ScriptingObjects::ScriptingMidiProcessor::isBypassed() const
+{
+	if (checkValidObject())
+	{
+		return mp->isBypassed();
+	}
+
+	return false;
+}
+
+String ScriptingObjects::ScriptingMidiProcessor::exportState()
+{
+	if (checkValidObject())
+	{
+		return ProcessorHelpers::getBase64String(mp, false, false);
+	}
+
+	return String();
+}
+
+void ScriptingObjects::ScriptingMidiProcessor::restoreState(String base64State)
+{
+	if (checkValidObject())
+	{
+		auto vt = ProcessorHelpers::ValueTreeHelpers::getValueTreeFromBase64String(base64State);
+
+		if (!vt.isValid())
+		{
+			reportScriptError("Can't load module state");
+			RETURN_IF_NO_THROW();
+		}
+
+		ProcessorHelpers::restoreFromBase64String(mp, base64State, false);
+	}
+}
+
+String ScriptingObjects::ScriptingMidiProcessor::exportScriptControls()
+{
+	if (dynamic_cast<ProcessorWithScriptingContent*>(mp.get()) == nullptr)
+	{
+		reportScriptError("exportScriptControls can only be used on Script Processors");
+	}
+
+	if (checkValidObject())
+	{
+		return ProcessorHelpers::getBase64String(mp, false, true);
+	}
+
+	return String();
+}
+
+void ScriptingObjects::ScriptingMidiProcessor::restoreScriptControls(String base64Controls)
+{
+	if (dynamic_cast<ProcessorWithScriptingContent*>(mp.get()) == nullptr)
+	{
+		reportScriptError("restoreScriptControls can only be used on Script Processors");
+	}
+
+	if (checkValidObject())
+	{
+		ProcessorHelpers::restoreFromBase64String(mp, base64Controls, true);
+	}
+}
+
+var ScriptingObjects::ScriptingMidiProcessor::asMidiPlayer()
+{
+	if (auto player = dynamic_cast<MidiPlayer*>(mp.get()))
+	{
+		return var(new ScriptedMidiPlayer(getScriptProcessor(), player));
+	}
+
+	reportScriptError("The module is not a MIDI player");
+	RETURN_IF_NO_THROW(var());
+}
+
+// ScriptingAudioSampleProcessor ==============================================================================================================
+
+struct ScriptingObjects::ScriptingAudioSampleProcessor::Wrapper
+{
+	API_VOID_METHOD_WRAPPER_2(ScriptingAudioSampleProcessor, setAttribute);
+    API_METHOD_WRAPPER_1(ScriptingAudioSampleProcessor, getAttribute);
+    API_METHOD_WRAPPER_1(ScriptingAudioSampleProcessor, getAttributeId);
+	API_METHOD_WRAPPER_0(ScriptingAudioSampleProcessor, getNumAttributes);
+	API_VOID_METHOD_WRAPPER_1(ScriptingAudioSampleProcessor, setBypassed);
+	API_METHOD_WRAPPER_0(ScriptingAudioSampleProcessor, isBypassed);
+	API_METHOD_WRAPPER_0(ScriptingAudioSampleProcessor, getSampleLength);
+	API_VOID_METHOD_WRAPPER_2(ScriptingAudioSampleProcessor, setSampleRange);
+	API_VOID_METHOD_WRAPPER_1(ScriptingAudioSampleProcessor, setFile);
+	API_METHOD_WRAPPER_1(ScriptingAudioSampleProcessor, getAudioFile);
+	API_METHOD_WRAPPER_0(ScriptingAudioSampleProcessor, getFilename);
+	API_METHOD_WRAPPER_0(ScriptingAudioSampleProcessor, getSampleStart);
+};
+
+
+ScriptingObjects::ScriptingAudioSampleProcessor::ScriptingAudioSampleProcessor(ProcessorWithScriptingContent *p, AudioSampleProcessor *sampleProcessor) :
+ConstScriptingObject(p, dynamic_cast<Processor*>(sampleProcessor) != nullptr ? dynamic_cast<Processor*>(sampleProcessor)->getNumParameters() : 0),
+audioSampleProcessor(dynamic_cast<Processor*>(sampleProcessor))
+{
+	if (audioSampleProcessor != nullptr)
+	{
+		setName(audioSampleProcessor->getId());
+
+		for (int i = 0; i < audioSampleProcessor->getNumParameters(); i++)
+		{
+			addConstant(audioSampleProcessor->getIdentifierForParameterIndex(i).toString(), var(i));
+		}
+	}
+	else
+	{
+		setName("Invalid Processor");
+	}
+
+	ADD_API_METHOD_2(setAttribute);
+    ADD_API_METHOD_1(getAttribute);
+    ADD_API_METHOD_1(getAttributeId);
+	ADD_API_METHOD_0(getNumAttributes);
+	ADD_API_METHOD_1(setBypassed);
+	ADD_API_METHOD_0(isBypassed);
+	ADD_API_METHOD_0(getSampleLength);
+	ADD_API_METHOD_2(setSampleRange);
+	ADD_API_METHOD_1(setFile);
+	ADD_API_METHOD_1(getAudioFile);
+	ADD_API_METHOD_0(getFilename);
+	ADD_API_METHOD_0(getSampleStart);
+}
+
+
+
+void ScriptingObjects::ScriptingAudioSampleProcessor::setAttribute(int parameterIndex, float newValue)
+{
+	if (checkValidObject())
+	{
+		audioSampleProcessor->setAttribute(parameterIndex, newValue, sendNotification);
+	}
+}
+
+float ScriptingObjects::ScriptingAudioSampleProcessor::getAttribute(int parameterIndex)
+{
+    if (checkValidObject())
+    {
+        return audioSampleProcessor->getAttribute(parameterIndex);
+    }
+
+	return 0.0f;
+}
+
+String ScriptingObjects::ScriptingAudioSampleProcessor::getAttributeId(int parameterIndex)
+{
+    if (checkValidObject())
+        return audioSampleProcessor->getIdentifierForParameterIndex(parameterIndex).toString();    
+    
+    return String();
+}
+
+int ScriptingObjects::ScriptingAudioSampleProcessor::getNumAttributes() const
+{
+	if (checkValidObject())
+	{
+		return audioSampleProcessor->getNumParameters();
+	}
+
+	return 0;
+}
+
+void ScriptingObjects::ScriptingAudioSampleProcessor::setBypassed(bool shouldBeBypassed)
+{
+	if (checkValidObject())
+	{
+		audioSampleProcessor->setBypassed(shouldBeBypassed, sendNotification);
+		audioSampleProcessor->sendChangeMessage();
+	}
+}
+
+bool ScriptingObjects::ScriptingAudioSampleProcessor::isBypassed() const
+{
+	if (checkValidObject())
+	{
+		return audioSampleProcessor->isBypassed();
+	}
+
+	return false;
+}
+
+void ScriptingObjects::ScriptingAudioSampleProcessor::setFile(String fileName)
+{
+	if (checkValidObject())
+	{
+
+#if USE_BACKEND
+		auto pool = audioSampleProcessor->getMainController()->getCurrentAudioSampleBufferPool();
+
+		if (!fileName.contains("{EXP::") && !pool->areAllFilesLoaded())
+			reportScriptError("You must call Engine.loadAudioFilesIntoPool() before using this method");
+#endif
+
+		auto asp = dynamic_cast<AudioSampleProcessor*>(audioSampleProcessor.get());
+		asp->getBuffer().fromBase64String(fileName);
+	}
+}
+
+String ScriptingObjects::ScriptingAudioSampleProcessor::getFilename()
+{
+	if (checkValidObject())
+	{
+		if (checkValidObject())
+		{
+			return dynamic_cast<AudioSampleProcessor*>(audioSampleProcessor.get())->getFileName();
+		}
+	}
+
+	return {};
+}
+
+var ScriptingObjects::ScriptingAudioSampleProcessor::getSampleStart()
+{
+	if (checkValidObject())
+		return dynamic_cast<AudioSampleProcessor*>(audioSampleProcessor.get())->getBuffer().getCurrentRange().getStart();
+
+	return 0;
+}
+
+void ScriptingObjects::ScriptingAudioSampleProcessor::setSampleRange(int start, int end)
+{
+	if (checkValidObject())
+		dynamic_cast<AudioSampleProcessor*>(audioSampleProcessor.get())->getBuffer().setRange(Range<int>(start, end));
+}
+
+var ScriptingObjects::ScriptingAudioSampleProcessor::getAudioFile(int slotIndex)
+{
+	if (checkValidObject())
+	{
+		if (auto ed = dynamic_cast<ExternalDataHolder*>(audioSampleProcessor.get()))
+			return var(new ScriptAudioFile(getScriptProcessor(), slotIndex, ed));
+	}
+
+	reportScriptError("Not a valid object");
+	RETURN_IF_NO_THROW(var());
+}
+
+int ScriptingObjects::ScriptingAudioSampleProcessor::getSampleLength() const
+{
+	if (checkValidObject())
+	{
+		return dynamic_cast<const AudioSampleProcessor*>(audioSampleProcessor.get())->getBuffer().getCurrentRange().getLength();
+	}
+	else return 0;
+}
+
+// ScriptingTableProcessor ==============================================================================================================
+
+struct ScriptingObjects::ScriptingTableProcessor::Wrapper
+{
+	API_VOID_METHOD_WRAPPER_3(ScriptingTableProcessor, addTablePoint);
+	API_VOID_METHOD_WRAPPER_1(ScriptingTableProcessor, reset);
+	API_VOID_METHOD_WRAPPER_5(ScriptingTableProcessor, setTablePoint);
+	API_METHOD_WRAPPER_1(ScriptingTableProcessor, exportAsBase64);
+	API_VOID_METHOD_WRAPPER_2(ScriptingTableProcessor, restoreFromBase64);
+	API_METHOD_WRAPPER_1(ScriptingTableProcessor, getTable);
+};
+
+
+
+ScriptingObjects::ScriptingTableProcessor::ScriptingTableProcessor(ProcessorWithScriptingContent *p, ExternalDataHolder *tableProcessor_) :
+ConstScriptingObject(p, dynamic_cast<Processor*>(tableProcessor_) != nullptr ? dynamic_cast<Processor*>(tableProcessor_)->getNumParameters() : 0),
+tableProcessor(dynamic_cast<Processor*>(tableProcessor_))
+{
+	if (tableProcessor != nullptr)
+	{
+		setName(tableProcessor->getId());
+
+		for (int i = 0; i < tableProcessor->getNumParameters(); i++)
+		{
+			addConstant(tableProcessor->getIdentifierForParameterIndex(i).toString(), var(i));
+		}
+	}
+	else
+	{
+		setName("Invalid Processor");
+	}
+
+	ADD_API_METHOD_3(addTablePoint);
+	ADD_API_METHOD_1(reset);
+	ADD_API_METHOD_5(setTablePoint);
+	ADD_API_METHOD_1(exportAsBase64);
+	ADD_API_METHOD_2(restoreFromBase64);
+	ADD_API_METHOD_1(getTable);
+}
+
+
+
+void ScriptingObjects::ScriptingTableProcessor::setTablePoint(int tableIndex, int pointIndex, float x, float y, float curve)
+{
+	if (tableProcessor != nullptr)
+	{
+		if(auto table = dynamic_cast<ExternalDataHolder*>(tableProcessor.get())->getTable(tableIndex))
+		{
+			table->setTablePoint(pointIndex, x, y, curve);
+			return;
+		}
+	}
+
+	reportScriptError("No table");
+}
+
+
+void ScriptingObjects::ScriptingTableProcessor::addTablePoint(int tableIndex, float x, float y)
+{
+	if (tableProcessor != nullptr)
+	{
+		if (auto table = dynamic_cast<ExternalDataHolder*>(tableProcessor.get())->getTable(tableIndex))
+		{
+			table->addTablePoint(x, y);
+			return;
+		}
+	}
+
+	reportScriptError("No table");
+}
+
+
+void ScriptingObjects::ScriptingTableProcessor::reset(int tableIndex)
+{
+	if (tableProcessor != nullptr)
+	{
+		if (auto table = dynamic_cast<ExternalDataHolder*>(tableProcessor.get())->getTable(tableIndex))
+		{
+			table->reset();
+			return;
+		}
+	}
+
+	reportScriptError("No table");
+}
+
+void ScriptingObjects::ScriptingTableProcessor::restoreFromBase64(int tableIndex, const String& state)
+{
+	if (tableProcessor != nullptr)
+	{
+		if (auto table = dynamic_cast<ExternalDataHolder*>(tableProcessor.get())->getTable(tableIndex))
+		{
+			table->restoreData(state);
+			return;
+		}
+	}
+
+	reportScriptError("No table");
+}
+
+juce::String ScriptingObjects::ScriptingTableProcessor::exportAsBase64(int tableIndex) const
+{
+	if (tableProcessor != nullptr)
+	{
+		if (auto table = dynamic_cast<ExternalDataHolder*>(tableProcessor.get())->getTable(tableIndex))
+			return table->exportData();
+	}
+
+	reportScriptError("No table");
+	RETURN_IF_NO_THROW("");
+}
+
+var ScriptingObjects::ScriptingTableProcessor::getTable(int tableIndex)
+{
+	if (checkValidObject())
+	{
+		if (auto ed = dynamic_cast<ExternalDataHolder*>(tableProcessor.get()))
+			return var(new ScriptTableData(getScriptProcessor(), tableIndex, ed));
+	}
+
+	reportScriptError("Not a valid object");
+	RETURN_IF_NO_THROW(var());
+}
+
+struct ScriptingObjects::ScriptSliderPackProcessor::Wrapper
+{
+	API_METHOD_WRAPPER_1(ScriptSliderPackProcessor, getSliderPack);
+};
+
+ScriptingObjects::ScriptSliderPackProcessor::ScriptSliderPackProcessor(ProcessorWithScriptingContent* p, ExternalDataHolder* h) :
+	ConstScriptingObject(p, 0),
+	sp(dynamic_cast<Processor*>(h))
+{
+	ADD_API_METHOD_1(getSliderPack);
+}
+
+var ScriptingObjects::ScriptSliderPackProcessor::getSliderPack(int sliderPackIndex)
+{
+	if (checkValidObject())
+	{
+		if (auto ed = dynamic_cast<ExternalDataHolder*>(sp.get()))
+			return var(new ScriptSliderPackData(getScriptProcessor(), sliderPackIndex, ed));
+	}
+
+	reportScriptError("Not a valid object");
+	RETURN_IF_NO_THROW(var());
+}
+
+
+
+// TimerObject ==============================================================================================================
+
+struct ScriptingObjects::TimerObject::Wrapper
+{
+	API_METHOD_WRAPPER_0(TimerObject, isTimerRunning);
+	API_VOID_METHOD_WRAPPER_1(TimerObject, startTimer);
+	API_VOID_METHOD_WRAPPER_0(TimerObject, stopTimer);
+	API_VOID_METHOD_WRAPPER_1(TimerObject, setTimerCallback);
+	API_METHOD_WRAPPER_0(TimerObject, getMilliSecondsSinceCounterReset);
+	API_VOID_METHOD_WRAPPER_0(TimerObject, resetCounter);
+};
+
+ScriptingObjects::TimerObject::TimerObject(ProcessorWithScriptingContent *p) :
+	ConstScriptingObject(p, 0),
+	ControlledObject(p->getMainController_(), true),
+	it(this),
+	tc(p, {}, 0)
+{
+	ADD_API_METHOD_0(isTimerRunning);
+	ADD_API_METHOD_1(startTimer);
+	ADD_API_METHOD_0(stopTimer);
+	ADD_API_METHOD_1(setTimerCallback);
+	ADD_API_METHOD_0(resetCounter);
+	ADD_API_METHOD_0(getMilliSecondsSinceCounterReset);
+}
+
+
+ScriptingObjects::TimerObject::~TimerObject()
+{
+	it.stopTimer();
+}
+
+void ScriptingObjects::TimerObject::timerCallback()
+{
+	if (tc)
+		tc.call(nullptr, 0);
+	else
+		it.stopTimer();
+}
+
+hise::DebugInformationBase* ScriptingObjects::TimerObject::getChildElement(int index)
+{
+	if (index == 0)
+	{
+		WeakReference<TimerObject> safeThis(this);
+
+		auto vf = [safeThis]()
+		{
+			if (safeThis != nullptr)
+			{
+				return var(safeThis->getMilliSecondsSinceCounterReset());
+			}
+
+			return var(0);
+		};
+
+		Identifier id("%PARENT%.durationSinceReset");
+		return new LambdaValueInformation(vf, id, {}, (DebugInformation::Type)getTypeNumber(), getLocation());
+	}
+
+	if (index = 1)
+	{
+		return tc.createDebugObject("timerCallback");
+	}
+	
+}
+
+void ScriptingObjects::TimerObject::startTimer(int intervalInMilliSeconds)
+{
+	if (intervalInMilliSeconds > 10)
+	{
+		it.startTimer(intervalInMilliSeconds);
+		resetCounter();
+	}
+	else
+		throw String("Go easy on the timer");
+}
+
+void ScriptingObjects::TimerObject::stopTimer()
+{
+	it.stopTimer();
+}
+
+void ScriptingObjects::TimerObject::setTimerCallback(var callbackFunction)
+{
+	tc = WeakCallbackHolder(getScriptProcessor(), callbackFunction, 0);
+	tc.setThisObject(this);
+	tc.incRefCount();
+}
+
+
+bool ScriptingObjects::TimerObject::isTimerRunning() const
+{
+	return it.isTimerRunning();
+}
+
+var ScriptingObjects::TimerObject::getMilliSecondsSinceCounterReset()
+{
+	auto now = Time::getMillisecondCounter();
+	return now - milliSecondCounter;
+}
+
+void ScriptingObjects::TimerObject::resetCounter()
+{
+	milliSecondCounter = Time::getMillisecondCounter();
+}
+
+struct ScriptingObjects::ScriptingMessageHolder::Wrapper
+{
+	API_VOID_METHOD_WRAPPER_1(ScriptingMessageHolder, setNoteNumber);
+	API_VOID_METHOD_WRAPPER_1(ScriptingMessageHolder, setVelocity);
+	API_VOID_METHOD_WRAPPER_1(ScriptingMessageHolder, setControllerNumber);
+	API_VOID_METHOD_WRAPPER_1(ScriptingMessageHolder, setControllerValue);
+	API_METHOD_WRAPPER_0(ScriptingMessageHolder, getNoteNumber);
+	API_METHOD_WRAPPER_0(ScriptingMessageHolder, getVelocity);
+	API_METHOD_WRAPPER_0(ScriptingMessageHolder, getControllerNumber);
+	API_METHOD_WRAPPER_0(ScriptingMessageHolder, getControllerValue);
+	API_VOID_METHOD_WRAPPER_1(ScriptingMessageHolder, ignoreEvent);
+	API_METHOD_WRAPPER_0(ScriptingMessageHolder, getEventId);
+	API_METHOD_WRAPPER_0(ScriptingMessageHolder, getChannel);
+	API_VOID_METHOD_WRAPPER_1(ScriptingMessageHolder, setType);
+	API_VOID_METHOD_WRAPPER_1(ScriptingMessageHolder, setChannel);
+	API_VOID_METHOD_WRAPPER_1(ScriptingMessageHolder, setTransposeAmount);
+	API_METHOD_WRAPPER_0(ScriptingMessageHolder, getTransposeAmount);
+	API_VOID_METHOD_WRAPPER_1(ScriptingMessageHolder, setCoarseDetune);
+	API_METHOD_WRAPPER_0(ScriptingMessageHolder, getCoarseDetune);
+	API_VOID_METHOD_WRAPPER_1(ScriptingMessageHolder, setFineDetune);
+	API_METHOD_WRAPPER_0(ScriptingMessageHolder, getFineDetune);
+	API_VOID_METHOD_WRAPPER_1(ScriptingMessageHolder, setGain);
+	API_METHOD_WRAPPER_0(ScriptingMessageHolder, getGain);
+	API_METHOD_WRAPPER_0(ScriptingMessageHolder, getTimestamp);
+	API_VOID_METHOD_WRAPPER_1(ScriptingMessageHolder, setTimestamp);
+	API_METHOD_WRAPPER_0(ScriptingMessageHolder, isNoteOn);
+	API_METHOD_WRAPPER_0(ScriptingMessageHolder, isNoteOff);
+	API_METHOD_WRAPPER_0(ScriptingMessageHolder, isController);
+	API_METHOD_WRAPPER_0(ScriptingMessageHolder, dump);
+};
+
+ScriptingObjects::ScriptingMessageHolder::ScriptingMessageHolder(ProcessorWithScriptingContent* pwsc) :
+	ConstScriptingObject(pwsc, (int)HiseEvent::Type::numTypes)
+{
+	ADD_API_METHOD_1(setNoteNumber);
+	ADD_API_METHOD_1(setVelocity);
+	ADD_API_METHOD_1(setControllerNumber);
+	ADD_API_METHOD_1(setControllerValue);
+	ADD_API_METHOD_0(getControllerNumber);
+	ADD_API_METHOD_0(getControllerValue);
+	ADD_API_METHOD_0(getNoteNumber);
+	ADD_API_METHOD_0(getVelocity);
+	ADD_API_METHOD_1(ignoreEvent);
+	ADD_API_METHOD_0(getEventId);
+	ADD_API_METHOD_0(getChannel);
+	ADD_API_METHOD_1(setChannel);
+	ADD_API_METHOD_0(getGain);
+	ADD_API_METHOD_1(setGain);
+	ADD_API_METHOD_1(setType);
+	ADD_API_METHOD_1(setTransposeAmount);
+	ADD_API_METHOD_0(getTransposeAmount);
+	ADD_API_METHOD_1(setCoarseDetune);
+	ADD_API_METHOD_0(getCoarseDetune);
+	ADD_API_METHOD_1(setFineDetune);
+	ADD_API_METHOD_0(getFineDetune);
+	ADD_API_METHOD_0(getTimestamp);
+	ADD_API_METHOD_1(setTimestamp);
+	ADD_API_METHOD_0(isNoteOn);
+	ADD_API_METHOD_0(isNoteOff);
+	ADD_API_METHOD_0(isController);
+	ADD_API_METHOD_0(dump);
+
+	addConstant("Empty", 0);
+	addConstant("NoteOn", 1);
+	addConstant("NoteOff", 2);
+	addConstant("Controller", 3);
+	addConstant("PitchBend", 4);
+	addConstant("Aftertouch", 5);
+	addConstant("AllNotesOff", 6);
+	addConstant("SongPosition", 7);
+	addConstant("MidiStart", 8);
+	addConstant("MidiStop", 9);
+	addConstant("VolumeFade", 10);
+	addConstant("PitchFade", 11);
+	addConstant("TimerEvent", 12);
+	addConstant("ProgramChange", 13);
+}
+
+int ScriptingObjects::ScriptingMessageHolder::getNoteNumber() const { return (int)e.getNoteNumber(); }
+var ScriptingObjects::ScriptingMessageHolder::getControllerNumber() const { return (int)e.getControllerNumber(); }
+var ScriptingObjects::ScriptingMessageHolder::getControllerValue() const { return (int)e.getControllerNumber(); }
+int ScriptingObjects::ScriptingMessageHolder::getChannel() const { return (int)e.getChannel(); }
+void ScriptingObjects::ScriptingMessageHolder::setChannel(int newChannel) { e.setChannel(newChannel); }
+void ScriptingObjects::ScriptingMessageHolder::setNoteNumber(int newNoteNumber) { e.setNoteNumber(newNoteNumber); }
+void ScriptingObjects::ScriptingMessageHolder::setVelocity(int newVelocity) { e.setVelocity((uint8)newVelocity); }
+void ScriptingObjects::ScriptingMessageHolder::setControllerNumber(int newControllerNumber) { e.setControllerNumber(newControllerNumber);}
+void ScriptingObjects::ScriptingMessageHolder::setControllerValue(int newControllerValue) { e.setControllerValue(newControllerValue); }
+
+void ScriptingObjects::ScriptingMessageHolder::setType(int type)
+{
+	if(isPositiveAndBelow(type, (int)HiseEvent::Type::numTypes))
+		e.setType((HiseEvent::Type)type);
+	else
+		reportScriptError("Unknown Type: " + String(type));
+}
+
+int ScriptingObjects::ScriptingMessageHolder::getVelocity() const { return e.getVelocity(); }
+void ScriptingObjects::ScriptingMessageHolder::ignoreEvent(bool shouldBeIgnored /*= true*/) { e.ignoreEvent(shouldBeIgnored); }
+int ScriptingObjects::ScriptingMessageHolder::getEventId() const { return (int)e.getEventId(); }
+void ScriptingObjects::ScriptingMessageHolder::setTransposeAmount(int tranposeValue) { e.setTransposeAmount(tranposeValue); }
+int ScriptingObjects::ScriptingMessageHolder::getTransposeAmount() const { return (int)e.getTransposeAmount(); }
+void ScriptingObjects::ScriptingMessageHolder::setCoarseDetune(int semiToneDetune) { e.setCoarseDetune(semiToneDetune); }
+int ScriptingObjects::ScriptingMessageHolder::getCoarseDetune() const { return (int)e.getCoarseDetune(); }
+void ScriptingObjects::ScriptingMessageHolder::setFineDetune(int cents) { e.setFineDetune(cents); }
+int ScriptingObjects::ScriptingMessageHolder::getFineDetune() const { return (int)e.getFineDetune(); }
+void ScriptingObjects::ScriptingMessageHolder::setGain(int gainInDecibels) { e.setGain(gainInDecibels); }
+int ScriptingObjects::ScriptingMessageHolder::getGain() const { return (int)e.getGain(); }
+int ScriptingObjects::ScriptingMessageHolder::getTimestamp() const { return (int)e.getTimeStamp(); }
+void ScriptingObjects::ScriptingMessageHolder::setTimestamp(int timestampSamples) { e.setTimeStamp(timestampSamples);}
+void ScriptingObjects::ScriptingMessageHolder::addToTimestamp(int deltaSamples) { e.addToTimeStamp((int16)deltaSamples); }
+bool ScriptingObjects::ScriptingMessageHolder::isNoteOn() const { return e.isNoteOn(); }
+bool ScriptingObjects::ScriptingMessageHolder::isNoteOff() const { return e.isNoteOff(); }
+bool ScriptingObjects::ScriptingMessageHolder::isController() const { return e.isController(); }
+
+String ScriptingObjects::ScriptingMessageHolder::dump() const
+{
+	String x;
+	x << "Type: " << e.getTypeAsString() << ", ";
+	x << "Channel: " << String(e.getChannel()) << ", ";
+	x << "Number: " << String(e.getNoteNumber()) << ", ";
+	x << "Value: " << String(e.getVelocity()) << ", ";
+	x << "EventId: " << String(e.getEventId()) << ", ";
+	x << "Timestamp: " << String(e.getTimeStamp()) << ", ";
+
+	return x;
+}
+
+
+
+ApiHelpers::ModuleHandler::ModuleHandler(Processor* parent_, JavascriptProcessor* sp) :
+	parent(parent_),
+	scriptProcessor(sp)
+{
+#if USE_BACKEND
+
+	auto console = parent != nullptr ? parent->getMainController()->getConsoleHandler().getMainConsole() : nullptr;
+
+	if (console)
+		mainEditor = GET_BACKEND_ROOT_WINDOW(console);
+
+#else
+	mainEditor = nullptr;
+#endif
+}
+
+ApiHelpers::ModuleHandler::~ModuleHandler()
+{
+	
+}
+
+
+
+
+bool ApiHelpers::ModuleHandler::removeModule(Processor* p)
+{
+	if (p == nullptr)
+		return true;
+
+	if (p->getMainController()->getKillStateHandler().getCurrentThread() == MainController::KillStateHandler::AudioThread)
+	{
+		throw String("Effects can't be removed from the audio thread!");
+	}
+
+	if (p != nullptr)
+	{
+		auto removeFunction = [](Processor* p)
+		{
+			auto c = dynamic_cast<Chain*>(p->getParentProcessor(false));
+
+			jassert(c != nullptr);
+
+			if (c == nullptr)
+				return SafeFunctionCall::cancelled;
+
+			// Remove it but don't delete it
+			c->getHandler()->remove(p, false);
+
+			return SafeFunctionCall::OK;
+		};
+
+		parent->getMainController()->getGlobalAsyncModuleHandler().removeAsync(p, removeFunction);
+		return true;
+	}
+	else
+		return false;
+}
+
+Processor* ApiHelpers::ModuleHandler::addModule(Chain* c, const String& type, const String& id, int index /*= -1*/)
+{
+	WARN_IF_AUDIO_THREAD(true, IllegalAudioThreadOps::HeapBlockAllocation);
+
+	for (int i = 0; i < c->getHandler()->getNumProcessors(); i++)
+	{
+		if (c->getHandler()->getProcessor(i)->getId() == id)
+		{
+			return c->getHandler()->getProcessor(i);
+		}
+	}
+
+	SuspendHelpers::ScopedTicket ticket(parent->getMainController());
+
+	parent->getMainController()->getJavascriptThreadPool().killVoicesAndExtendTimeOut(getScriptProcessor());
+
+	LockHelpers::freeToGo(parent->getMainController());
+
+	ScopedPointer<Processor> newProcessor = parent->getMainController()->createProcessor(c->getFactoryType(), type, id);
+
+	if (newProcessor == nullptr)
+		throw String("Module with type " + type + " could not be generated.");
+
+	// Now we're safe...
+	Processor* pFree = newProcessor.release();
+
+	auto addFunction = [c, index](Processor* p)
+	{
+		if (c == nullptr)
+		{
+			delete p; // Rather bad...
+			jassertfalse;
+			return SafeFunctionCall::OK;
+		}
+
+		if (index >= 0 && index < c->getHandler()->getNumProcessors())
+		{
+			Processor* sibling = c->getHandler()->getProcessor(index);
+			c->getHandler()->add(p, sibling);
+		}
+		else
+			c->getHandler()->add(p, nullptr);
+
+		return SafeFunctionCall::OK;
+	};
+	
+
+
+
+
+	parent->getMainController()->getGlobalAsyncModuleHandler().addAsync(pFree, addFunction);
+
+	// will be owned by the job, then by the handler...
+	return pFree;
+}
+
+hise::Modulator* ApiHelpers::ModuleHandler::addAndConnectToGlobalModulator(Chain* c, Modulator* globalModulator, const String& modName, bool connectAsStaticMod/*=false*/)
+{
+	if (globalModulator == nullptr)
+		throw String("Global Modulator does not exist");
+
+	if (auto container = dynamic_cast<GlobalModulatorContainer*>(ProcessorHelpers::findParentProcessor(globalModulator, true)))
+	{
+		GlobalModulator* m = nullptr;
+
+		if (dynamic_cast<VoiceStartModulator*>(globalModulator) != nullptr)
+		{
+			auto vMod = addModule(c, GlobalVoiceStartModulator::getClassType().toString(), modName);
+			m = dynamic_cast<GlobalModulator*>(vMod);
+		}
+		else if (dynamic_cast<TimeVariantModulator*>(globalModulator) != nullptr)
+		{
+			if (connectAsStaticMod)
+			{
+				auto tMod = addModule(c, GlobalStaticTimeVariantModulator::getClassType().toString(), modName);
+				m = dynamic_cast<GlobalModulator*>(tMod);
+			}
+			else
+			{
+				auto tMod = addModule(c, GlobalTimeVariantModulator::getClassType().toString(), modName);
+				m = dynamic_cast<GlobalModulator*>(tMod);
+			}
+		}
+		else
+			throw String("Not a global modulator");
+
+		if (m == nullptr)
+			throw String("Global modulator can't be created");
+
+		auto entry = container->getId() + ":" + globalModulator->getId();
+
+		m->connectToGlobalModulator(entry);
+
+		if (!m->isConnected())
+		{
+			throw String("Can't connect to global modulator");
+		}
+
+		auto returnMod = dynamic_cast<Modulator*>(m);
+
+#if USE_BACKEND
+		returnMod->sendChangeMessage();
+#endif
+
+		return returnMod;
+	}
+	else
+		throw String("The modulator you passed in is not a global modulator. You must specify a modulator in a Global Modulator Container");
+}
+
+struct ScriptingObjects::ScriptedMidiPlayer::Wrapper
+{
+	API_METHOD_WRAPPER_0(ScriptedMidiPlayer, getPlaybackPosition);
+	API_VOID_METHOD_WRAPPER_1(ScriptedMidiPlayer, setPlaybackPosition);
+	API_METHOD_WRAPPER_1(ScriptedMidiPlayer, getNoteRectangleList);
+	API_VOID_METHOD_WRAPPER_1(ScriptedMidiPlayer, connectToPanel);
+	API_VOID_METHOD_WRAPPER_1(ScriptedMidiPlayer, setRepaintOnPositionChange);
+	API_VOID_METHOD_WRAPPER_1(ScriptedMidiPlayer, flushMessageList);
+	API_METHOD_WRAPPER_0(ScriptedMidiPlayer, getEventList);
+	API_METHOD_WRAPPER_2(ScriptedMidiPlayer, saveAsMidiFile);
+	API_VOID_METHOD_WRAPPER_0(ScriptedMidiPlayer, reset);
+	API_VOID_METHOD_WRAPPER_0(ScriptedMidiPlayer, undo);
+	API_VOID_METHOD_WRAPPER_0(ScriptedMidiPlayer, redo);
+	API_METHOD_WRAPPER_1(ScriptedMidiPlayer, play);
+	API_METHOD_WRAPPER_1(ScriptedMidiPlayer, stop);
+	API_METHOD_WRAPPER_1(ScriptedMidiPlayer, record);
+	API_METHOD_WRAPPER_3(ScriptedMidiPlayer, setFile);
+	API_VOID_METHOD_WRAPPER_1(ScriptedMidiPlayer, setTrack);
+	API_VOID_METHOD_WRAPPER_1(ScriptedMidiPlayer, setSequence);
+	API_VOID_METHOD_WRAPPER_3(ScriptedMidiPlayer, create);
+	API_METHOD_WRAPPER_0(ScriptedMidiPlayer, getMidiFileList);
+	API_METHOD_WRAPPER_0(ScriptedMidiPlayer, isEmpty);
+	API_METHOD_WRAPPER_0(ScriptedMidiPlayer, getNumTracks);
+	API_METHOD_WRAPPER_0(ScriptedMidiPlayer, getNumSequences);
+	API_METHOD_WRAPPER_0(ScriptedMidiPlayer, getTimeSignature);
+	API_METHOD_WRAPPER_1(ScriptedMidiPlayer, setTimeSignature);
+};
+
+ScriptingObjects::ScriptedMidiPlayer::ScriptedMidiPlayer(ProcessorWithScriptingContent* p, MidiPlayer* player_):
+	MidiPlayerBaseType(player_),
+	ConstScriptingObject(p, 0)
+{
+	ADD_API_METHOD_0(getPlaybackPosition);
+	ADD_API_METHOD_1(setPlaybackPosition);
+	ADD_API_METHOD_1(getNoteRectangleList);
+	ADD_API_METHOD_1(connectToPanel);
+	ADD_API_METHOD_1(setRepaintOnPositionChange);
+	ADD_API_METHOD_0(getEventList);
+	ADD_API_METHOD_1(flushMessageList);
+	ADD_API_METHOD_0(reset);
+	ADD_API_METHOD_0(undo);
+	ADD_API_METHOD_0(redo);
+	ADD_API_METHOD_1(play);
+	ADD_API_METHOD_1(stop);
+	ADD_API_METHOD_1(record);
+	ADD_API_METHOD_3(setFile);
+	ADD_API_METHOD_2(saveAsMidiFile);
+	ADD_API_METHOD_0(getMidiFileList);
+	ADD_API_METHOD_1(setTrack);
+	ADD_API_METHOD_1(setSequence);
+	ADD_API_METHOD_0(isEmpty);
+	ADD_API_METHOD_3(create);
+	ADD_API_METHOD_0(getNumTracks);
+	ADD_API_METHOD_0(getNumSequences);
+	ADD_API_METHOD_0(getTimeSignature);
+	ADD_API_METHOD_1(setTimeSignature);
+}
+
+ScriptingObjects::ScriptedMidiPlayer::~ScriptedMidiPlayer()
+{
+	connectedPanel = nullptr;
+}
+
+juce::String ScriptingObjects::ScriptedMidiPlayer::getDebugValue() const
+{
+	if (!sequenceValid())
+		return {};
+
+	return String(getPlayer()->getPlaybackPosition(), 2);
+}
+
+juce::String ScriptingObjects::ScriptedMidiPlayer::getDebugName() const
+{
+
+	if (!sequenceValid())
+		return {};
+
+	if (auto seq = getPlayer()->getCurrentSequence())
+		return seq->getId().toString();
+
+	return "No sequence loaded";
+}
+
+void ScriptingObjects::ScriptedMidiPlayer::trackIndexChanged()
+{
+	if (auto panel = dynamic_cast<ScriptingApi::Content::ScriptPanel*>(connectedPanel.get()))
+	{
+		panel->repaint();
+	}
+}
+
+void ScriptingObjects::ScriptedMidiPlayer::sequenceIndexChanged()
+{
+	if (auto panel = dynamic_cast<ScriptingApi::Content::ScriptPanel*>(connectedPanel.get()))
+	{
+		panel->repaint();
+	}
+}
+
+void ScriptingObjects::ScriptedMidiPlayer::sequencesCleared()
+{
+	if (auto panel = dynamic_cast<ScriptingApi::Content::ScriptPanel*>(connectedPanel.get()))
+	{
+		panel->repaint();
+	}
+}
+
+void ScriptingObjects::ScriptedMidiPlayer::timerCallback()
+{
+	if (repaintOnPlaybackChange && ((double)getPlaybackPosition() != lastPlaybackChange))
+	{
+		lastPlaybackChange = getPlaybackPosition();
+
+		if (auto panel = dynamic_cast<ScriptingApi::Content::ScriptPanel*>(connectedPanel.get()))
+		{
+			panel->repaint();
+		}
+	}
+}
+
+var ScriptingObjects::ScriptedMidiPlayer::getNoteRectangleList(var targetBounds)
+{
+	if (!sequenceValid())
+		return {};
+
+	Result r = Result::ok();
+
+	auto rect = ApiHelpers::getRectangleFromVar(targetBounds, &r);
+
+	auto list = getSequence()->getRectangleList(rect);
+
+	Array<var> returnArray;
+
+	for (auto re : list)
+		returnArray.add(ApiHelpers::getVarRectangle(re, &r));
+
+	return var(returnArray);
+}
+
+void ScriptingObjects::ScriptedMidiPlayer::setPlaybackPosition(var newPosition)
+{
+	if (!sequenceValid())
+		return;
+
+	getPlayer()->setAttribute(MidiPlayer::CurrentPosition, jlimit<float>(0.0f, 1.0f, (float)newPosition), sendNotification);
+
+}
+
+var ScriptingObjects::ScriptedMidiPlayer::getPlaybackPosition()
+{
+	if (!sequenceValid())
+		return 0.0;
+
+	return getPlayer()->getPlaybackPosition();
+}
+
+void ScriptingObjects::ScriptedMidiPlayer::setRepaintOnPositionChange(var shouldRepaintPanel)
+{
+	if ((bool)shouldRepaintPanel != repaintOnPlaybackChange)
+	{
+		repaintOnPlaybackChange = (bool)shouldRepaintPanel;
+
+		if (repaintOnPlaybackChange)
+			startTimer(50);
+		else
+			stopTimer();
+	}
+}
+
+void ScriptingObjects::ScriptedMidiPlayer::connectToPanel(var panel)
+{
+	if (auto p = dynamic_cast<ScriptingApi::Content::ScriptPanel*>(panel.getObject()))
+	{
+		connectedPanel = dynamic_cast<ConstScriptingObject*>(p);
+	}
+	else
+		reportScriptError("Invalid panel");
+}
+
+var ScriptingObjects::ScriptedMidiPlayer::getEventList()
+{
+	if (!sequenceValid())
+		return {};
+
+	auto list = getPlayer()->getCurrentSequence()->getEventList(getPlayer()->getSampleRate(), getPlayer()->getMainController()->getBpm());
+
+	Array<var> eventHolders;
+
+	for (const auto& e : list)
+	{
+		ScopedPointer<ScriptingMessageHolder> holder = new ScriptingMessageHolder(getScriptProcessor());
+		holder->setMessage(e);
+		eventHolders.add(holder.release());
+	}
+
+	return var(eventHolders);
+}
+
+void ScriptingObjects::ScriptedMidiPlayer::flushMessageList(var messageList)
+{
+	if (!sequenceValid())
+		return;
+
+	if (auto ar = messageList.getArray())
+	{
+		Array<HiseEvent> events;
+
+		for (auto e : *ar)
+		{
+			if (auto holder = dynamic_cast<ScriptingMessageHolder*>(e.getObject()))
+				events.add(holder->getMessageCopy());
+			else
+				reportScriptError("Illegal item in message list: " + e.toString());
+		}
+
+		getPlayer()->flushEdit(events);
+	}
+	else
+		reportScriptError("Input is not an array");
+}
+
+void ScriptingObjects::ScriptedMidiPlayer::create(int nominator, int denominator, int barLength)
+{
+	HiseMidiSequence::TimeSignature sig;
+
+	sig.nominator = nominator;
+	sig.denominator = denominator;
+	sig.numBars = barLength;
+	sig.normalisedLoopRange = { 0.0, 1.0 };
+	
+	HiseMidiSequence::Ptr seq = new HiseMidiSequence();
+	seq->setLengthFromTimeSignature(sig);
+	getPlayer()->addSequence(seq);
+}
+
+bool ScriptingObjects::ScriptedMidiPlayer::isEmpty() const
+{
+	return !sequenceValid();
+}
+
+void ScriptingObjects::ScriptedMidiPlayer::reset()
+{
+	if (!sequenceValid())
+		return;
+
+	getPlayer()->resetCurrentSequence();
+}
+
+void ScriptingObjects::ScriptedMidiPlayer::undo()
+{
+	if (!sequenceValid())
+		return;
+
+	if (auto um = getPlayer()->getUndoManager())
+		um->undo();
+	else
+		reportScriptError("Undo is deactivated");
+}
+
+void ScriptingObjects::ScriptedMidiPlayer::redo()
+{
+	if (!sequenceValid())
+		return;
+
+	if (auto um = getPlayer()->getUndoManager())
+		um->redo();
+	else
+		reportScriptError("Undo is deactivated");
+}
+
+bool ScriptingObjects::ScriptedMidiPlayer::play(int timestamp)
+{
+	if (auto pl = getPlayer())
+		return pl->play(timestamp);
+
+	return false;
+}
+
+bool ScriptingObjects::ScriptedMidiPlayer::stop(int timestamp)
+{
+	if (auto pl = getPlayer())
+		return pl->stop(timestamp);
+
+	return false;
+}
+
+bool ScriptingObjects::ScriptedMidiPlayer::record(int timestamp)
+{
+	if (auto pl = getPlayer())
+		return pl->record(timestamp);
+
+	return false;
+}
+
+bool ScriptingObjects::ScriptedMidiPlayer::setFile(var fileName, bool clearExistingSequences, bool selectNewSequence)
+{
+	if (auto pl = getPlayer())
+	{
+		if (clearExistingSequences)
+			pl->clearSequences(dontSendNotification);
+
+		auto name = ScriptFile::getFileNameFromFile(fileName);
+
+		if (!name.isEmpty())
+		{
+			PoolReference r(pl->getMainController(), fileName, FileHandlerBase::MidiFiles);
+			pl->loadMidiFile(r);
+			if (selectNewSequence)
+				pl->setAttribute(MidiPlayer::CurrentSequence, (float)pl->getNumSequences(), sendNotification);
+
+			return r.isValid();
+
+		}
+		else
+		{
+			if(selectNewSequence)
+				pl->sendSequenceUpdateMessage(sendNotificationAsync);
+
+			// if it's empty, we don't want to load anything, so we "succeeded".
+			return true;
+		}
+	}
+		
+	return false;
+}
+
+bool ScriptingObjects::ScriptedMidiPlayer::saveAsMidiFile(var fileName, int trackIndex)
+{
+	if (auto pl = getPlayer())
+	{
+		auto name = ScriptFile::getFileNameFromFile(fileName);
+
+		if (name.isNotEmpty())
+			return pl->saveAsMidiFile(name, trackIndex);
+		else
+			reportScriptError("Can't parse file name");
+	}
+
+	return false;	
+}
+
+var ScriptingObjects::ScriptedMidiPlayer::getMidiFileList()
+{
+	auto list = getProcessor()->getMainController()->getCurrentFileHandler().pool->getMidiFilePool().getListOfAllReferences(true);
+
+	Array<var> l;
+
+	for (auto ref : list)
+	{
+		l.add(ref.getReferenceString());
+	}
+
+	return l;
+}
+
+void ScriptingObjects::ScriptedMidiPlayer::setTrack(int trackIndex)
+{
+	if (auto pl = getPlayer())
+		pl->setAttribute(MidiPlayer::CurrentTrack, (float)trackIndex, sendNotification);
+}
+
+void ScriptingObjects::ScriptedMidiPlayer::setSequence(int sequenceIndex)
+{
+	if (auto pl = getPlayer())
+		pl->setAttribute(MidiPlayer::CurrentSequence, (float)sequenceIndex, sendNotification);
+}
+
+int ScriptingObjects::ScriptedMidiPlayer::getNumSequences()
+{
+	if (auto pl = getPlayer())
+		return pl->getNumSequences();
+
+	return 0;
+}
+
+#define DECLARE_ID(x) static Identifier x(#x);
+namespace TimeSigIds
+{
+DECLARE_ID(Nominator);
+DECLARE_ID(Denominator);
+DECLARE_ID(NumBars);
+DECLARE_ID(LoopStart);
+DECLARE_ID(LoopEnd);
+}
+#undef DECLARE_ID
+
+var ScriptingObjects::ScriptedMidiPlayer::getTimeSignature()
+{
+	if (sequenceValid())
+	{
+		auto sig = getSequence()->getTimeSignature();
+
+		DynamicObject::Ptr newObj = new DynamicObject();
+		newObj->setProperty(TimeSigIds::Nominator, sig.nominator);
+		newObj->setProperty(TimeSigIds::Denominator, sig.denominator);
+		newObj->setProperty(TimeSigIds::NumBars, sig.numBars);
+		newObj->setProperty(TimeSigIds::LoopStart, sig.normalisedLoopRange.getStart());
+		newObj->setProperty(TimeSigIds::LoopEnd, sig.normalisedLoopRange.getEnd());
+
+		return var(newObj);
+	}
+
+	return {};
+}
+
+bool ScriptingObjects::ScriptedMidiPlayer::setTimeSignature(var timeSignatureObject)
+{
+	if (sequenceValid())
+	{
+		HiseMidiSequence::TimeSignature sig;
+
+		sig.nominator = timeSignatureObject.getProperty(TimeSigIds::Nominator, 0);
+		sig.denominator = timeSignatureObject.getProperty(TimeSigIds::Denominator, 0);
+		sig.numBars = timeSignatureObject.getProperty(TimeSigIds::NumBars, 0);
+
+		sig.normalisedLoopRange = { (double)timeSignatureObject.getProperty(TimeSigIds::LoopStart, 0.0),
+									(double)timeSignatureObject.getProperty(TimeSigIds::LoopEnd, 1.0) };
+
+		bool valid = sig.numBars > 0 && sig.nominator > 0 && sig.denominator > 0;
+
+		if(valid)
+			getSequence()->setLengthFromTimeSignature(sig);
+
+		return valid;
+	}
+
+	return false;
+}
+
+void ScriptingObjects::ScriptedMidiPlayer::sequenceLoaded(HiseMidiSequence::Ptr newSequence)
+{
+
+}
+
+int ScriptingObjects::ScriptedMidiPlayer::getNumTracks()
+{
+	if (auto pl = getPlayer())
+	{
+		if (auto seq = pl->getCurrentSequence())
+			return seq->getNumTracks();
+	}
+
+	return 0;
+}
+
+
+struct ScriptingObjects::ScriptedLookAndFeel::Wrapper
+{
+	API_VOID_METHOD_WRAPPER_2(ScriptedLookAndFeel, registerFunction);
+	API_VOID_METHOD_WRAPPER_2(ScriptedLookAndFeel, setGlobalFont);
+};
+
+
+ScriptingObjects::ScriptedLookAndFeel::ScriptedLookAndFeel(ProcessorWithScriptingContent* sp) :
+	ConstScriptingObject(sp, 0),
+	g(new GraphicsObject(sp, this)),
+	functions(new DynamicObject())
+{
+	ADD_API_METHOD_2(registerFunction);
+	ADD_API_METHOD_2(setGlobalFont);
+
+	getScriptProcessor()->getMainController_()->setCurrentScriptLookAndFeel(this);
+}
+
+ScriptingObjects::ScriptedLookAndFeel::~ScriptedLookAndFeel()
+{
+	
+}
+
+void ScriptingObjects::ScriptedLookAndFeel::registerFunction(var functionName, var function)
+{
+	if (HiseJavascriptEngine::isJavascriptFunction(function))
+	{
+		functions.getDynamicObject()->setProperty(Identifier(functionName.toString()), function);
+	}
+}
+
+void ScriptingObjects::ScriptedLookAndFeel::setGlobalFont(const String& fontName, float fontSize)
+{
+	f = getScriptProcessor()->getMainController_()->getFontFromString(fontName, fontSize);
+}
+
+Array<Identifier> ScriptingObjects::ScriptedLookAndFeel::getAllFunctionNames()
+{
+	static const Array<Identifier> sa =
+	{
+		"drawAlertWindow",
+		"getAlertWindowMarkdownStyleData",
+		"drawAlertWindowIcon",
+		"drawPopupMenuBackground",
+		"drawPopupMenuItem",
+		"drawToggleButton",
+		"drawRotarySlider",
+		"drawLinearSlider",
+		"drawDialogButton",
+		"drawComboBox",
+		"drawNumberTag",
+		"drawPresetBrowserBackground",
+		"drawPresetBrowserColumnBackground",
+		"drawPresetBrowserListItem",
+		"drawPresetBrowserSearchBar",
+		"drawPresetBrowserTag",
+		"drawTablePath",
+		"drawTablePoint",
+		"drawTableRuler",
+		"drawScrollbar",
+		"drawMidiDropper",
+		"drawAhdsrBall",
+		"drawAhdsrPath"
+	};
+
+	return sa;
+}
+
+bool ScriptingObjects::ScriptedLookAndFeel::callWithGraphics(Graphics& g_, const Identifier& functionname, var argsObject)
+{
+	// If this hits, you need to add that id to the array above.
+	jassert(getAllFunctionNames().contains(functionname));
+
+	auto f = functions.getProperty(functionname, {});
+
+	if (HiseJavascriptEngine::isJavascriptFunction(f))
+	{
+		var args[2];
+		
+		args[0] = var(g);
+		args[1] = argsObject;
+
+		var thisObject(this);
+		var::NativeFunctionArgs arg(thisObject, args, 2);
+		auto engine = dynamic_cast<JavascriptProcessor*>(getScriptProcessor())->getScriptEngine();
+		Result r = Result::ok();
+		
+		try
+		{
+			engine->callExternalFunctionRaw(f, arg);
+		}
+		catch (String& errorMessage)
+		{
+			debugToConsole(dynamic_cast<Processor*>(getScriptProcessor()), errorMessage);
+		}
+		catch (HiseJavascriptEngine::RootObject::Error& e)
+		{
+			auto p = dynamic_cast<Processor*>(getScriptProcessor());
+			debugToConsole(p, e.toString(p) + e.errorMessage);
+		}
+		
+		g->getDrawHandler().flush();
+
+		DrawActions::Handler::Iterator iter(&g->getDrawHandler());
+
+		while (auto action = iter.getNextAction())
+		{
+			action->perform(g_);
+		}
+
+		return true;
+	}
+
+	return false;
+}
+
+var ScriptingObjects::ScriptedLookAndFeel::callDefinedFunction(const Identifier& functionname, var* args, int numArgs)
+{
+	// If this hits, you need to add that id to the array above.
+	jassert(getAllFunctionNames().contains(functionname));
+
+	auto f = functions.getProperty(functionname, {});
+
+	if (HiseJavascriptEngine::isJavascriptFunction(f))
+	{
+		var thisObject(this);
+		var::NativeFunctionArgs arg(thisObject, args, numArgs);
+		auto engine = dynamic_cast<JavascriptProcessor*>(getScriptProcessor())->getScriptEngine();
+		Result r = Result::ok();
+
+		try
+		{
+			return engine->callExternalFunctionRaw(f, arg);
+		}
+		catch (String& errorMessage)
+		{
+			debugToConsole(dynamic_cast<Processor*>(getScriptProcessor()), errorMessage);
+		}
+		catch (HiseJavascriptEngine::RootObject::Error& )
+		{
+
+		}
+	}
+
+	return {};
+}
+
+Identifier ScriptingObjects::ScriptedLookAndFeel::Laf::getIdOfParentFloatingTile(Component& c)
+{
+	if (auto ft = c.findParentComponentOfClass<FloatingTile>())
+	{
+		return ft->getCurrentFloatingPanel()->getIdentifierForBaseClass();
+	}
+
+	return {};
+}
+
+bool ScriptingObjects::ScriptedLookAndFeel::Laf::addParentFloatingTile(Component& c, DynamicObject* obj)
+{
+	auto id = getIdOfParentFloatingTile(c);
+
+	if (id.isValid())
+	{
+		obj->setProperty("parentType", id.toString());
+		return true;
+	}
+
+	return false;
+}
+
+void ScriptingObjects::ScriptedLookAndFeel::Laf::drawAlertBox(Graphics& g_, AlertWindow& w, const Rectangle<int>& ta, TextLayout& tl)
+{
+	if (functionDefined("drawAlertWindow"))
+	{
+		auto obj = new DynamicObject();
+
+		obj->setProperty("area", ApiHelpers::getVarRectangle(w.getLocalBounds().toFloat()));
+		obj->setProperty("title", w.getName()); 
+
+		addParentFloatingTile(w, obj);
+
+		if (get()->callWithGraphics(g_, "drawAlertWindow", var(obj)))
+			return;
+	}
+
+	GlobalHiseLookAndFeel::drawAlertBox(g_, w, ta, tl);
+}
+
+hise::MarkdownLayout::StyleData ScriptingObjects::ScriptedLookAndFeel::Laf::getAlertWindowMarkdownStyleData()
+{
+	auto s = MessageWithIcon::LookAndFeelMethods::getAlertWindowMarkdownStyleData();
+
+	if (functionDefined("getAlertWindowMarkdownStyleData"))
+	{
+		auto obj = new DynamicObject();
+
+		obj->setProperty("textColour", s.textColour.getARGB());
+		obj->setProperty("codeColour", s.codeColour.getARGB());
+		obj->setProperty("linkColour", s.linkColour.getARGB());
+		obj->setProperty("headlineColour", s.headlineColour.getARGB());
+
+		obj->setProperty("headlineFont", s.boldFont.getTypefaceName());
+		obj->setProperty("font", s.f.getTypefaceName());
+		obj->setProperty("fontSize", s.fontSize);
+
+		var x = var(obj);
+
+		auto nObj = get()->callDefinedFunction("getAlertWindowMarkdownStyleData", &x, 1);
+
+		if (nObj.getDynamicObject() != nullptr)
+		{
+			s.textColour = ScriptingApi::Content::Helpers::getCleanedObjectColour(nObj["textColour"]);
+			s.linkColour = ScriptingApi::Content::Helpers::getCleanedObjectColour(nObj["linkColour"]);
+			s.codeColour = ScriptingApi::Content::Helpers::getCleanedObjectColour(nObj["codeColour"]);
+			s.headlineColour = ScriptingApi::Content::Helpers::getCleanedObjectColour(nObj["headlineColour"]);
+
+			s.boldFont = getMainController()->getFontFromString(nObj.getProperty("headlineFont", "Default"), s.boldFont.getHeight());
+
+			s.fontSize = nObj["fontSize"];
+			s.f = getMainController()->getFontFromString(nObj.getProperty("font", "Default"), s.boldFont.getHeight());
+		}
+	}
+	
+	return s;
+}
+
+void ScriptingObjects::ScriptedLookAndFeel::Laf::drawPopupMenuBackground(Graphics& g_, int width, int height)
+{
+	if (functionDefined("drawPopupMenuBackground"))
+	{
+		DynamicObject::Ptr obj = new DynamicObject();
+		obj->setProperty("width", width);
+		obj->setProperty("height", height);
+
+		if (get()->callWithGraphics(g_, "drawPopupMenuBackground", var(obj)))
+			return;
+	}
+
+	GlobalHiseLookAndFeel::drawPopupMenuBackground(g_, width, height);
+}
+
+void ScriptingObjects::ScriptedLookAndFeel::Laf::drawPopupMenuItem(Graphics& g_, const Rectangle<int>& area, bool isSeparator, bool isActive, bool isHighlighted, bool isTicked, bool hasSubMenu, const String& text, const String& shortcutKeyText, const Drawable* icon, const Colour* textColourToUse)
+{
+	if (functionDefined("drawPopupMenuItem"))
+	{
+		DynamicObject::Ptr obj = new DynamicObject();
+		obj->setProperty("area", ApiHelpers::getVarRectangle(area.toFloat()));
+		obj->setProperty("isSeparator", isSeparator);
+		obj->setProperty("isActive", isActive);
+		obj->setProperty("isHighlighted", isHighlighted);
+		obj->setProperty("isTicked", isTicked);
+		obj->setProperty("hasSubMenu", hasSubMenu);
+		obj->setProperty("text", text);
+
+		if (get()->callWithGraphics(g_, "drawPopupMenuItem", var(obj)))
+			return;
+	}
+
+	GlobalHiseLookAndFeel::drawPopupMenuItem(g_, area, isSeparator, isActive, isHighlighted, isTicked, hasSubMenu, text, shortcutKeyText, icon, textColourToUse);
+}
+
+void ScriptingObjects::ScriptedLookAndFeel::Laf::drawToggleButton(Graphics &g_, ToggleButton &b, bool isMouseOverButton, bool isButtonDown)
+{
+	if (functionDefined("drawToggleButton"))
+	{
+		DynamicObject::Ptr obj = new DynamicObject();
+		obj->setProperty("area", ApiHelpers::getVarRectangle(b.getLocalBounds().toFloat()));
+		obj->setProperty("enabled", b.isEnabled());
+		obj->setProperty("text", b.getButtonText());
+		obj->setProperty("over", isMouseOverButton);
+		obj->setProperty("down", isButtonDown);
+		obj->setProperty("value", b.getToggleState());
+
+		obj->setProperty("bgColour", b.findColour(HiseColourScheme::ComponentOutlineColourId).getARGB());
+		obj->setProperty("itemColour1", b.findColour(HiseColourScheme::ComponentFillTopColourId).getARGB());
+		obj->setProperty("itemColour2", b.findColour(HiseColourScheme::ComponentFillBottomColourId).getARGB());
+		obj->setProperty("textColour", b.findColour(HiseColourScheme::ComponentTextColourId).getARGB());
+
+		addParentFloatingTile(b, obj);
+
+		if (get()->callWithGraphics(g_, "drawToggleButton", var(obj)))
+			return;
+	}
+
+	GlobalHiseLookAndFeel::drawToggleButton(g_, b, isMouseOverButton, isButtonDown);
+}
+
+
+void ScriptingObjects::ScriptedLookAndFeel::Laf::drawRotarySlider(Graphics &g_, int /*x*/, int /*y*/, int width, int height, float /*sliderPosProportional*/, float /*rotaryStartAngle*/, float /*rotaryEndAngle*/, Slider &s)
+{
+	if (functionDefined("drawRotarySlider"))
+	{
+		DynamicObject::Ptr obj = new DynamicObject();
+
+		s.setTextBoxStyle (Slider::NoTextBox, false, -1, -1);
+
+		obj->setProperty("id", s.getComponentID());
+		obj->setProperty("enabled", s.isEnabled());
+		obj->setProperty("text", s.getName());
+		obj->setProperty("area", ApiHelpers::getVarRectangle(s.getLocalBounds().toFloat()));
+
+		obj->setProperty("value", s.getValue());
+		
+		NormalisableRange<double> range = NormalisableRange<double>(s.getMinimum(), s.getMaximum(), s.getInterval(), s.getSkewFactor());
+		obj->setProperty("valueNormalized", range.convertTo0to1(s.getValue()));
+
+		obj->setProperty("valueSuffixString", s.getTextFromValue(s.getValue()));
+		obj->setProperty("suffix", s.getTextValueSuffix());
+		obj->setProperty("skew", s.getSkewFactor());
+		obj->setProperty("min", s.getMinimum());
+		obj->setProperty("max", s.getMaximum());
+
+		obj->setProperty("clicked", s.isMouseButtonDown());
+		obj->setProperty("hover", s.isMouseOver());
+
+		obj->setProperty("bgColour", s.findColour(HiseColourScheme::ComponentOutlineColourId).getARGB());
+		obj->setProperty("itemColour1", s.findColour(HiseColourScheme::ComponentFillTopColourId).getARGB());
+		obj->setProperty("itemColour2", s.findColour(HiseColourScheme::ComponentFillBottomColourId).getARGB());
+		obj->setProperty("textColour", s.findColour(HiseColourScheme::ComponentTextColourId).getARGB());
+
+		addParentFloatingTile(s, obj);
+
+		if (get()->callWithGraphics(g_, "drawRotarySlider", var(obj)))
+			return;
+	}
+
+	GlobalHiseLookAndFeel::drawRotarySlider(g_, -1, -1, width, height, -1, -1, -1, s);
+}
+
+
+void ScriptingObjects::ScriptedLookAndFeel::Laf::drawLinearSlider(Graphics &g, int /*x*/, int /*y*/, int width, int height, float /*sliderPos*/, float /*minSliderPos*/, float /*maxSliderPos*/, const Slider::SliderStyle style, Slider &slider)
+{
+	if (functionDefined("drawLinearSlider"))
+	{
+		DynamicObject::Ptr obj = new DynamicObject();
+
+		obj->setProperty("id", slider.getComponentID());
+		obj->setProperty("enabled", slider.isEnabled());
+		obj->setProperty("text", slider.getName());
+		obj->setProperty("area", ApiHelpers::getVarRectangle(slider.getLocalBounds().toFloat()));
+
+		obj->setProperty("valueSuffixString", slider.getTextFromValue(slider.getValue()));
+		obj->setProperty("suffix", slider.getTextValueSuffix());
+		obj->setProperty("skew", slider.getSkewFactor());
+
+		obj->setProperty("style", style);	// Horizontal:2, Vertical:3, Range:9
+
+		// Vertical & Horizontal style slider
+		obj->setProperty("min", slider.getMinimum());
+		obj->setProperty("max", slider.getMaximum());
+		obj->setProperty("value", slider.getValue());
+		
+		NormalisableRange<double> range = NormalisableRange<double>(slider.getMinimum(), slider.getMaximum(), slider.getInterval(), slider.getSkewFactor());
+		obj->setProperty("valueNormalized", range.convertTo0to1(slider.getValue()));
+
+		// Range style slider
+		double minv = 0.0;
+		double maxv = 1.0;
+
+		if (slider.isTwoValue())
+		{
+			minv = slider.getMinValue();
+			maxv = slider.getMaxValue();
+		}
+
+		obj->setProperty("valueRangeStyleMin", minv);
+		obj->setProperty("valueRangeStyleMax", maxv);
+
+		obj->setProperty("valueRangeStyleMinNormalized", range.convertTo0to1(minv));
+		obj->setProperty("valueRangeStyleMaxNormalized", range.convertTo0to1(maxv));
+
+		obj->setProperty("clicked", slider.isMouseButtonDown());
+		obj->setProperty("hover", slider.isMouseOver());
+
+		obj->setProperty("bgColour", slider.findColour(HiseColourScheme::ComponentOutlineColourId).getARGB());
+		obj->setProperty("itemColour1", slider.findColour(HiseColourScheme::ComponentFillTopColourId).getARGB());
+		obj->setProperty("itemColour2", slider.findColour(HiseColourScheme::ComponentFillBottomColourId).getARGB());
+		obj->setProperty("textColour", slider.findColour(HiseColourScheme::ComponentTextColourId).getARGB());
+
+		addParentFloatingTile(slider, obj);
+
+		if (get()->callWithGraphics(g, "drawLinearSlider", var(obj)))
+			return;
+	}
+
+	GlobalHiseLookAndFeel::drawLinearSlider(g, -1, -1, width, height, -1, -1, -1, style, slider);
+}
+
+
+void ScriptingObjects::ScriptedLookAndFeel::Laf::drawButtonText(Graphics &g_, TextButton &button, bool isMouseOverButton, bool isButtonDown)
+{
+	if (functionDefined("drawDialogButton"))
+		return;
+
+	static const Identifier pb("PresetBrowser");
+
+	if (getIdOfParentFloatingTile(button) == pb)
+		PresetBrowserLookAndFeelMethods::drawPresetBrowserButtonText(g_, button, isMouseOverButton, isButtonDown);
+	else
+		GlobalHiseLookAndFeel::drawButtonText(g_, button, isMouseOverButton, isButtonDown);
+}
+
+void ScriptingObjects::ScriptedLookAndFeel::Laf::drawComboBox(Graphics& g_, int width, int height, bool isButtonDown, int buttonX, int buttonY, int buttonW, int buttonH, ComboBox& cb)
+{
+	if (functionDefined("drawComboBox"))
+	{
+		DynamicObject::Ptr obj = new DynamicObject();
+		obj->setProperty("area", ApiHelpers::getVarRectangle(cb.getLocalBounds().toFloat()));
+
+		auto text = cb.getText();
+
+		if (text.isEmpty())
+		{
+			if (cb.getNumItems() == 0)
+				text = cb.getTextWhenNoChoicesAvailable();
+			else
+				text = cb.getTextWhenNothingSelected();
+		}
+
+		obj->setProperty("text", text);
+		obj->setProperty("active", cb.getSelectedId() != 0);
+		obj->setProperty("enabled", cb.isEnabled() && cb.getNumItems() > 0);
+
+		obj->setProperty("bgColour", cb.findColour(HiseColourScheme::ComponentOutlineColourId).getARGB());
+		obj->setProperty("itemColour1", cb.findColour(HiseColourScheme::ComponentFillTopColourId).getARGB());
+		obj->setProperty("itemColour2", cb.findColour(HiseColourScheme::ComponentFillBottomColourId).getARGB());
+		obj->setProperty("textColour", cb.findColour(HiseColourScheme::ComponentTextColourId).getARGB());
+
+		addParentFloatingTile(cb, obj);
+
+		if (get()->callWithGraphics(g_, "drawComboBox", var(obj)))
+			return;
+	}
+
+	GlobalHiseLookAndFeel::drawComboBox(g_, width, height, isButtonDown, buttonX, buttonY, buttonW, buttonH, cb);
+}
+
+void ScriptingObjects::ScriptedLookAndFeel::Laf::positionComboBoxText(ComboBox &c, Label &labelToPosition)
+{
+	if (functionDefined("drawComboBox"))
+	{
+		labelToPosition.setVisible(false);
+		return;
+	}
+
+	GlobalHiseLookAndFeel::positionComboBoxText(c, labelToPosition);
+}
+
+void ScriptingObjects::ScriptedLookAndFeel::Laf::drawComboBoxTextWhenNothingSelected(Graphics& g, ComboBox& box, Label& label)
+{
+	if (functionDefined("drawComboBox"))
+	{
+		label.setVisible(false);
+		return;
+	}
+
+	GlobalHiseLookAndFeel::drawComboBoxTextWhenNothingSelected(g, box, label);
+}
+
+void ScriptingObjects::ScriptedLookAndFeel::Laf::drawButtonBackground(Graphics& g_, Button& button, const Colour& bg, bool isMouseOverButton, bool isButtonDown)
+{
+	if (functionDefined("drawDialogButton"))
+	{
+		DynamicObject::Ptr obj = new DynamicObject();
+		obj->setProperty("area", ApiHelpers::getVarRectangle(button.getLocalBounds().toFloat()));
+		obj->setProperty("text", button.getButtonText());
+		obj->setProperty("enabled", button.isEnabled());
+		obj->setProperty("over", isMouseOverButton);
+		obj->setProperty("down", isButtonDown);
+		obj->setProperty("value", button.getToggleState());
+		obj->setProperty("bgColour", bg.getARGB());
+		obj->setProperty("textColour", textColour.getARGB());
+
+		addParentFloatingTile(button, obj);
+
+		if (get()->callWithGraphics(g_, "drawDialogButton", var(obj)))
+			return;
+	}
+
+	static const Identifier pb("PresetBrowser");
+
+	if(getIdOfParentFloatingTile(button) == pb)
+		PresetBrowserLookAndFeelMethods::drawPresetBrowserButtonBackground(g_, button, bg, isMouseOverButton, isButtonDown);
+	else
+		GlobalHiseLookAndFeel::drawButtonBackground(g_, button, bg, isMouseOverButton, isButtonDown);
+}
+
+void ScriptingObjects::ScriptedLookAndFeel::Laf::drawNumberTag(Graphics& g_, Colour& c, Rectangle<int> area, int offset, int size, int number)
+{
+	if (auto l = get())
+	{
+		if (number != -1)
+		{
+			DynamicObject::Ptr obj = new DynamicObject();
+			obj->setProperty("area", ApiHelpers::getVarRectangle(area.toFloat()));
+			obj->setProperty("macroIndex", number - 1);
+
+			if (l->callWithGraphics(g_, "drawNumberTag", var(obj)))
+				return;
+		}
+	}
+
+	NumberTag::LookAndFeelMethods::drawNumberTag(g_, c, area, offset, size, number);
+}
+
+void ScriptingObjects::ScriptedLookAndFeel::Laf::drawPresetBrowserBackground(Graphics& g_, PresetBrowser* p)
+{
+	if (functionDefined("drawPresetBrowserBackground"))
+	{
+		DynamicObject::Ptr obj = new DynamicObject();
+		obj->setProperty("area", ApiHelpers::getVarRectangle(p->getLocalBounds().toFloat()));
+		obj->setProperty("bgColour", backgroundColour.getARGB());
+		obj->setProperty("itemColour", highlightColour.getARGB());
+		obj->setProperty("itemColour2", modalBackgroundColour.getARGB());
+		obj->setProperty("textColour", textColour.getARGB());
+
+		if (get()->callWithGraphics(g_, "drawPresetBrowserBackground", var(obj)))
+			return;
+	}
+
+	PresetBrowserLookAndFeelMethods::drawPresetBrowserBackground(g_, p);
+}
+
+void ScriptingObjects::ScriptedLookAndFeel::Laf::drawColumnBackground(Graphics& g_, Rectangle<int> listArea, const String& emptyText)
+{
+	if (functionDefined("drawPresetBrowserColumnBackground"))
+	{
+		DynamicObject::Ptr obj = new DynamicObject();
+		obj->setProperty("area", ApiHelpers::getVarRectangle(listArea.toFloat()));
+		obj->setProperty("text", emptyText);
+		obj->setProperty("bgColour", backgroundColour.getARGB());
+		obj->setProperty("itemColour", highlightColour.getARGB());
+		obj->setProperty("itemColour2", modalBackgroundColour.getARGB());
+		obj->setProperty("textColour", textColour.getARGB());
+
+		if (get()->callWithGraphics(g_, "drawPresetBrowserColumnBackground", var(obj)))
+			return;
+	}
+
+	PresetBrowserLookAndFeelMethods::drawColumnBackground(g_, listArea, emptyText);
+}
+
+void ScriptingObjects::ScriptedLookAndFeel::Laf::drawListItem(Graphics& g_, int columnIndex, int rowIndex, const String& itemName, Rectangle<int> position, bool rowIsSelected, bool deleteMode)
+{
+	if (functionDefined("drawPresetBrowserListItem"))
+	{
+		DynamicObject::Ptr obj = new DynamicObject();
+		obj->setProperty("area", ApiHelpers::getVarRectangle(position.toFloat()));
+		obj->setProperty("columnIndex", columnIndex);
+		obj->setProperty("rowIndex", rowIndex);
+		obj->setProperty("text", itemName);
+		obj->setProperty("selected", rowIsSelected);
+		obj->setProperty("bgColour", backgroundColour.getARGB());
+		obj->setProperty("itemColour", highlightColour.getARGB());
+		obj->setProperty("itemColour2", modalBackgroundColour.getARGB());
+		obj->setProperty("textColour", textColour.getARGB());
+
+		if (get()->callWithGraphics(g_, "drawPresetBrowserListItem", var(obj)))
+			return;
+	}
+
+	PresetBrowserLookAndFeelMethods::drawListItem(g_, columnIndex, rowIndex, itemName, position, rowIsSelected, deleteMode);
+}
+
+void ScriptingObjects::ScriptedLookAndFeel::Laf::drawSearchBar(Graphics& g_, Rectangle<int> area)
+{
+	if (functionDefined("drawPresetBrowserSearchBar"))
+	{
+		DynamicObject::Ptr obj = new DynamicObject();
+		obj->setProperty("area", ApiHelpers::getVarRectangle(area.toFloat()));
+		obj->setProperty("bgColour", backgroundColour.getARGB());
+		obj->setProperty("itemColour", highlightColour.getARGB());
+		obj->setProperty("itemColour2", modalBackgroundColour.getARGB());
+		obj->setProperty("textColour", textColour.getARGB());
+
+		auto p = new ScriptingObjects::PathObject(get()->getScriptProcessor());
+
+		var keeper(p);
+
+		static const unsigned char searchIcon[] = { 110, 109, 0, 0, 144, 68, 0, 0, 48, 68, 98, 7, 31, 145, 68, 198, 170, 109, 68, 78, 223, 103, 68, 148, 132, 146, 68, 85, 107, 42, 68, 146, 2, 144, 68, 98, 54, 145, 219, 67, 43, 90, 143, 68, 66, 59, 103, 67, 117, 24, 100, 68, 78, 46, 128, 67, 210, 164, 39, 68, 98, 93, 50, 134, 67, 113, 58, 216, 67, 120, 192, 249, 67, 83, 151,
+	103, 67, 206, 99, 56, 68, 244, 59, 128, 67, 98, 72, 209, 112, 68, 66, 60, 134, 67, 254, 238, 144, 68, 83, 128, 238, 67, 0, 0, 144, 68, 0, 0, 48, 68, 99, 109, 0, 0, 208, 68, 0, 0, 0, 195, 98, 14, 229, 208, 68, 70, 27, 117, 195, 211, 63, 187, 68, 146, 218, 151, 195, 167, 38, 179, 68, 23, 8, 77, 195, 98, 36, 92, 165, 68, 187, 58,
+	191, 194, 127, 164, 151, 68, 251, 78, 102, 65, 0, 224, 137, 68, 0, 0, 248, 66, 98, 186, 89, 77, 68, 68, 20, 162, 194, 42, 153, 195, 67, 58, 106, 186, 193, 135, 70, 41, 67, 157, 224, 115, 67, 98, 13, 96, 218, 193, 104, 81, 235, 67, 243, 198, 99, 194, 8, 94, 78, 68, 70, 137, 213, 66, 112, 211, 134, 68, 98, 109, 211, 138, 67,
+	218, 42, 170, 68, 245, 147, 37, 68, 128, 215, 185, 68, 117, 185, 113, 68, 28, 189, 169, 68, 98, 116, 250, 155, 68, 237, 26, 156, 68, 181, 145, 179, 68, 76, 44, 108, 68, 16, 184, 175, 68, 102, 10, 33, 68, 98, 249, 118, 174, 68, 137, 199, 2, 68, 156, 78, 169, 68, 210, 27, 202, 67, 0, 128, 160, 68, 0, 128, 152, 67, 98, 163,
+	95, 175, 68, 72, 52, 56, 67, 78, 185, 190, 68, 124, 190, 133, 66, 147, 74, 205, 68, 52, 157, 96, 194, 98, 192, 27, 207, 68, 217, 22, 154, 194, 59, 9, 208, 68, 237, 54, 205, 194, 0, 0, 208, 68, 0, 0, 0, 195, 99, 101, 0, 0 };
+
+		p->getPath().loadPathFromData(searchIcon, sizeof(searchIcon));
+		p->getPath().applyTransform(AffineTransform::rotation(float_Pi));
+		p->getPath().scaleToFit(6.0f, 5.0f, 18.0f, 18.0f, true);
+
+		obj->setProperty("icon", var(p));
+
+		if (get()->callWithGraphics(g_, "drawPresetBrowserSearchBar", var(obj)))
+			return;
+	}
+
+	PresetBrowserLookAndFeelMethods::drawSearchBar(g_, area);
+}
+
+void ScriptingObjects::ScriptedLookAndFeel::Laf::drawTablePath(Graphics& g_, TableEditor& te, Path& p, Rectangle<float> area, float lineThickness)
+{
+	if (functionDefined("drawTablePath"))
+	{
+		DynamicObject::Ptr obj = new DynamicObject();
+
+		auto sp = new ScriptingObjects::PathObject(get()->getScriptProcessor());
+
+		var keeper(sp);
+
+		sp->getPath() = p;
+
+		obj->setProperty("path", var(sp));
+
+		obj->setProperty("area", ApiHelpers::getVarRectangle(area));
+		obj->setProperty("lineThickness", lineThickness);
+		obj->setProperty("bgColour", te.findColour(TableEditor::ColourIds::bgColour).getARGB());
+		obj->setProperty("itemColour", te.findColour(TableEditor::ColourIds::fillColour).getARGB());
+		obj->setProperty("itemColour2", te.findColour(TableEditor::ColourIds::lineColour).getARGB());
+		obj->setProperty("textColour", te.findColour(TableEditor::ColourIds::rulerColour).getARGB());
+
+		addParentFloatingTile(te, obj);
+
+		if (get()->callWithGraphics(g_, "drawTablePath", var(obj)))
+			return;
+	}
+
+	if (auto tl = dynamic_cast<TableEditor::LookAndFeelMethods*>(&te.getLookAndFeel()))
+		tl->drawTablePath(g_, te, p, area, lineThickness);
+}
+
+void ScriptingObjects::ScriptedLookAndFeel::Laf::drawTablePoint(Graphics& g_, TableEditor& te, Rectangle<float> tablePoint, bool isEdge, bool isHover, bool isDragged)
+{
+	if (functionDefined("drawTablePoint"))
+	{
+		DynamicObject::Ptr obj = new DynamicObject();
+
+		obj->setProperty("tablePoint", ApiHelpers::getVarRectangle(tablePoint));
+		obj->setProperty("isEdge", isEdge);
+		obj->setProperty("hover", isHover);
+		obj->setProperty("clicked", isDragged);
+		obj->setProperty("bgColour", te.findColour(TableEditor::ColourIds::bgColour).getARGB());
+		obj->setProperty("itemColour", te.findColour(TableEditor::ColourIds::fillColour).getARGB());
+		obj->setProperty("itemColour2", te.findColour(TableEditor::ColourIds::lineColour).getARGB());
+		obj->setProperty("textColour", te.findColour(TableEditor::ColourIds::rulerColour).getARGB());
+
+		addParentFloatingTile(te, obj);
+
+		if (get()->callWithGraphics(g_, "drawTablePoint", var(obj)))
+			return;
+	}
+
+	if (auto tl = dynamic_cast<TableEditor::LookAndFeelMethods*>(&te.getLookAndFeel()))
+		tl->drawTablePoint(g_, te, tablePoint, isEdge, isHover, isDragged);
+}
+
+void ScriptingObjects::ScriptedLookAndFeel::Laf::drawTableRuler(Graphics& g_, TableEditor& te, Rectangle<float> area, float lineThickness, double rulerPosition)
+{
+	if (functionDefined("drawTableRuler"))
+	{
+		DynamicObject::Ptr obj = new DynamicObject();
+
+		obj->setProperty("area", ApiHelpers::getVarRectangle(area));
+		obj->setProperty("position", rulerPosition);
+		obj->setProperty("lineThickness", lineThickness);
+		obj->setProperty("bgColour", te.findColour(TableEditor::ColourIds::bgColour).getARGB());
+		obj->setProperty("itemColour", te.findColour(TableEditor::ColourIds::fillColour).getARGB());
+		obj->setProperty("itemColour2", te.findColour(TableEditor::ColourIds::lineColour).getARGB());
+		obj->setProperty("textColour", te.findColour(TableEditor::ColourIds::rulerColour).getARGB());
+
+		addParentFloatingTile(te, obj);
+
+		if (get()->callWithGraphics(g_, "drawTableRuler", var(obj)))
+			return;
+	}
+
+	if (auto tl = dynamic_cast<TableEditor::LookAndFeelMethods*>(&te.getLookAndFeel()))
+		tl->drawTableRuler(g_, te, area, lineThickness, rulerPosition);
+}
+
+void ScriptingObjects::ScriptedLookAndFeel::Laf::drawScrollbar(Graphics& g_, ScrollBar& scrollbar, int x, int y, int width, int height, bool isScrollbarVertical, int thumbStartPosition, int thumbSize, bool isMouseOver, bool isMouseDown)
+{
+	if (functionDefined("drawScrollbar"))
+	{
+		DynamicObject::Ptr obj = new DynamicObject();
+
+		auto fullArea = Rectangle<int>(x, y, width, height).toFloat();
+
+		Rectangle<float> thumbArea;
+
+		if(isScrollbarVertical)
+			thumbArea = Rectangle<int>(x, y + thumbStartPosition, width, thumbSize).toFloat();
+		else
+			thumbArea = Rectangle<int>(x + thumbStartPosition, y, thumbSize, height).toFloat();
+
+		obj->setProperty("area", ApiHelpers::getVarRectangle(fullArea));
+		obj->setProperty("handle", ApiHelpers::getVarRectangle(thumbArea));
+		obj->setProperty("vertical", isScrollbarVertical);
+		obj->setProperty("over", isMouseOver);
+		obj->setProperty("down", isMouseDown);
+		obj->setProperty("bgColour", scrollbar.findColour(ScrollBar::ColourIds::backgroundColourId).getARGB());
+		obj->setProperty("itemColour", scrollbar.findColour(ScrollBar::ColourIds::thumbColourId).getARGB());
+		obj->setProperty("itemColour2", scrollbar.findColour(ScrollBar::ColourIds::trackColourId).getARGB());
+		
+		addParentFloatingTile(scrollbar, obj);
+
+		if (get()->callWithGraphics(g_, "drawScrollbar", var(obj)))
+			return;
+	}
+
+	GlobalHiseLookAndFeel::drawScrollbar(g_, scrollbar, x, y, width, height, isScrollbarVertical, thumbStartPosition, thumbSize, isMouseOver, isMouseDown);
+}
+
+
+void ScriptingObjects::ScriptedLookAndFeel::Laf::drawAhdsrPathSection(Graphics& g, AhdsrGraph& graph, const Path& s, bool isActive)
+{
+	if (functionDefined("drawAhdsrPath"))
+	{
+		DynamicObject::Ptr obj = new DynamicObject();
+
+		auto p = new ScriptingObjects::PathObject(get()->getScriptProcessor());
+
+		var keeper(p);
+
+		p->getPath() = s;
+
+		obj->setProperty("isActive", isActive);
+		obj->setProperty("path", keeper);
+		obj->setProperty("currentState", graph.getCurrentStateIndex());
+		obj->setProperty("area", ApiHelpers::getVarRectangle(s.getBounds().toFloat()));
+		obj->setProperty("bgColour", graph.findColour(AhdsrGraph::ColourIds::bgColour).getARGB());
+		obj->setProperty("itemColour", graph.findColour(AhdsrGraph::ColourIds::fillColour).getARGB());
+		obj->setProperty("itemColour2", graph.findColour(AhdsrGraph::ColourIds::lineColour).getARGB());
+		obj->setProperty("itemColour3", graph.findColour(AhdsrGraph::ColourIds::outlineColour).getARGB());
+
+		addParentFloatingTile(graph, obj);
+
+		if (get()->callWithGraphics(g, "drawAhdsrPath", var(obj)))
+			return;
+	}
+	
+	AhdsrGraph::LookAndFeelMethods::drawAhdsrPathSection(g, graph, s, isActive);
+}
+
+void ScriptingObjects::ScriptedLookAndFeel::Laf::drawAhdsrBallPosition(Graphics& g, AhdsrGraph& graph, Point<float> pos)
+{
+	if (functionDefined("drawAhdsrBall"))
+	{
+		DynamicObject::Ptr obj = new DynamicObject();
+
+		obj->setProperty("area", ApiHelpers::getVarRectangle(graph.getLocalBounds().toFloat()));
+		obj->setProperty("position", ApiHelpers::getVarFromPoint(pos));
+		obj->setProperty("currentState", graph.getCurrentStateIndex());
+		obj->setProperty("bgColour", graph.findColour(AhdsrGraph::ColourIds::bgColour).getARGB());
+		obj->setProperty("itemColour", graph.findColour(AhdsrGraph::ColourIds::fillColour).getARGB());
+		obj->setProperty("itemColour2", graph.findColour(AhdsrGraph::ColourIds::lineColour).getARGB());
+		obj->setProperty("itemColour3", graph.findColour(AhdsrGraph::ColourIds::outlineColour).getARGB());
+
+		addParentFloatingTile(graph, obj);
+
+		if (get()->callWithGraphics(g, "drawAhdsrBall", var(obj)))
+			return;
+	}
+
+	AhdsrGraph::LookAndFeelMethods::drawAhdsrBallPosition(g, graph, pos);
+}
+
+
+void ScriptingObjects::ScriptedLookAndFeel::Laf::drawMidiDropper(Graphics& g_, Rectangle<float> area, const String& text, MidiFileDragAndDropper& d)
+{
+	if (functionDefined("drawMidiDropper"))
+	{
+		DynamicObject::Ptr obj = new DynamicObject();
+		obj->setProperty("area", ApiHelpers::getVarRectangle(area));
+		obj->setProperty("hover", d.hover);
+		obj->setProperty("active", d.isActive());
+		obj->setProperty("externalDrag", d.externalDrag);
+
+		obj->setProperty("bgColour", d.findColour(HiseColourScheme::ComponentBackgroundColour).getARGB());
+		obj->setProperty("itemColour", d.findColour(HiseColourScheme::ComponentOutlineColourId).getARGB());
+		obj->setProperty("textColour", d.findColour(HiseColourScheme::ComponentTextColourId).getARGB());
+		obj->setProperty("text", text);
+
+		if (get()->callWithGraphics(g_, "drawMidiDropper", var(obj)))
+			return;
+	}
+
+	MidiFileDragAndDropper::LookAndFeelMethods::drawMidiDropper(g_, area, text, d);
+}
+
+juce::Image ScriptingObjects::ScriptedLookAndFeel::Laf::createIcon(PresetHandler::IconType type)
+{
+	auto img = MessageWithIcon::LookAndFeelMethods::createIcon(type);
+
+	if (auto l = get())
+	{
+		DynamicObject::Ptr obj = new DynamicObject();
+		
+		String s;
+
+		switch (type)
+		{
+		case PresetHandler::IconType::Error:	s = "Error"; break;
+		case PresetHandler::IconType::Info:		s = "Info"; break;
+		case PresetHandler::IconType::Question: s = "Question"; break;
+		case PresetHandler::IconType::Warning:	s = "Warning"; break;
+		default: jassertfalse; break;
+		}
+
+		obj->setProperty("type", s);
+		obj->setProperty("area", ApiHelpers::getVarRectangle({ 0.0f, 0.0f, (float)img.getWidth(), (float)img.getHeight() }));
+
+		Image img2(Image::ARGB, img.getWidth(), img.getHeight(), true);
+		Graphics g(img2);
+
+		if (l->callWithGraphics(g, "drawAlertWindowIcon", var(obj)))
+		{
+			if ((int)obj->getProperty("type") == -1)
+				return {};
+
+			return img2;
+		}
+			
+	}
+
+	return img;
+}
+
+void ScriptingObjects::ScriptedLookAndFeel::Laf::drawTag(Graphics& g_, bool blinking, bool active, bool selected, const String& name, Rectangle<int> position)
+{
+	if (functionDefined("drawPresetBrowserTag"))
+	{
+		DynamicObject::Ptr obj = new DynamicObject();
+		obj->setProperty("area", ApiHelpers::getVarRectangle(position.toFloat()));
+		obj->setProperty("text", name);
+		obj->setProperty("blinking", blinking);
+		obj->setProperty("value", active);
+		obj->setProperty("selected", selected);
+		obj->setProperty("bgColour", backgroundColour.getARGB());
+		obj->setProperty("itemColour", highlightColour.getARGB());
+		obj->setProperty("itemColour2", modalBackgroundColour.getARGB());
+		obj->setProperty("textColour", textColour.getARGB());
+
+		if (get()->callWithGraphics(g_, "drawPresetBrowserTag", var(obj)))
+			return;
+	}
+
+	PresetBrowserLookAndFeelMethods::drawTag(g_, blinking, active, selected, name, position);
+}
+
+void ScriptingObjects::ScriptedLookAndFeel::Laf::drawModalOverlay(Graphics& g_, Rectangle<int> area, Rectangle<int> labelArea, const String& title, const String& command)
+{
+	if (auto l = get())
+	{
+		DynamicObject::Ptr obj = new DynamicObject();
+		obj->setProperty("area", ApiHelpers::getVarRectangle(area.toFloat()));
+		obj->setProperty("labelArea", ApiHelpers::getVarRectangle(labelArea.toFloat()));
+		obj->setProperty("title", title);
+		obj->setProperty("text", command);
+		obj->setProperty("bgColour", backgroundColour.getARGB());
+		obj->setProperty("itemColour", highlightColour.getARGB());
+		obj->setProperty("itemColour2", modalBackgroundColour.getARGB());
+		obj->setProperty("textColour", textColour.getARGB());
+
+		if (l->callWithGraphics(g_, "drawPresetBrowserDialog", var(obj)))
+			return;
+	}
+
+	PresetBrowserLookAndFeelMethods::drawModalOverlay(g_, area, labelArea, title, command);
+}
+
+
+
+bool ScriptingObjects::ScriptedLookAndFeel::Laf::functionDefined(const String& s)
+{
+	return get() != nullptr && HiseJavascriptEngine::isJavascriptFunction(get()->functions.getProperty(Identifier(s), {}));
+}
+
+#if !HISE_USE_CUSTOM_ALERTWINDOW_LOOKANDFEEL
+LookAndFeel* HiseColourScheme::createAlertWindowLookAndFeel(void* mainController)
+{
+	if (auto mc = reinterpret_cast<MainController*>(mainController))
+	{
+		if (mc->getCurrentScriptLookAndFeel() != nullptr)
+			return new ScriptingObjects::ScriptedLookAndFeel::Laf(mc);
+	}
+
+	return new hise::AlertWindowLookAndFeel();
+}
+#endif
+
+
+
+var ApiHelpers::getVarFromPoint(Point<float> pos)
+{
+	Array<var> p;
+	p.add(pos.getX());
+	p.add(pos.getY());
+	return var(p);
+}
+
+juce::Array<juce::Identifier> ApiHelpers::getGlobalApiClasses()
+{
+
+	static const Array<Identifier> ids =
+	{
+		"Engine",
+		"Console",
+		"Content",
+		"Sampler",
+		"Synth",
+		"Math",
+		"Settings",
+		"Server",
+		"FileSystem",
+		"Message",
+		"Buffer"
+	};
+	
+	return ids;
+}
+
+#if USE_BACKEND
+juce::ValueTree ApiHelpers::getApiTree()
+{
+	static ValueTree v;
+
+	if (!v.isValid())
+		v = ValueTree::readFromData(XmlApi::apivaluetree_dat, XmlApi::apivaluetree_datSize);
+
+	return v;
+}
+#endif
+
+
+
+struct ScriptingObjects::ScriptDisplayBufferSource::Wrapper
+{
+	API_METHOD_WRAPPER_1(ScriptDisplayBufferSource, getDisplayBuffer);
+};
+
+ScriptingObjects::ScriptDisplayBufferSource::ScriptDisplayBufferSource(ProcessorWithScriptingContent *p, ExternalDataHolder *h):
+	ConstScriptingObject(p, 0),
+	source(h)
+{
+	ADD_API_METHOD_1(getDisplayBuffer);
+}
+
+var ScriptingObjects::ScriptDisplayBufferSource::getDisplayBuffer(int index)
+{
+	if (objectExists())
+	{
+		auto numObjects = source->getNumDataObjects(ExternalData::DataType::DisplayBuffer);
+
+		if (isPositiveAndBelow(index, numObjects))
+			return var(new ScriptingObjects::ScriptRingBuffer(getScriptProcessor(), index, source));
+
+		reportScriptError("Can't find buffer at index " + String(index));
+	}
+	
+	RETURN_IF_NO_THROW(var());
+}
+
+
+struct ScriptingObjects::ScriptUnorderedStack::Wrapper
+{
+	API_METHOD_WRAPPER_0(ScriptUnorderedStack, isEmpty);
+	API_METHOD_WRAPPER_0(ScriptUnorderedStack, size);
+	API_METHOD_WRAPPER_1(ScriptUnorderedStack, asBuffer);
+	API_METHOD_WRAPPER_1(ScriptUnorderedStack, insert);
+	API_METHOD_WRAPPER_1(ScriptUnorderedStack, remove);
+	API_METHOD_WRAPPER_1(ScriptUnorderedStack, removeElement);
+	API_METHOD_WRAPPER_0(ScriptUnorderedStack, clear);
+	API_METHOD_WRAPPER_1(ScriptUnorderedStack, contains);
+	API_METHOD_WRAPPER_2(ScriptUnorderedStack, storeEvent);
+	API_METHOD_WRAPPER_1(ScriptUnorderedStack, copyTo);
+	API_VOID_METHOD_WRAPPER_2(ScriptUnorderedStack, setIsEventStack);
+};
+
+ScriptingObjects::ScriptUnorderedStack::ScriptUnorderedStack(ProcessorWithScriptingContent *p):
+	ConstScriptingObject(p, 5),
+	compareFunction(p, var(), 2)
+{
+	ADD_API_METHOD_0(isEmpty);
+	ADD_API_METHOD_0(size);
+	ADD_API_METHOD_1(asBuffer);
+	ADD_API_METHOD_1(insert);
+	ADD_API_METHOD_1(remove);
+	ADD_API_METHOD_1(removeElement);
+	ADD_API_METHOD_1(contains);
+	ADD_API_METHOD_0(clear);
+	ADD_API_METHOD_2(setIsEventStack);
+	ADD_API_METHOD_2(storeEvent);
+	ADD_API_METHOD_1(copyTo);
+
+	elementBuffer = new VariantBuffer(data.begin(), 0);
+	wholeBf = new VariantBuffer(data.begin(), 128);
+
+	addConstant("BitwiseEqual",					 (int)CompareFunctions::BitwiseEqual);
+	addConstant("EventId",						 (int)CompareFunctions::EventId);
+	addConstant("NoteNumberAndVelocity",		 (int)CompareFunctions::NoteNumberAndVelocity);
+	addConstant("NoteNumberAndChannel",			 (int)CompareFunctions::NoteNumberAndChannel);
+	addConstant("EqualData",					 (int)CompareFunctions::EqualData);
+}
+
+struct ScriptingObjects::ScriptUnorderedStack::Display : public Component,
+														 public Timer
+{
+	static constexpr int CellWidth = 70;
+	static constexpr int CellHeight = 22;
+	static constexpr int EventCellWidth = 500;
+
+	static constexpr int NumColumns = 8;
+	static constexpr int EventNumColumns = 1;
+	
+	
+
+	void timerCallback() override { repaint(); }
+
+	Display(ScriptUnorderedStack* p):
+		parent(p)
+	{
+		auto isEventStack = parent->isEventStack;
+
+		auto w = isEventStack ? EventCellWidth : CellWidth;
+		auto h = CellHeight;
+		auto NumColumnsToUse = isEventStack ? EventNumColumns : NumColumns;
+		int NumRows = 128 / NumColumnsToUse;
+
+		setSize(NumColumnsToUse * w, NumRows * h);
+		setName(isEventStack ? "Event Stack" : "Float Stack");
+		startTimer(30);
+	}
+
+	void paint(Graphics& g) override
+	{
+		if (parent.get() == nullptr)
+		{
+			g.setColour(Colours::white.withAlpha(0.8f));
+			g.setFont(GLOBAL_BOLD_FONT());
+			g.drawText("Refresh this window after recompiling", getLocalBounds().toFloat(), Justification::centred);
+			return;
+		}
+
+		auto isEventStack = parent->isEventStack;
+
+		auto w = isEventStack ? EventCellWidth : CellWidth;
+		auto h = CellHeight;
+		auto NumColumnsToUse = isEventStack ? EventNumColumns : NumColumns;
+		int NumRows = 128 / NumColumnsToUse;
+
+		int index = 0;
+
+		for (int y = 0; y < NumRows; y++)
+		{
+			for (int x = 0; x < NumColumnsToUse; x++)
+			{
+				Rectangle<int> ar(x * w, y * h, w, h);
+				
+				if (index < parent->size())
+				{
+					g.setColour(Colours::white.withAlpha(0.2f));
+					g.fillRect(ar.reduced(1));
+
+					String text;
+
+					if (isEventStack)
+					{
+						auto e = *(parent->eventData.begin() + index);
+						text = e.toDebugString();
+					}
+					else
+					{
+						float v = *(parent->data.begin() + index);
+						text = String(v, 1);
+					}
+
+					g.setColour(Colours::white.withAlpha(0.8f));
+					g.setFont(GLOBAL_MONOSPACE_FONT());
+					g.drawText(text, ar.toFloat(), Justification::centred);
+				}
+				else
+				{
+					g.setColour(Colours::white.withAlpha(0.05f));
+					g.fillRect(ar.reduced(1));
+				}
+
+				index++;
+			}
+		}
+	}
+
+	WeakReference<ScriptUnorderedStack> parent;
+};
+
+Component* ScriptingObjects::ScriptUnorderedStack::createPopupComponent(const MouseEvent& e, Component *c)
+{
+#if USE_BACKEND
+	auto v = new Display(this);
+
+	if (v->getHeight() > 400)
+	{
+		auto vp = new Viewport();
+		vp->setViewedComponent(v, true);
+		vp->setSize(v->getWidth() + vp->getScrollBarThickness(), 400);
+		vp->setName(v->getName());
+
+		return vp;
+	}
+
+	return v;
+
+#else
+	ignoreUnused(e, c);
+	return nullptr;
+#endif
+}
+
+
+
+
+bool ScriptingObjects::ScriptUnorderedStack::copyTo(var target)
+{
+	if (target.isArray())
+	{
+		target.getArray()->clear();
+		target.getArray()->ensureStorageAllocated(size());
+
+		if (isEventStack)
+		{
+			for (const auto& e : eventData)
+			{
+				auto m = new ScriptingMessageHolder(getScriptProcessor());
+				m->setMessage(e);
+				target.append(var(m));
+			}
+		}
+		else
+		{
+			for (const auto& v : data)
+				target.append(var(v));
+		}
+
+		return true;
+	}
+
+	if (target.isBuffer())
+	{
+		if (isEventStack)
+		{
+			reportScriptError("Can't copy event stack to buffer");
+			return false;
+		}
+		else
+		{
+			auto b = target.getBuffer();
+
+			if (isPositiveAndBelow(data.size(), b->size))
+			{
+				b->buffer.clear();
+				FloatVectorOperations::copy(b->buffer.getWritePointer(0), data.begin(), data.size());
+				return true;
+			}
+
+			return false;
+		}
+	}
+
+	if (auto otherStack = dynamic_cast<ScriptUnorderedStack*>(target.getObject()))
+	{
+		if (isEventStack == otherStack->isEventStack)
+		{
+			if (isEventStack)
+			{
+				otherStack->eventData.clearQuick();
+				
+				for (const auto& e : eventData)
+					otherStack->eventData.insertWithoutSearch(e);
+
+				return true;
+			}
+			else
+			{
+				otherStack->data.clearQuick();
+
+				for (const auto& v : data)
+					otherStack->data.insertWithoutSearch(v);
+
+				return true;
+			}
+		}
+	}
+
+	reportScriptError("No valid container");
+	RETURN_IF_NO_THROW(false);
+}
+
+bool ScriptingObjects::ScriptUnorderedStack::storeEvent(int index, var holder)
+{
+	if (!isEventStack)
+	{
+		reportScriptError("storeEvent does not work with float number stack");
+		RETURN_IF_NO_THROW(false);
+	}
+
+	if (auto m = dynamic_cast<ScriptingMessageHolder*>(holder.getObject()))
+	{
+		if (isPositiveAndBelow(index, size()))
+		{
+			m->setMessage(eventData[index]);
+			return true;
+		}
+		
+		return false;
+	}
+	else
+		reportScriptError("holder must be a MessageHolder");
+
+	RETURN_IF_NO_THROW(false);
+}
+
+bool ScriptingObjects::ScriptUnorderedStack::insert(var value)
+{
+	if (isEventStack)
+	{
+		if (auto m = dynamic_cast<ScriptingMessageHolder*>(value.getObject()))
+			return eventData.insert(m->getMessageCopy());
+
+		return false;
+	}
+	else
+	{
+		auto ok = data.insert(value);
+		updateElementBuffer();
+		return ok;
+	}
+}
+
+int ScriptingObjects::ScriptUnorderedStack::getIndexForEvent(var value) const
+{
+	if (auto m = dynamic_cast<ScriptingMessageHolder*>(value.getObject()))
+	{
+		int numUsed = eventData.size();
+
+		if (compareFunctionType == CompareFunctions::Custom)
+		{
+			var args[2];
+			args[0] = var(compareHolder);
+			args[1] = value;
+
+			for (int i = 0; i < numUsed; i++)
+			{
+				compareHolder->setMessage(eventData[i]);
+				var rv;
+
+				auto cf = const_cast<WeakCallbackHolder*>(&compareFunction);
+
+				auto r = cf->callSync(args, 2, &rv);
+
+				if (!r.wasOk())
+					reportScriptError(r.getErrorMessage());
+
+				if ((bool)rv)
+					return i;
+			}
+		}
+		else
+		{
+			auto e1 = m->getMessageCopy();
+
+			for (int i = 0; i < numUsed; i++)
+			{
+				if (hcf(e1, eventData[i]))
+					return i;
+			}
+		}
+	}
+
+	return -1;
+}
+
+
+
+bool ScriptingObjects::ScriptUnorderedStack::remove(var value)
+{
+	if (isEventStack)
+	{
+		auto index = getIndexForEvent(value);
+
+		if (index != -1)
+			return eventData.removeElement(index);
+
+		return false;
+	}
+	else
+	{
+		auto ok = data.remove(value);
+		updateElementBuffer();
+		return ok;
+	}
+}
+
+bool ScriptingObjects::ScriptUnorderedStack::removeElement(int index)
+{
+	auto ok = isEventStack ? eventData.removeElement(index) : data.removeElement(index);
+	updateElementBuffer();
+	return ok;
+}
+
+bool ScriptingObjects::ScriptUnorderedStack::clear()
+{
+	auto wasEmpty = isEmpty();
+
+	isEventStack ? eventData.clear() : data.clear();
+	updateElementBuffer();
+
+	return !wasEmpty;
+}
+
+int ScriptingObjects::ScriptUnorderedStack::size() const
+{
+	return isEventStack ? eventData.size() : data.size();
+}
+
+bool ScriptingObjects::ScriptUnorderedStack::isEmpty() const
+{
+	return isEventStack ? eventData.isEmpty() : data.isEmpty();
+}
+
+bool ScriptingObjects::ScriptUnorderedStack::contains(var value) const
+{
+	if (isEventStack)
+		return getIndexForEvent(value) != -1;
+	else
+		return data.contains((float)value);
+}
+
+var ScriptingObjects::ScriptUnorderedStack::asBuffer(bool getAllElements)
+{
+	if (isEventStack)
+		reportScriptError("Can't use asBuffer on a stack for events");
+
+	if (getAllElements)
+		return var(wholeBf);
+	else
+	{
+		return var(elementBuffer);
+	}
+}
+
+void ScriptingObjects::ScriptUnorderedStack::setIsEventStack(bool shouldBeEventStack, var eventCompareFunction)
+{
+	isEventStack = shouldBeEventStack;
+
+	if (eventCompareFunction.isObject())
+	{
+		compareFunction = WeakCallbackHolder(getScriptProcessor(), eventCompareFunction, 2);
+		compareFunctionType = CompareFunctions::Custom;
+
+		if (compareFunction)
+		{
+			compareFunction.incRefCount();
+			compareHolder = new ScriptingMessageHolder(getScriptProcessor());
+		}
+	}
+	else
+	{
+		compareFunctionType = (CompareFunctions)(int)eventCompareFunction;
+
+		switch (compareFunctionType)
+		{
+		case CompareFunctions::BitwiseEqual:		  hcf = MCF::equals<CompareFunctions::BitwiseEqual>; break;
+		case CompareFunctions::EqualData:			  hcf = MCF::equals<CompareFunctions::EqualData>; break;
+		case CompareFunctions::EventId:				  hcf = MCF::equals<CompareFunctions::EventId>; break;
+		case CompareFunctions::NoteNumberAndChannel:  hcf = MCF::equals<CompareFunctions::NoteNumberAndChannel>; break;
+		case CompareFunctions::NoteNumberAndVelocity: hcf = MCF::equals<CompareFunctions::NoteNumberAndVelocity>; break;
+		default: reportScriptError("eventCompareFunction is not a valid compare constant");
+		}
+	}
+}
+
+
+
+} // namespace hise