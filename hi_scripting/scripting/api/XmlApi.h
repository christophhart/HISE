/* (Auto-generated binary data file). */

#ifndef BINARY_XMLAPI_H
#define BINARY_XMLAPI_H

namespace XmlApi
{
    extern const char*  apivaluetree_dat;
<<<<<<< HEAD
    const int           apivaluetree_datSize = 99343;
=======
    const int           apivaluetree_datSize = 98046;
>>>>>>> 36323e08

}

#endif
<|MERGE_RESOLUTION|>--- conflicted
+++ resolved
@@ -1,17 +1,13 @@
-/* (Auto-generated binary data file). */
-
-#ifndef BINARY_XMLAPI_H
-#define BINARY_XMLAPI_H
-
-namespace XmlApi
-{
-    extern const char*  apivaluetree_dat;
-<<<<<<< HEAD
-    const int           apivaluetree_datSize = 99343;
-=======
-    const int           apivaluetree_datSize = 98046;
->>>>>>> 36323e08
-
-}
-
-#endif
+/* (Auto-generated binary data file). */
+
+#ifndef BINARY_XMLAPI_H
+#define BINARY_XMLAPI_H
+
+namespace XmlApi
+{
+    extern const char*  apivaluetree_dat;
+    const int           apivaluetree_datSize = 98046;
+
+}
+
+#endif