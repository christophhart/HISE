--- conflicted
+++ resolved
@@ -215,17 +215,12 @@
     }
     
 private:
-<<<<<<< HEAD
-
-    bool initialised = false;
-=======
-	
+
 #if USE_BACKEND
 	bool initialised = true;
 #else
 	bool initialised = false;
 #endif
->>>>>>> cf4d6c18
     
 	struct WebThread : public Thread
 	{
