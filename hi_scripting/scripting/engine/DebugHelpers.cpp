

/*  ===========================================================================
*
*   This file is part of HISE.
*   Copyright 2016 Christoph Hart
*
*   HISE is free software: you can redistribute it and/or modify
*   it under the terms of the GNU General Public License as published by
*   the Free Software Foundation, either version 3 of the License, or
*   (at your option) any later version.
*
*   HISE is distributed in the hope that it will be useful,
*   but WITHOUT ANY WARRANTY; without even the implied warranty of
*   MERCHANTABILITY or FITNESS FOR A PARTICULAR PURPOSE.  See the
*   GNU General Public License for more details.
*
*   You should have received a copy of the GNU General Public License
*   along with HISE.  If not, see <http://www.gnu.org/licenses/>.
*
*   Commercial licenses for using HISE in an closed source project are
*   available on request. Please visit the project's website to get more
*   information about commercial licensing:
*
*   http://www.hise.audio/
*
*   HISE is based on the JUCE library,
*   which also must be licenced for commercial applications:
*
*   http://www.juce.com
*
*   ===========================================================================
*/

String DebugInformation::varArrayToString(const Array<var> &arrayToStringify)
{
	String output;
	output << "[";
	const int maxSize = jmin<int>(4, arrayToStringify.size());

	for (int i = 0; i < maxSize - 1; i++)
		output << arrayToStringify[i].toString() << ", ";

	output << arrayToStringify[maxSize - 1].toString();

	if (maxSize != arrayToStringify.size())
		output << ", (...)]";
	else
		output << "]";

	return output;
}

StringArray DebugInformation::createTextArray()
{
	StringArray sa;
	
	sa.add(getTextForType());
	sa.add(getTextForDataType());
	sa.add(getTextForName());
	sa.add(getTextForValue());
	
	return sa;
}


String DebugInformation::getTextForRow(Row r)
{
	switch (r)
	{
	case Row::Name: return getTextForName();
	case Row::Type: return getTextForType();
	case Row::DataType: return getTextForDataType();
	case Row::Value: return getTextForValue();
    case Row::numRows:   return "";
	}

	return "";
}

String DebugInformation::toString()
{
	String output;

	output << "Name: " << getTextForRow(Row::Name) << ", ";
	output << "Type: " << getTextForRow(Row::Type) << ", ";
	output << "DataType:" << getTextForRow(Row::DataType) << ", ";
	output << "Value: " << getTextForRow(Row::Value);

	return output;
}


void gotoLocationInternal(Processor* processor, DebugableObject::Location location)
{
#if USE_BACKEND
	auto editor = dynamic_cast<JavascriptCodeEditor*>(processor->getMainController()->getLastActiveEditor());

	if (editor == nullptr)
		return;

	if (auto editorPanel = editor->findParentComponentOfClass<CodeEditorPanel>())
	{
		editorPanel->gotoLocation(processor, location.fileName, location.charNumber);
	}
	else if (location.fileName.isNotEmpty())
	{
		auto jsp = dynamic_cast<JavascriptProcessor*>(processor);

		File f(location.fileName);

		jsp->showPopupForFile(f, location.charNumber);
	}
	else if (auto scriptEditor = editor->findParentComponentOfClass<ScriptingEditor>())
	{
		scriptEditor->showOnInitCallback();
		scriptEditor->gotoChar(location.charNumber);
	}
#else
	ignoreUnused(processor, location);
#endif
}

void DebugableObject::Helpers::gotoLocation(Component* ed, JavascriptProcessor* sp, const Location& location)
{
#if USE_BACKEND
	auto handler = dynamic_cast<ScriptEditHandler*>(ed);

	if (sp == nullptr && handler != nullptr)
	{
		sp = handler->getScriptEditHandlerProcessor();
	}

	if (sp == nullptr)
	{
		// You have to somehow manage to pass the processor here...
		jassertfalse;
		return;
	}

	gotoLocationInternal(dynamic_cast<Processor*>(sp), location);

#else
	ignoreUnused(ed, sp, location);
#endif
}


void DebugableObject::Helpers::gotoLocation(Processor* processor, DebugInformation* info)
{
	gotoLocationInternal(processor, info->location);
}



void DebugableObject::Helpers::showProcessorEditorPopup(const MouseEvent& e, Component* table, Processor* p)
{
#if USE_BACKEND
	if (p != nullptr)
	{
		ProcessorEditorContainer *pc = new ProcessorEditorContainer();
		pc->setRootProcessorEditor(p);

		GET_BACKEND_ROOT_WINDOW(table)->getRootFloatingTile()->showComponentInRootPopup(pc, table, Point<int>(table->getWidth() / 2, e.getMouseDownY() + 40));
	}
	else
	{
		PresetHandler::showMessageWindow("Processor does not exist", "The Processor is not existing, because it was deleted or the reference is wrong", PresetHandler::IconType::Error);
	}
<<<<<<< HEAD
#else

	ignoreUnused(e, table, p);

=======
>>>>>>> bd924fba
#endif
}

void DebugableObject::Helpers::showJSONEditorForObject(const MouseEvent& e, Component* table, var object, const String& id)
{
#if USE_BACKEND
	JSONEditor* jsonEditor = new JSONEditor(object);

	jsonEditor->setName((object.isArray() ? "Show Array: " : "Show Object: ") + id);
	jsonEditor->setSize(500, 500);

	GET_BACKEND_ROOT_WINDOW(table)->getRootFloatingTile()->showComponentInRootPopup(jsonEditor, table, Point<int>(table->getWidth() / 2, e.getMouseDownY() + 40));
<<<<<<< HEAD
#else

	ignoreUnused(e, table, object, id);

=======
>>>>>>> bd924fba
#endif
}

DebugInformation* DebugableObject::Helpers::getDebugInformation(HiseJavascriptEngine* engine, DebugableObject* object)
{
	for (int i = 0; i < engine->getNumDebugObjects(); i++)
	{
		if (engine->getDebugInformation(i)->getObject() == object)
		{
			return engine->getDebugInformation(i);
		}
	}

	return nullptr;
}

DebugInformation* DebugableObject::Helpers::getDebugInformation(HiseJavascriptEngine* engine, const var& v)
{
	if (auto obj = dynamic_cast<DebugableObject*>(v.getObject()))
	{
		return getDebugInformation(engine, obj);
	}

	for (int i = 0; i < engine->getNumDebugObjects(); i++)
	{
		if (engine->getDebugInformation(i)->getVariantCopy() == v)
		{
			return engine->getDebugInformation(i);
		}
	}

	return nullptr;
}
<|MERGE_RESOLUTION|>--- conflicted
+++ resolved
@@ -167,13 +167,8 @@
 	{
 		PresetHandler::showMessageWindow("Processor does not exist", "The Processor is not existing, because it was deleted or the reference is wrong", PresetHandler::IconType::Error);
 	}
-<<<<<<< HEAD
-#else
-
+#else
 	ignoreUnused(e, table, p);
-
-=======
->>>>>>> bd924fba
 #endif
 }
 
@@ -186,13 +181,8 @@
 	jsonEditor->setSize(500, 500);
 
 	GET_BACKEND_ROOT_WINDOW(table)->getRootFloatingTile()->showComponentInRootPopup(jsonEditor, table, Point<int>(table->getWidth() / 2, e.getMouseDownY() + 40));
-<<<<<<< HEAD
-#else
-
+#else
 	ignoreUnused(e, table, object, id);
-
-=======
->>>>>>> bd924fba
 #endif
 }
 
