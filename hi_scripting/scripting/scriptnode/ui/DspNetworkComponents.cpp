/*  ===========================================================================
 *
 *   This file is part of HISE.
 *   Copyright 2016 Christoph Hart
 *
 *   HISE is free software: you can redistribute it and/or modify
 *   it under the terms of the GNU General Public License as published by
 *   the Free Software Foundation, either version 3 of the License, or
 *   (at your option) any later version.
 *
 *   HISE is distributed in the hope that it will be useful,
 *   but WITHOUT ANY WARRANTY; without even the implied warranty of
 *   MERCHANTABILITY or FITNESS FOR A PARTICULAR PURPOSE.  See the
 *   GNU General Public License for more details.
 *
 *   You should have received a copy of the GNU General Public License
 *   along with HISE.  If not, see <http://www.gnu.org/licenses/>.
 *
 *   Commercial licenses for using HISE in an closed source project are
 *   available on request. Please visit the project's website to get more
 *   information about commercial licensing:
 *
 *   http://www.hise.audio/
 *
 *   HISE is based on the JUCE library,
 *   which also must be licensed for commercial applications:
 *
 *   http://www.juce.com
 *
 *   ===========================================================================
 */

namespace scriptnode
{
using namespace juce;
using namespace hise;


DspNetworkGraph::DspNetworkGraph(DspNetwork* n) :
	network(n),
	dataReference(n->getValueTree())
{
	network->addSelectionListener(this);
	rebuildNodes();
	setWantsKeyboardFocus(true);

	cableRepainter.setCallback(dataReference, {PropertyIds::Bypassed },
		valuetree::AsyncMode::Asynchronously,
		[this](ValueTree v, Identifier id)
	{
		if (v[PropertyIds::DynamicBypass].toString().isNotEmpty())
			repaint();
	});

	rebuildListener.setCallback(dataReference, valuetree::AsyncMode::Synchronously,
		[this](ValueTree c, bool)
	{
		if (c.getType() == PropertyIds::Node)
			triggerAsyncUpdate();
	});

	macroListener.setTypeToWatch(PropertyIds::Parameters);
	macroListener.setCallback(dataReference, valuetree::AsyncMode::Asynchronously,
		[this](ValueTree, bool)
	{
		this->rebuildNodes();
	});

	rebuildListener.forwardCallbacksForChildEvents(true);

	resizeListener.setCallback(dataReference, { PropertyIds::Folded, PropertyIds::ShowParameters },
		valuetree::AsyncMode::Asynchronously,
	  [this](ValueTree, Identifier)
	{
		this->resizeNodes();
	});

	setOpaque(true);
}

DspNetworkGraph::~DspNetworkGraph()
{
	if (network != nullptr)
		network->removeSelectionListener(this);
}




bool DspNetworkGraph::keyPressed(const KeyPress& key)
{
	if (key == KeyPress::escapeKey)
		return Actions::deselectAll(*this);
	if (key == KeyPress::deleteKey || key == KeyPress::backspaceKey)
		return Actions::deleteSelection(*this);
#if 0
	if ((key.isKeyCode('j') || key.isKeyCode('J')))
		return Actions::showJSONEditorForSelection(*this);
#endif
	if ((key.isKeyCode('z') || key.isKeyCode('Z')) && key.getModifiers().isCommandDown())
		return Actions::undo(*this);
	if ((key.isKeyCode('Y') || key.isKeyCode('Y')) && key.getModifiers().isCommandDown())
		return Actions::redo(*this);
	if ((key.isKeyCode('d') || key.isKeyCode('D')) && key.getModifiers().isCommandDown())
		return Actions::duplicateSelection(*this);
	if ((key.isKeyCode('n') || key.isKeyCode('N')))
		return Actions::showKeyboardPopup(*this, KeyboardPopup::Mode::New);
	if ((key).isKeyCode('f') || key.isKeyCode('F'))
		return Actions::foldSelection(*this);
	if ((key).isKeyCode('u') || key.isKeyCode('U'))
		return Actions::toggleFreeze(*this);
	if ((key).isKeyCode('p') || key.isKeyCode('P'))
		return Actions::editNodeProperty(*this);
	if ((key).isKeyCode('q') || key.isKeyCode('Q'))
		return Actions::toggleBypass(*this);
	if (((key).isKeyCode('c') || key.isKeyCode('C')))
		return Actions::toggleCableDisplay(*this);
	if (((key).isKeyCode('c') || key.isKeyCode('C')) && key.getModifiers().isCommandDown())
		return Actions::copyToClipboard(*this);
	if (key == KeyPress::upKey || key == KeyPress::downKey)
		return Actions::arrowKeyAction(*this, key);

	return false;
}

void DspNetworkGraph::handleAsyncUpdate()
{
	rebuildNodes();
}

void DspNetworkGraph::rebuildNodes()
{
	addAndMakeVisible(root = dynamic_cast<NodeComponent*>(network->signalPath->createComponent()));
	resizeNodes();
}

void DspNetworkGraph::resizeNodes()
{
	auto b = network->signalPath->getPositionInCanvas({ UIValues::NodeMargin, UIValues::NodeMargin });
	setSize(b.getWidth() + 2 * UIValues::NodeMargin, b.getHeight() + 2 * UIValues::NodeMargin);
	resized();
}

void DspNetworkGraph::updateDragging(Point<int> position, bool copyNode)
{
	copyDraggedNode = copyNode;

	if (auto c = dynamic_cast<ContainerComponent*>(root.get()))
	{
		c->setDropTarget({});
	}

	if (auto hoveredComponent = root->getComponentAt(position))
	{
		auto container = dynamic_cast<ContainerComponent*>(hoveredComponent);

		if (container == nullptr)
			container = hoveredComponent->findParentComponentOfClass<ContainerComponent>();

		if (container != nullptr)
		{
			currentDropTarget = container;
			DBG(container->getName());
			auto pointInContainer = container->getLocalPoint(this, position);
			container->setDropTarget(pointInContainer);
		}
	}
}

void DspNetworkGraph::finishDrag()
{
	if (currentDropTarget != nullptr)
	{
		currentDropTarget->insertDraggedNode(currentlyDraggedComponent, copyDraggedNode);
		currentlyDraggedComponent = nullptr;
	}
}

void DspNetworkGraph::paint(Graphics& g)
{
	g.fillAll(JUCE_LIVE_CONSTANT_OFF(Colour(0xFF444444)));

	Colour lineColour = Colours::white;

	for (int x = 15; x < getWidth(); x += 10)
	{
		g.setColour(lineColour.withAlpha(((x - 5) % 100 == 0) ? 0.12f : 0.05f));
		g.drawVerticalLine(x, 0.0f, (float)getHeight());
	}

	for (int y = 15; y < getHeight(); y += 10)
	{
		g.setColour(lineColour.withAlpha(((y - 5) % 100 == 0) ? 0.12f : 0.05f));
		g.drawHorizontalLine(y, 0.0f, (float)getWidth());
	}
}

void DspNetworkGraph::resized()
{
	if (root != nullptr)
	{
		root->setBounds(getLocalBounds().reduced(UIValues::NodeMargin));
		root->setTopLeftPosition({ UIValues::NodeMargin, UIValues::NodeMargin });
	}

	if (auto sp = findParentComponentOfClass<ScrollableParent>())
		sp->centerCanvas();
}

template <class T> void fillChildComponentList(Array<T*>& list, Component* c)
{
	for (int i = 0; i < c->getNumChildComponents(); i++)
	{
		auto child = c->getChildComponent(i);

		if (!child->isShowing())
			continue;

		if (auto typed = dynamic_cast<T*>(child))
		{
			list.add(typed);
		}

		fillChildComponentList(list, child);
	}
}

void DspNetworkGraph::paintOverChildren(Graphics& g)
{
	Array<ModulationSourceBaseComponent*> modSourceList;
	fillChildComponentList(modSourceList, this);

	for (auto modSource : modSourceList)
	{
		if (!modSource->getSourceNodeFromParent()->isBodyShown())
			continue;

		auto start = getCircle(modSource, false);

		g.setColour(Colours::black);
		g.fillEllipse(start);
		g.setColour(Colour(0xFFAAAAAA));
		g.drawEllipse(start, 2.0f);
	}

	float alpha = showCables ? 1.0f : 0.1f;

	Array<ParameterSlider*> list;
	fillChildComponentList(list, this);

	for (auto sourceSlider : list)
	{
		if (auto macro = dynamic_cast<NodeContainer::MacroParameter*>(sourceSlider->parameterToControl.get()))
		{
			for (auto c : macro->connections)
			{
				for (auto targetSlider : list)
				{
					auto target = targetSlider->parameterToControl;

					if (target == nullptr || !target->parent->isBodyShown())
						continue;

					if (c->matchesTarget(target))
					{
						auto start = getCircle(sourceSlider);
						auto end = getCircle(targetSlider);

						paintCable(g, start, end, Colour(MIDI_PROCESSOR_COLOUR), alpha);
					}
				}
			}
		}
	}

	for (auto modSource : modSourceList)
	{
		auto start = getCircle(modSource, false);

		if (auto sourceNode = modSource->getSourceNodeFromParent())
		{
			if (!sourceNode->isBodyShown())
				continue;

			auto modTargets = sourceNode->getModulationTargetTree();

			for (auto c : modTargets)
			{
				
				for (auto s : list)
				{
                    if(s->parameterToControl == nullptr)
                        continue;
                    
					if (!s->parameterToControl->parent->isBodyShown())
						continue;

					auto parentMatch = s->parameterToControl->parent->getId() == c[PropertyIds::NodeId].toString();
					auto paraMatch = s->parameterToControl->getId() == c[PropertyIds::ParameterId].toString();

					if (parentMatch && paraMatch)
					{
						auto end = getCircle(s);
						paintCable(g, start, end, Colour(0xffbe952c), alpha);
						break;
					}
				}
			}
		}

	}

	Array<NodeComponent::Header*> bypassList;
	fillChildComponentList(bypassList, this);

	for (auto b : bypassList)
	{
		auto n = b->parent.node.get();

		if (n == nullptr)
			continue;

		if (!n->isBodyShown())
			continue;

		auto connection = n->getValueTree().getProperty(PropertyIds::DynamicBypass).toString();

		if (connection.isNotEmpty())
		{
			auto nodeId = connection.upToFirstOccurrenceOf(".", false, false);
			auto pId = connection.fromFirstOccurrenceOf(".", false, false);

			for (auto sourceSlider : list)
			{
				if (!sourceSlider->parameterToControl->parent->isBodyShown())
					continue;

				if (sourceSlider->parameterToControl->getId() == pId &&
					sourceSlider->parameterToControl->parent->getId() == nodeId)
				{
					auto start = getCircle(sourceSlider);
					auto end = getCircle(&b->powerButton).translated(0.0, -60.0f);

					auto c = n->isBypassed() ? Colours::grey : Colour(SIGNAL_COLOUR).withAlpha(0.8f);

					paintCable(g, start, end, c, alpha);
					break;
				}
			}
		}
	}

	Array<FunkySendComponent*> sendList;
	fillChildComponentList(sendList, this);

	for (auto s : sendList)
	{
		
		auto nc = s->findParentComponentOfClass<NodeComponent>();

		if (!nc->node->isBodyShown())
			continue;

		if (auto sn = s->getAsSendNode())
		{
			for (auto r : sendList)
			{
				nc = r->findParentComponentOfClass<NodeComponent>();

				if (!nc->node->isBodyShown())
					continue;

				if (auto rn = r->getAsReceiveNode())
				{
					if (&sn->cable == rn->source)
					{
						float deltaY = JUCE_LIVE_CONSTANT_OFF(-11.5f);
						float deltaXS = JUCE_LIVE_CONSTANT_OFF(-127.0f);
						float deltaXE = JUCE_LIVE_CONSTANT_OFF(-49.0f);

						auto start = getCircle(s, false).translated(deltaXS, deltaY);
						auto end = getCircle(r, false).translated(deltaXE, deltaY);

						if (start.getY() > end.getY())
							std::swap(start, end);

						paintCable(g, start, end, Colours::white, alpha);
					}
				}
			}
		}
	}

}

scriptnode::NodeComponent* DspNetworkGraph::getComponent(NodeBase::Ptr node)
{
	Array<NodeComponent*> nodes;
	fillChildComponentList(nodes, this);

	for (auto nc : nodes)
		if (nc->node == node)
			return nc;

	return nullptr;
}

bool DspNetworkGraph::setCurrentlyDraggedComponent(NodeComponent* n)
{
	if (auto parentContainer = dynamic_cast<ContainerComponent*>(n->getParentComponent()))
	{
		n->setBufferedToImage(true);
		auto b = n->getLocalArea(parentContainer, n->getBounds());
		parentContainer->removeDraggedNode(n);
		addAndMakeVisible(currentlyDraggedComponent = n);

		n->setBounds(b);
		return true;
	}

	return false;
}




void DspNetworkGraph::Actions::selectAndScrollToNode(DspNetworkGraph& g, NodeBase::Ptr node)
{
	g.network->addToSelection(node, {});

	if (auto nc = g.getComponent(node))
	{
		auto viewport = g.findParentComponentOfClass<Viewport>();

		auto nodeArea = viewport->getLocalArea(nc, nc->getLocalBounds());
		auto viewArea = viewport->getViewArea();

		if (!viewArea.contains(nodeArea))
		{
			int deltaX = 0;
			int deltaY = 0;

			if (nodeArea.getX() < viewArea.getX())
				deltaX = nodeArea.getX() - viewArea.getX();
			else if (nodeArea.getRight() > viewArea.getRight() && viewArea.getWidth() > nodeArea.getWidth())
				deltaX = nodeArea.getRight() - viewArea.getRight();
			

			if (nodeArea.getY() < viewArea.getY())
				deltaY = nodeArea.getY() - viewArea.getY();
			else if (nodeArea.getBottom() > viewArea.getBottom() && viewArea.getHeight() > nodeArea.getHeight())
				deltaY = nodeArea.getBottom() - viewArea.getBottom();
			

			viewport->setViewPosition(viewArea.getX() + deltaX, viewArea.getY() + deltaY);

		}


	}
}

bool DspNetworkGraph::Actions::freezeNode(NodeBase::Ptr node)
{
	auto freezedId = node->getValueTree()[PropertyIds::FreezedId].toString();

	if (freezedId.isNotEmpty())
	{
		if (auto fn = dynamic_cast<NodeBase*>(node->getRootNetwork()->get(freezedId).getObject()))
		{
			node->getRootNetwork()->deselect(fn);

			auto newTree = fn->getValueTree();
			auto oldTree = node->getValueTree();
			auto um = node->getUndoManager();

			auto f = [oldTree, newTree, um]()
			{
				auto p = oldTree.getParent();

				int position = p.indexOf(oldTree);
				p.removeChild(oldTree, um);
				p.addChild(newTree, position, um);
			};

			MessageManager::callAsync(f);

			auto nw = node->getRootNetwork();
			auto s = [newTree, nw]()
			{
				auto newNode = nw->getNodeForValueTree(newTree);
				nw->deselectAll();
				nw->addToSelection(newNode, ModifierKeys());
			};

			MessageManager::callAsync(s);
		}

		return true;
	}

	auto freezedPath = node->getValueTree()[PropertyIds::FreezedPath].toString();

	if (freezedPath.isNotEmpty())
	{
		auto newNode = node->getRootNetwork()->create(freezedPath, node->getId() + "_freezed");

		if (auto nn = dynamic_cast<NodeBase*>(newNode.getObject()))
		{
			auto newTree = nn->getValueTree();
			auto oldTree = node->getValueTree();
			auto um = node->getUndoManager();

			auto f = [oldTree, newTree, um]()
			{
				auto p = oldTree.getParent();

				int position = p.indexOf(oldTree);
				p.removeChild(oldTree, um);
				p.addChild(newTree, position, um);
			};

			MessageManager::callAsync(f);

			auto nw = node->getRootNetwork();
			auto s = [newTree, nw]()
			{
				auto newNode = nw->getNodeForValueTree(newTree);
				nw->deselectAll();
				nw->addToSelection(newNode, ModifierKeys());
			};

			MessageManager::callAsync(s);
		}

		return true;
	}

	return false;
}

bool DspNetworkGraph::Actions::unfreezeNode(NodeBase::Ptr node)
{
#if 0
	if (auto hc = node->getAsRestorableNode())
	{
		// Check if there is already a node that was unfrozen

		for (auto n : node->getRootNetwork()->getListOfUnconnectedNodes())
		{
			if (n->getValueTree()[PropertyIds::FreezedId].toString() == node->getId())
			{
				auto newTree = n->getValueTree();
				auto oldTree = node->getValueTree();
				auto um = node->getUndoManager();

				auto f = [oldTree, newTree, um]()
				{
					auto p = oldTree.getParent();

					int position = p.indexOf(oldTree);
					p.removeChild(oldTree, um);
					p.addChild(newTree, position, um);
				};

				MessageManager::callAsync(f);

				auto nw = node->getRootNetwork();

				auto s = [newTree, nw]()
				{
					auto newNode = nw->getNodeForValueTree(newTree);
					nw->deselectAll();
					nw->addToSelection(newNode, ModifierKeys());
				};

				MessageManager::callAsync(s);

				return true;
			}
		}

		auto t = hc->getSnippetText();

		if (t.isNotEmpty())
		{
			auto newTree = ValueTreeConverters::convertBase64ToValueTree(t, true);
			newTree = node->getRootNetwork()->cloneValueTreeWithNewIds(newTree);
			newTree.setProperty(PropertyIds::FreezedPath, node->getValueTree()[PropertyIds::FactoryPath], nullptr);
			newTree.setProperty(PropertyIds::FreezedId, node->getId(), nullptr);

			{
				auto oldTree = node->getValueTree();
				auto um = node->getUndoManager();

				auto newNode = node->getRootNetwork()->createFromValueTree(true, newTree, true);

				auto f = [oldTree, newTree, um]()
				{
					auto p = oldTree.getParent();

					int position = p.indexOf(oldTree);
					p.removeChild(oldTree, um);
					p.addChild(newTree, position, um);
				};

				MessageManager::callAsync(f);

				auto nw = node->getRootNetwork();

				auto s = [newNode, nw]()
				{
					nw->deselectAll();
					nw->addToSelection(newNode, ModifierKeys());
				};

				MessageManager::callAsync(s);
			}
		}

		return true;
	}
#endif

	return false;
}

bool DspNetworkGraph::Actions::toggleBypass(DspNetworkGraph& g)
{
	auto selection = g.network->getSelection();

	if (selection.isEmpty())
		return false;

	bool oldState = selection.getFirst()->isBypassed();

	for (auto n : selection)
	{
		n->setBypassed(!oldState);
	}

	return true;
}

bool DspNetworkGraph::Actions::toggleFreeze(DspNetworkGraph& g)
{
	auto selection = g.network->getSelection();

	if (selection.isEmpty())
		return false;

	auto f = selection.getFirst();

#if 0
	if (auto r = f->getAsRestorableNode())
	{
		unfreezeNode(f);
		return true;
	}
	else if (freezeNode(f))
	{
		return true;
	}
#endif

	return false;
}

bool DspNetworkGraph::Actions::copyToClipboard(DspNetworkGraph& g)
{
	if (auto n = g.network->getSelection().getFirst())
	{
		g.getComponent(n)->handlePopupMenuResult((int)NodeComponent::MenuActions::ExportAsSnippet);
		return true;
	}

	return false;
}

bool DspNetworkGraph::Actions::toggleCableDisplay(DspNetworkGraph& g)
{
	g.showCables = !g.showCables;
	g.repaint();
	return true;
}

bool DspNetworkGraph::Actions::editNodeProperty(DspNetworkGraph& g)
{
	if (auto n = g.network->getSelection().getFirst())
	{
		g.getComponent(n)->handlePopupMenuResult((int)NodeComponent::MenuActions::EditProperties);
		return true;
	}

	return false;
}

bool DspNetworkGraph::Actions::foldSelection(DspNetworkGraph& g)
{
	auto selection = g.network->getSelection();

	if (selection.isEmpty())
		return false;

	auto shouldBeFolded = !(bool)selection.getFirst()->getValueTree()[PropertyIds::Folded];

	for (auto n : selection)
		n->setValueTreeProperty(PropertyIds::Folded, shouldBeFolded);

	return true;
}

bool DspNetworkGraph::Actions::arrowKeyAction(DspNetworkGraph& g, const KeyPress& k)
{
	auto node = g.network->getSelection().getFirst();

	if (node == nullptr || g.network->getSelection().size() > 1)
		return false;

	auto network = g.network;

	bool swapAction = k.getModifiers().isShiftDown();

	if (swapAction)
	{
		auto swapWithPrev = k == KeyPress::upKey;

		auto tree = node->getValueTree();
		auto parent = tree.getParent();
		auto index = node->getIndexInParent();

		if (swapWithPrev)
			parent.moveChild(index, index - 1, node->getUndoManager());
		else
			parent.moveChild(index, index + 1, node->getUndoManager());

		return true;
	}
	else
	{
		

		auto selectPrev = k == KeyPress::upKey;
		auto index = node->getIndexInParent();

		if (selectPrev)
		{
			auto container = dynamic_cast<NodeContainer*>(node->getParentNode());

			if (container == nullptr)
				return false;

			if (index == 0)
				selectAndScrollToNode(g, node->getParentNode());
			else
			{
				auto prevNode = container->getNodeList()[index - 1];

				if (auto prevContainer = dynamic_cast<NodeContainer*>(prevNode.get()))
				{
					if (auto lastChild = prevContainer->getNodeList().getLast())
					{
						selectAndScrollToNode(g, lastChild);
						return true;
					}
				}

				selectAndScrollToNode(g, prevNode);
				return true;
			}
				

			return true;
		}
		else
		{
			auto container = dynamic_cast<NodeContainer*>(node.get());

			if (container != nullptr && node->isBodyShown())
			{
				if (auto firstChild = container->getNodeList()[0])
				{
					selectAndScrollToNode(g, firstChild);
					return true;
				}
			}
			
			container = dynamic_cast<NodeContainer*>(node->getParentNode());
			
			if (container == nullptr)
				return false;

			if (auto nextSibling = container->getNodeList()[index + 1])
			{
				selectAndScrollToNode(g, nextSibling);
				return true;
			}

			node = node->getParentNode();

			container = dynamic_cast<NodeContainer*>(node->getParentNode());

			if (container == nullptr)
				return false;

			index = node->getIndexInParent();

			if (auto nextSibling = container->getNodeList()[index + 1])
			{
				selectAndScrollToNode(g, nextSibling);
				return true;
			}
		}
	}

	return false;
}

bool DspNetworkGraph::Actions::showKeyboardPopup(DspNetworkGraph& g, KeyboardPopup::Mode )
{
	auto firstInSelection = g.network->getSelection().getFirst();

	NodeBase::Ptr containerToLookFor;

	int addPosition = -1;

	bool somethingSelected = dynamic_cast<NodeContainer*>(firstInSelection.get()) != nullptr;
	bool stillInNetwork = somethingSelected && firstInSelection->getParentNode() != nullptr;
	

	if (somethingSelected && stillInNetwork)
		containerToLookFor = firstInSelection;
	else if (firstInSelection != nullptr)
	{
		containerToLookFor = firstInSelection->getParentNode();
		addPosition = firstInSelection->getIndexInParent() + 1;
	}

	Array<ContainerComponent*> list;

	fillChildComponentList(list, &g);
	
	bool mouseOver = g.isMouseOver(true);

	if (mouseOver)
	{
		int hoverPosition = -1;
		NodeBase* hoverContainer = nullptr;

		for (auto nc : list)
		{
			auto thisAdd = nc->getCurrentAddPosition();

			if (thisAdd != -1)
			{
				hoverPosition = thisAdd;
				hoverContainer = nc->node;
				break;
			}
		}

		if (hoverPosition != -1)
		{
			containerToLookFor = nullptr;
			addPosition = -1;
		}
	}

	for (auto nc : list)
	{
		auto thisAddPosition = nc->getCurrentAddPosition();

		
		bool containerIsSelected = nc->node == containerToLookFor;
		bool nothingSelectedAndAddPositionMatches = (containerToLookFor == nullptr && thisAddPosition != -1);

		if (containerIsSelected || nothingSelectedAndAddPositionMatches)
		{
			if (addPosition == -1)
				addPosition = thisAddPosition;

			KeyboardPopup* newPopup = new KeyboardPopup(nc->node, addPosition);

			auto midPoint = nc->getInsertRuler(addPosition);

			auto sp = g.findParentComponentOfClass<ScrollableParent>();

			auto r = sp->getLocalArea(nc, midPoint.toNearestInt());

			

			sp->setCurrentModalWindow(newPopup, r);
		}
	}

	return true;
}

bool DspNetworkGraph::Actions::duplicateSelection(DspNetworkGraph& g)
{
	int insertIndex = 0;

	for (auto n : g.network->getSelection())
	{
		auto tree = n->getValueTree();
		insertIndex = jmax(insertIndex, tree.getParent().indexOf(tree));
	}

	for (auto n : g.network->getSelection())
	{
		auto tree = n->getValueTree();
		auto copy = n->getRootNetwork()->cloneValueTreeWithNewIds(tree);
		n->getRootNetwork()->createFromValueTree(true, copy, true);
		tree.getParent().addChild(copy, insertIndex, n->getUndoManager());
		insertIndex = tree.getParent().indexOf(copy);
	}

	return true;
}

bool DspNetworkGraph::Actions::deselectAll(DspNetworkGraph& g)
{
	g.network->deselectAll();

	return true;
}

bool DspNetworkGraph::Actions::deleteSelection(DspNetworkGraph& g)
{
	for (auto n : g.network->getSelection())
	{
		if (n == nullptr)
			continue;

		auto tree = n->getValueTree();
		tree.getParent().removeChild(tree, n->getUndoManager());
	}

	g.network->deselectAll();

	return true;
}

bool DspNetworkGraph::Actions::showJSONEditorForSelection(DspNetworkGraph& g)
{
	Array<var> list;
	NodeBase::List selection = g.network->getSelection();

	if (selection.size() != 1)
		return false;

	for (auto node : selection)
	{
		auto v = ValueTreeConverters::convertScriptNodeToDynamicObject(node->getValueTree());
		list.add(v);
	}

	JSONEditor* editor = new JSONEditor(var(list));

	editor->setEditable(true);

	auto callback = [&g, selection](const var& newData)
	{
		if (auto n = selection.getFirst())
		{
			if (newData.isArray())
			{
				auto newTree = ValueTreeConverters::convertDynamicObjectToScriptNodeTree(newData.getArray()->getFirst());
				n->getValueTree().copyPropertiesAndChildrenFrom(newTree, n->getUndoManager());
			}
			
		}

		return;
	};

	editor->setCallback(callback, true);
	editor->setName("Editing JSON");
	editor->setSize(400, 400);

	Component* componentToPointTo = &g;

	if (list.size() == 1)
	{
		if (auto fn = g.network->getSelection().getFirst())
		{
			Array<NodeComponent*> ncList;
			fillChildComponentList<NodeComponent>(ncList, &g);

			for (auto nc : ncList)
			{
				if (nc->node == fn)
				{
					componentToPointTo = nc;
					break;
				}
			}
		}
	}

	auto p = g.findParentComponentOfClass<ScrollableParent>();
	auto b = p->getLocalArea(componentToPointTo, componentToPointTo->getLocalBounds());

	p->setCurrentModalWindow(editor, b);

	return true;
}

bool DspNetworkGraph::Actions::undo(DspNetworkGraph& g)
{
	if (auto um = g.network->getUndoManager())
		return um->undo();

	return false;
}

bool DspNetworkGraph::Actions::redo(DspNetworkGraph& g)
{
	if (auto um = g.network->getUndoManager())
		return um->redo();

	return false;
}

DspNetworkGraph::ScrollableParent::ScrollableParent(DspNetwork* n)
{
	
	addAndMakeVisible(viewport);
	viewport.setViewedComponent(new DspNetworkGraph(n), true);
	addAndMakeVisible(dark);
	dark.setVisible(false);
	//context.attachTo(*this);
	setOpaque(true);
}

DspNetworkGraph::ScrollableParent::~ScrollableParent()
{
	//context.detach();
}

void DspNetworkGraph::ScrollableParent::mouseWheelMove(const MouseEvent& e, const MouseWheelDetails& wheel)
{
	if (e.mods.isCommandDown())
	{
		if (wheel.deltaY > 0)
			zoomFactor += 0.02f;
		else
			zoomFactor -= 0.02f;

<<<<<<< HEAD
		zoomFactor = jlimit(0.25f, 2.0f, zoomFactor);
=======
		zoomFactor = jlimit(0.15f, 1.0f, zoomFactor);

>>>>>>> 152b89c7
		auto trans = AffineTransform::scale(zoomFactor);
		viewport.getViewedComponent()->setTransform(trans);
		centerCanvas();
	}
}

void DspNetworkGraph::ScrollableParent::resized()
{
	viewport.setBounds(getLocalBounds());
	dark.setBounds(getLocalBounds());
	centerCanvas();
}

void DspNetworkGraph::ScrollableParent::centerCanvas()
{
	auto contentBounds = viewport.getViewedComponent()->getLocalBounds();
	auto sb = getLocalBounds();

	int x = 0;
	int y = 0;

	if (contentBounds.getWidth() < sb.getWidth())
		x = (sb.getWidth() - contentBounds.getWidth()) / 2;

	if (contentBounds.getHeight() < sb.getHeight())
		y = (sb.getHeight() - contentBounds.getHeight()) / 2;

	viewport.setTopLeftPosition(x, y);
}

juce::Identifier NetworkPanel::getProcessorTypeId() const
{
	return JavascriptProcessor::getConnectorId();
}

juce::Component* NetworkPanel::createContentComponent(int index)
{
	if (auto holder = dynamic_cast<DspNetwork::Holder*>(getConnectedProcessor()))
	{
		auto sa = holder->getIdList();

		auto id = sa[index];

		if (id.isNotEmpty())
		{
			auto network = holder->getOrCreate(id);

			return createComponentForNetwork(network);


		}
	}

	return nullptr;
}

void NetworkPanel::fillModuleList(StringArray& moduleList)
{
	fillModuleListWithType<JavascriptProcessor>(moduleList);
}

void NetworkPanel::fillIndexList(StringArray& sa)
{
	if (auto holder = dynamic_cast<DspNetwork::Holder*>(getConnectedProcessor()))
	{
		auto sa2 = holder->getIdList();

		sa.clear();
		sa.addArray(sa2);
	}
}

KeyboardPopup::Help::Help(DspNetwork* n) :
	renderer("", nullptr)
{
#if USE_BACKEND

	auto bp = dynamic_cast<BackendProcessor*>(n->getScriptProcessor()->getMainController_())->getDocProcessor();
	
	rootDirectory = bp->getDatabaseRootDirectory();
	renderer.setDatabaseHolder(bp);
	
	initGenerator(rootDirectory, bp);
	renderer.setImageProvider(new doc::ScreenshotProvider(&renderer));
	renderer.setLinkResolver(new doc::Resolver(rootDirectory));
	
#endif

		
}


void KeyboardPopup::Help::showDoc(const String& text)
{
    ignoreUnused(text);
    
#if USE_BACKEND
	if (text.isEmpty())
	{
		renderer.setNewText("> no search results");
		return;
	}

	String link;

	link << doc::ItemGenerator::getWildcard();
	link << "/list/";
	link << text.replace(".", "/");

	MarkdownLink url(rootDirectory, link);
	renderer.gotoLink(url);
	rebuild(getWidth());
#endif
}

bool KeyboardPopup::Help::initialised = false;

void KeyboardPopup::Help::initGenerator(const File& root, MainController* mc)
{
    ignoreUnused(root, mc);
    
#if USE_BACKEND
	if (initialised)
		return;

	auto bp = dynamic_cast<BackendProcessor*>(mc);

	static doc::ItemGenerator gen(root, *bp);
	gen.createRootItem(bp->getDatabase());

	initialised = true;
#endif
}


void KeyboardPopup::addNodeAndClose(String path)
{
	auto sp = findParentComponentOfClass<DspNetworkGraph::ScrollableParent>();

	auto container = dynamic_cast<NodeContainer*>(node.get());
	auto ap = addPosition;

	if (path.startsWith("ScriptNode"))
	{
		auto f = [sp, container, ap]()
		{
			sp->setCurrentModalWindow(nullptr, {});

			auto clipboard = SystemClipboard::getTextFromClipboard();
			auto data = clipboard.fromFirstOccurrenceOf("ScriptNode", false, false);
			auto newTree = ValueTreeConverters::convertBase64ToValueTree(data, true);

			if (newTree.isValid())
			{
				var newNode;
				auto network = container->asNode()->getRootNetwork();

				newNode = network->createFromValueTree(network->isPolyphonic(), newTree, true);

				container->assign(ap, newNode);

				network->deselectAll();
				network->addToSelection(dynamic_cast<NodeBase*>(newNode.getObject()), ModifierKeys());
			}

			sp->setCurrentModalWindow(nullptr, {});
		};

		MessageManager::callAsync(f);
	}
	else
	{
		auto f = [sp, path, container, ap]()
		{
			if (path.isNotEmpty())
			{
				var newNode;

				auto network = container->asNode()->getRootNetwork();

				newNode = network->get(path);

				if(!newNode.isObject())
					newNode = network->create(path, {});

				container->assign(ap, newNode);

				network->deselectAll();
				network->addToSelection(dynamic_cast<NodeBase*>(newNode.getObject()), ModifierKeys());
			}

			sp->setCurrentModalWindow(nullptr, {});
		};

		MessageManager::callAsync(f);
	}

	

	
}

bool KeyboardPopup::keyPressed(const KeyPress& k, Component*)
{
	if (k == KeyPress::F1Key)
	{
		buttonClicked(&helpButton);
		return true;
	}
	if (k == KeyPress::escapeKey)
	{
		addNodeAndClose({});
	}
	if (k == KeyPress::upKey)
	{
		auto pos = list.selectNext(false);
		scrollToMakeVisible(pos);
		nodeEditor.setText(list.getCurrentText(), dontSendNotification);
		updateHelp();
		return true;
	}
	else if (k == KeyPress::downKey)
	{
		auto pos = list.selectNext(true);
		scrollToMakeVisible(pos);
		nodeEditor.setText(list.getCurrentText(), dontSendNotification);
		updateHelp();
		return true;
	}
	else if (k == KeyPress::returnKey)
	{
		addNodeAndClose(list.getTextToInsert());
		return true;
	}

	return false;
}

KeyboardPopup::PopupList::Item::Item(const Entry& entry_, bool isSelected_) :
	entry(entry_),
	selected(isSelected_),
	deleteButton("delete", this, f)
{
	if (entry.t == ExistingNode)
		addAndMakeVisible(deleteButton);

	static const StringArray icons = { "clipboard", "oldnode", "newnode" };

	p = f.createPath(icons[(int)entry.t]);
}

void KeyboardPopup::PopupList::Item::buttonClicked(Button* )
{
	auto plist = findParentComponentOfClass<PopupList>();
	
	plist->network->deleteIfUnused(entry.insertString);

	MessageManager::callAsync([plist]()
	{
		plist->rebuildItems();
	});
}

void KeyboardPopup::PopupList::Item::mouseDown(const MouseEvent&)
{
	findParentComponentOfClass<PopupList>()->setSelected(this);
}

void KeyboardPopup::PopupList::Item::mouseUp(const MouseEvent& event)
{
	if (!event.mouseWasDraggedSinceMouseDown())
	{
		findParentComponentOfClass<KeyboardPopup>()->addNodeAndClose(entry.insertString);
	}
}

void KeyboardPopup::PopupList::Item::paint(Graphics& g)
{
	if (selected)
	{
		g.fillAll(Colours::white.withAlpha(0.2f));
		g.setColour(Colours::white.withAlpha(0.1f));
		g.drawRect(getLocalBounds(), 1);
	}

	auto b = getLocalBounds().toFloat();

	auto icon = b.removeFromLeft(b.getHeight());

	PathFactory::scalePath(p, icon.reduced(6.0f));

	b.removeFromLeft(10.0f);

	g.setFont(GLOBAL_BOLD_FONT());
	g.setColour(Colours::white.withAlpha(0.8f));
	g.drawText(entry.displayName, b.reduced(3.0f), Justification::centredLeft);

	g.setColour(Colours::white.withAlpha(0.3f));
	g.fillPath(p);

	g.setColour(Colours::black.withAlpha(0.1f));
	g.drawHorizontalLine(getHeight() - 1, 0.0f, (float)getWidth());
}

void KeyboardPopup::PopupList::Item::resized()
{
	deleteButton.setBounds(getLocalBounds().removeFromRight(getHeight()).reduced(3));
}

namespace ScriptnodeIcons
{
static const unsigned char cableIcon[] = { 110,109,174,71,121,65,139,108,156,65,98,76,55,113,65,252,169,157,65,240,167,104,65,236,81,158,65,168,198,95,65,186,73,158,65,98,131,192,48,65,221,36,158,65,229,208,10,65,158,239,138,65,160,26,11,65,23,217,102,65,98,90,100,11,65,242,210,55,65,242,210,
49,65,84,227,17,65,23,217,96,65,14,45,18,65,98,158,239,135,65,201,118,18,65,109,231,154,65,72,225,56,65,131,192,154,65,109,231,103,65,98,57,180,154,65,98,16,120,65,115,104,152,65,104,145,131,65,188,116,148,65,231,251,137,65,108,244,253,203,65,233,38,
217,65,108,41,92,179,65,152,110,234,65,108,174,71,121,65,139,108,156,65,99,109,248,83,147,65,195,245,221,65,98,217,206,87,65,141,151,234,65,227,165,247,64,201,118,228,65,100,59,119,64,55,137,198,65,98,215,163,128,192,252,169,137,65,199,75,23,63,12,2,
43,62,190,159,92,65,0,0,0,0,98,178,157,95,65,0,0,0,0,154,153,95,65,0,0,0,0,117,147,98,65,111,18,3,59,98,250,126,189,65,217,206,119,62,147,24,251,65,211,77,56,65,254,212,214,65,14,45,166,65,98,164,112,211,65,147,24,173,65,174,71,207,65,6,129,179,65,238,
124,202,65,41,92,185,65,108,76,55,184,65,223,79,159,65,98,240,167,198,65,53,94,134,65,238,124,200,65,207,247,75,65,49,8,187,65,88,57,24,65,98,152,110,172,65,246,40,192,64,137,65,144,65,139,108,111,64,12,2,93,65,139,108,111,64,98,178,157,215,64,27,47,
117,64,207,247,115,63,182,243,65,65,219,249,134,64,61,10,152,65,98,145,237,200,64,205,204,186,65,248,83,57,65,250,126,204,65,221,36,130,65,213,120,197,65,108,248,83,147,65,195,245,221,65,99,101,0,0 };

static const unsigned char foldIcon[] = { 110,109,123,20,116,65,141,151,178,65,108,109,231,139,65,106,188,160,65,108,211,77,204,65,209,34,225,65,108,176,114,186,65,0,0,243,65,108,109,231,139,65,188,116,196,65,108,135,22,57,65,217,206,243,65,108,41,92,21,65,182,243,225,65,108,123,20,116,65,141,
151,178,65,99,109,250,126,11,66,233,38,77,65,108,250,126,11,66,100,59,141,65,108,0,0,0,0,100,59,141,65,108,0,0,0,0,233,38,77,65,108,250,126,11,66,233,38,77,65,99,109,135,22,139,65,164,112,189,64,108,176,114,186,65,0,0,0,0,108,211,77,204,65,121,233,14,
64,108,182,243,156,65,152,110,2,65,108,135,22,139,65,246,40,38,65,108,41,92,21,65,66,96,21,64,108,135,22,57,65,23,217,206,61,108,135,22,139,65,164,112,189,64,99,101,0,0 };

static const unsigned char gotoIcon[] = { 110,109,111,146,38,66,106,188,168,64,108,35,91,38,66,106,188,168,64,108,35,91,38,66,41,92,217,65,108,215,35,38,66,41,92,217,65,108,215,35,38,66,227,165,218,65,108,57,180,102,65,227,165,218,65,108,57,180,102,65,213,120,176,65,108,150,67,17,66,213,120,
176,65,108,150,67,17,66,106,188,168,64,108,152,110,104,65,106,188,168,64,108,152,110,104,65,0,0,0,0,108,111,146,38,66,0,0,0,0,108,111,146,38,66,106,188,168,64,99,109,0,0,0,0,219,249,132,65,108,0,0,0,0,199,75,31,65,108,236,81,12,65,199,75,31,65,108,236,
81,12,65,37,6,113,64,108,16,88,146,65,190,159,84,65,108,236,81,12,65,250,126,182,65,108,236,81,12,65,219,249,132,65,108,0,0,0,0,219,249,132,65,99,101,0,0 };

static const unsigned char propertyIcon[] = { 110,109,0,0,0,0,0,0,0,0,108,152,110,39,66,0,0,0,0,108,152,110,39,66,57,180,102,65,108,174,71,39,66,57,180,102,65,108,174,71,39,66,201,246,29,66,98,172,28,39,66,178,157,33,66,119,62,36,66,43,135,36,66,68,139,32,66,45,178,36,66,108,127,106,220,63,45,178,
36,66,98,141,151,78,63,43,135,36,66,10,215,163,61,147,152,33,66,227,165,27,61,201,246,29,66,108,227,165,27,61,57,180,102,65,108,0,0,0,0,57,180,102,65,108,0,0,0,0,0,0,0,0,99,109,223,207,25,66,57,180,102,65,108,133,235,89,64,57,180,102,65,108,133,235,89,
64,94,58,23,66,108,223,207,25,66,94,58,23,66,108,223,207,25,66,57,180,102,65,99,109,254,212,10,65,39,49,226,65,108,236,81,6,66,39,49,226,65,108,236,81,6,66,209,34,7,66,108,254,212,10,65,209,34,7,66,108,254,212,10,65,39,49,226,65,99,109,254,212,10,65,
121,233,153,65,108,236,81,6,66,121,233,153,65,108,236,81,6,66,244,253,197,65,108,254,212,10,65,244,253,197,65,108,254,212,10,65,121,233,153,65,99,101,0,0 };

static const unsigned char zoom[] = { 110,109,223,79,184,65,254,212,218,65,98,47,221,141,65,63,53,245,65,76,55,37,65,166,155,246,65,238,124,167,64,231,251,212,65,98,90,100,139,191,113,61,171,65,41,92,239,191,154,153,43,65,92,143,122,64,233,38,149,64,98,66,96,213,64,248,83,227,63,244,253,
40,65,193,202,161,61,80,141,105,65,111,18,131,58,98,33,176,108,65,0,0,0,0,8,172,108,65,0,0,0,0,168,198,111,65,111,18,131,58,98,127,106,200,65,57,180,72,62,43,7,5,66,10,215,67,65,82,184,224,65,125,63,176,65,98,178,157,222,65,125,63,180,65,137,65,220,65,
111,18,184,65,8,172,217,65,94,186,187,65,108,137,193,26,66,180,200,11,66,108,215,163,10,66,102,230,27,66,108,223,79,184,65,254,212,218,65,99,109,137,65,106,65,104,145,85,64,98,121,233,214,64,41,92,95,64,96,229,208,62,254,212,80,65,236,81,144,64,180,200,
164,65,98,176,114,252,64,18,131,214,65,211,77,139,65,213,120,228,65,61,10,182,65,45,178,188,65,98,215,163,210,65,111,18,162,65,109,231,219,65,76,55,105,65,221,36,203,65,188,116,33,65,98,244,253,187,65,76,55,193,64,106,188,153,65,129,149,83,64,137,65,
106,65,104,145,85,64,99,101,0,0 };

static const unsigned char errorIcon[] = { 110,109,186,73,129,65,23,217,150,64,108,225,122,129,65,250,126,54,65,108,55,137,55,65,113,61,129,65,108,145,237,152,64,152,110,129,65,108,182,243,253,60,164,112,55,65,108,0,0,0,0,14,45,154,64,108,219,249,150,64,166,155,196,60,108,141,151,54,65,0,0,0,
0,98,133,235,79,65,135,22,201,63,125,63,105,65,233,38,73,64,186,73,129,65,23,217,150,64,99,109,27,47,181,64,37,6,17,64,108,158,239,15,64,188,116,183,64,108,115,104,17,64,127,106,40,65,108,152,110,182,64,96,229,94,65,108,43,135,40,65,166,155,94,65,108,
244,253,94,65,119,190,39,65,108,82,184,94,65,47,221,180,64,108,35,219,39,65,59,223,15,64,98,147,24,14,65,137,65,16,64,8,172,232,64,215,163,16,64,27,47,181,64,37,6,17,64,99,109,55,137,1,65,229,208,206,64,108,137,65,38,65,66,96,133,64,108,162,69,64,65,
115,104,185,64,108,80,141,27,65,139,108,1,65,108,162,69,64,65,221,36,38,65,108,137,65,38,65,246,40,64,65,108,55,137,1,65,164,112,27,65,108,203,161,185,64,246,40,64,65,108,154,153,133,64,221,36,38,65,108,61,10,207,64,139,108,1,65,108,154,153,133,64,115,
104,185,64,108,203,161,185,64,66,96,133,64,108,55,137,1,65,229,208,206,64,99,101,0,0 };

}

juce::Path DspNetworkGraph::WrapperWithMenuBar::ActionButton::createPath(const String& url) const
{
	Path p;

	LOAD_PATH_IF_URL("cable", ScriptnodeIcons::cableIcon);
	LOAD_PATH_IF_URL("fold", ScriptnodeIcons::foldIcon);
	LOAD_PATH_IF_URL("deselect", EditorIcons::cancelIcon);
	LOAD_PATH_IF_URL("undo", EditorIcons::undoIcon);
	LOAD_PATH_IF_URL("redo", EditorIcons::redoIcon);
	LOAD_PATH_IF_URL("rebuild", ColumnIcons::moveIcon);
	LOAD_PATH_IF_URL("goto", ScriptnodeIcons::gotoIcon);
	LOAD_PATH_IF_URL("properties", ScriptnodeIcons::propertyIcon);
	LOAD_PATH_IF_URL("bypass", HiBinaryData::ProcessorEditorHeaderIcons::bypassShape);

	LOAD_PATH_IF_URL("copy", SampleMapIcons::copySamples);
	LOAD_PATH_IF_URL("delete", SampleMapIcons::deleteSamples);
	LOAD_PATH_IF_URL("duplicate", SampleMapIcons::duplicateSamples);
	LOAD_PATH_IF_URL("add", HiBinaryData::ProcessorEditorHeaderIcons::addIcon);
	LOAD_PATH_IF_URL("zoom", ScriptnodeIcons::zoom);
	LOAD_PATH_IF_URL("error", ScriptnodeIcons::errorIcon);
	LOAD_PATH_IF_URL("export", HnodeIcons::freezeIcon);
	LOAD_PATH_IF_URL("wrap", HnodeIcons::mapIcon);
	LOAD_PATH_IF_URL("surround", HnodeIcons::injectNodeIcon);

	return p;
}

void DspNetworkGraph::WrapperWithMenuBar::addButton(const String& name)
{
	auto p = dynamic_cast<DspNetworkGraph*>(canvas.viewport.getViewedComponent());

	ActionButton* b = new ActionButton(p, name);

	if (name == "cable")
	{
		b->actionFunction = Actions::toggleCableDisplay;
		b->stateFunction = [](DspNetworkGraph& g) { return g.showCables; };
		b->setTooltip("Show / Hide cables [C]");
	}
	if (name == "add")
	{
		b->actionFunction = [](DspNetworkGraph& g)
		{
			Actions::showKeyboardPopup(g, KeyboardPopup::New);
			return true;
		};

		b->enabledFunction = selectionEmpty;
		b->setTooltip("Create node after selection [N]");
	}
	if (name == "wrap")
	{
		b->enabledFunction = selectionEmpty;

		b->actionFunction = [](DspNetworkGraph& g)
		{
			PopupLookAndFeel plaf;
			PopupMenu m;
			m.setLookAndFeel(&plaf);

			m.addItem((int)NodeComponent::MenuActions::WrapIntoChain, "Wrap into chain");

			m.addItem((int)NodeComponent::MenuActions::WrapIntoFrame, "Wrap into frame processing container");

			m.addItem((int)NodeComponent::MenuActions::WrapIntoMulti, "Wrap into multichannel container");

			m.addItem((int)NodeComponent::MenuActions::WrapIntoSplit, "Wrap into split container");

			m.addItem((int)NodeComponent::MenuActions::WrapIntoOversample4, "Wrap into 4x oversample container");

			int result = m.show();

			Array<NodeComponent*> list;

			fillChildComponentList(list, &g);

			for (auto n : list)
			{
				if (n->isSelected())
				{
					n->handlePopupMenuResult(result);
					return true;
				}
			}

			return true;
		};
	}
	if (name == "error")
	{
		b->stateFunction = [](DspNetworkGraph& g)
		{
			return !g.network->getExceptionHandler().isOk();
		};

		b->setColour(TextButton::ColourIds::buttonOnColourId, Colour(0xFFAA4444));
		b->setTooltip("Select nodes with error");

		b->enabledFunction = b->stateFunction;

		b->startTimer(1000);

		b->actionFunction = [](DspNetworkGraph& g)
		{
			auto& exceptionHandler = g.network->getExceptionHandler();
			auto list = g.network->getListOfNodesWithType<NodeBase>(false);

			g.network->deselectAll();

			for (auto& n : list)
			{
				auto e = exceptionHandler.getErrorMessage(n);

				if (e.isNotEmpty())
					g.network->addToSelection(n, ModifierKeys::commandModifier);
			}

			return true;
			
		};
	}
	if (name == "zoom")
	{
		b->actionFunction = [](DspNetworkGraph& g)
		{
			g.setTransform({});
			return true;
		};

		b->setTooltip("Reset Zoom");
	}
	if (name == "fold")
	{
		b->actionFunction = Actions::foldSelection;
		b->stateFunction = [](DspNetworkGraph& g)
		{
			auto selection = g.network->getSelection();

			if (selection.isEmpty())
				return false;

			return (bool)selection.getFirst()->getValueTree()[PropertyIds::Folded];
		};
		b->enabledFunction = selectionEmpty;
		b->setTooltip("Fold the selected nodes [F]");
	}
	if (name == "deselect")
	{
		b->actionFunction = Actions::deselectAll;
		b->enabledFunction = selectionEmpty;
		b->setTooltip("Deselect all nodes [Esc]");
	}
	if (name == "undo")
	{
		b->actionFunction = Actions::undo;
		b->setTooltip("Undo the last action [Ctrl+Z]");
	}
	if (name == "redo")
	{
		b->actionFunction = Actions::redo;
		b->setTooltip("Redo the last action [Ctrl+Y]");
	}
	if (name == "copy")
	{
		b->actionFunction = Actions::copyToClipboard;
		b->enabledFunction = selectionEmpty;
		b->setTooltip("Copy nodes to clipboard [Ctrl+C]");
	}
	if (name == "delete")
	{
		b->actionFunction = Actions::deleteSelection;
		b->enabledFunction = selectionEmpty;
		b->setTooltip("Delete selected nodes [Del]");
	}
	if (name == "duplicate")
	{
		b->actionFunction = Actions::duplicateSelection;
		b->enabledFunction = selectionEmpty;
		b->setTooltip("Duplicate node [Ctrl+D]");
	}
	if (name == "bypass")
	{
		b->actionFunction = Actions::toggleBypass;
		b->enabledFunction = selectionEmpty;

		b->stateFunction = [](DspNetworkGraph& g)
		{
			if (auto f = g.network->getSelection().getFirst())
			{
				return !f->isBypassed();
			}

			return false;
		};

		b->setTooltip("Bypass the selected nodes");
	}
	if (name == "properties")
	{
		b->setTooltip("Show node properties [P]");
		b->actionFunction = Actions::editNodeProperty;
		b->enabledFunction = selectionEmpty;
	}
	if (name == "goto")
	{
		b->enabledFunction = selectionEmpty;

		b->actionFunction = [](DspNetworkGraph& g)
		{
			if (auto fn = g.network->getSelection().getFirst())
			{
				if (!fn->isBodyShown())
				{
					auto p = fn;

					while (p != nullptr)
					{
						p->setValueTreeProperty(PropertyIds::Folded, false);
						p = p->getParentNode();
					}
				}

				Actions::selectAndScrollToNode(g, fn);
			}


			
			return true;
		};
	}

	actionButtons.add(b);
	addAndMakeVisible(b);
}

}
<|MERGE_RESOLUTION|>--- conflicted
+++ resolved
@@ -44,7 +44,7 @@
 	rebuildNodes();
 	setWantsKeyboardFocus(true);
 
-	cableRepainter.setCallback(dataReference, {PropertyIds::Bypassed },
+	cableRepainter.setCallback(dataReference, { PropertyIds::Bypassed },
 		valuetree::AsyncMode::Asynchronously,
 		[this](ValueTree v, Identifier id)
 	{
@@ -70,7 +70,7 @@
 
 	resizeListener.setCallback(dataReference, { PropertyIds::Folded, PropertyIds::ShowParameters },
 		valuetree::AsyncMode::Asynchronously,
-	  [this](ValueTree, Identifier)
+		[this](ValueTree, Identifier)
 	{
 		this->resizeNodes();
 	});
@@ -286,12 +286,12 @@
 
 			for (auto c : modTargets)
 			{
-				
+
 				for (auto s : list)
 				{
-                    if(s->parameterToControl == nullptr)
-                        continue;
-                    
+					if (s->parameterToControl == nullptr)
+						continue;
+
 					if (!s->parameterToControl->parent->isBodyShown())
 						continue;
 
@@ -355,7 +355,7 @@
 
 	for (auto s : sendList)
 	{
-		
+
 		auto nc = s->findParentComponentOfClass<NodeComponent>();
 
 		if (!nc->node->isBodyShown())
@@ -444,13 +444,13 @@
 				deltaX = nodeArea.getX() - viewArea.getX();
 			else if (nodeArea.getRight() > viewArea.getRight() && viewArea.getWidth() > nodeArea.getWidth())
 				deltaX = nodeArea.getRight() - viewArea.getRight();
-			
+
 
 			if (nodeArea.getY() < viewArea.getY())
 				deltaY = nodeArea.getY() - viewArea.getY();
 			else if (nodeArea.getBottom() > viewArea.getBottom() && viewArea.getHeight() > nodeArea.getHeight())
 				deltaY = nodeArea.getBottom() - viewArea.getBottom();
-			
+
 
 			viewport->setViewPosition(viewArea.getX() + deltaX, viewArea.getY() + deltaY);
 
@@ -738,7 +738,7 @@
 	}
 	else
 	{
-		
+
 
 		auto selectPrev = k == KeyPress::upKey;
 		auto index = node->getIndexInParent();
@@ -768,7 +768,7 @@
 				selectAndScrollToNode(g, prevNode);
 				return true;
 			}
-				
+
 
 			return true;
 		}
@@ -784,9 +784,9 @@
 					return true;
 				}
 			}
-			
+
 			container = dynamic_cast<NodeContainer*>(node->getParentNode());
-			
+
 			if (container == nullptr)
 				return false;
 
@@ -816,7 +816,7 @@
 	return false;
 }
 
-bool DspNetworkGraph::Actions::showKeyboardPopup(DspNetworkGraph& g, KeyboardPopup::Mode )
+bool DspNetworkGraph::Actions::showKeyboardPopup(DspNetworkGraph& g, KeyboardPopup::Mode)
 {
 	auto firstInSelection = g.network->getSelection().getFirst();
 
@@ -826,7 +826,7 @@
 
 	bool somethingSelected = dynamic_cast<NodeContainer*>(firstInSelection.get()) != nullptr;
 	bool stillInNetwork = somethingSelected && firstInSelection->getParentNode() != nullptr;
-	
+
 
 	if (somethingSelected && stillInNetwork)
 		containerToLookFor = firstInSelection;
@@ -839,7 +839,7 @@
 	Array<ContainerComponent*> list;
 
 	fillChildComponentList(list, &g);
-	
+
 	bool mouseOver = g.isMouseOver(true);
 
 	if (mouseOver)
@@ -870,7 +870,7 @@
 	{
 		auto thisAddPosition = nc->getCurrentAddPosition();
 
-		
+
 		bool containerIsSelected = nc->node == containerToLookFor;
 		bool nothingSelectedAndAddPositionMatches = (containerToLookFor == nullptr && thisAddPosition != -1);
 
@@ -887,7 +887,7 @@
 
 			auto r = sp->getLocalArea(nc, midPoint.toNearestInt());
 
-			
+
 
 			sp->setCurrentModalWindow(newPopup, r);
 		}
@@ -968,7 +968,7 @@
 				auto newTree = ValueTreeConverters::convertDynamicObjectToScriptNodeTree(newData.getArray()->getFirst());
 				n->getValueTree().copyPropertiesAndChildrenFrom(newTree, n->getUndoManager());
 			}
-			
+
 		}
 
 		return;
@@ -1024,7 +1024,7 @@
 
 DspNetworkGraph::ScrollableParent::ScrollableParent(DspNetwork* n)
 {
-	
+
 	addAndMakeVisible(viewport);
 	viewport.setViewedComponent(new DspNetworkGraph(n), true);
 	addAndMakeVisible(dark);
@@ -1043,16 +1043,11 @@
 	if (e.mods.isCommandDown())
 	{
 		if (wheel.deltaY > 0)
-			zoomFactor += 0.02f;
+			zoomFactor += 0.1f;
 		else
-			zoomFactor -= 0.02f;
-
-<<<<<<< HEAD
+			zoomFactor -= 0.1f;
+
 		zoomFactor = jlimit(0.25f, 2.0f, zoomFactor);
-=======
-		zoomFactor = jlimit(0.15f, 1.0f, zoomFactor);
-
->>>>>>> 152b89c7
 		auto trans = AffineTransform::scale(zoomFactor);
 		viewport.getViewedComponent()->setTransform(trans);
 		centerCanvas();
@@ -1131,24 +1126,24 @@
 #if USE_BACKEND
 
 	auto bp = dynamic_cast<BackendProcessor*>(n->getScriptProcessor()->getMainController_())->getDocProcessor();
-	
+
 	rootDirectory = bp->getDatabaseRootDirectory();
 	renderer.setDatabaseHolder(bp);
-	
+
 	initGenerator(rootDirectory, bp);
 	renderer.setImageProvider(new doc::ScreenshotProvider(&renderer));
 	renderer.setLinkResolver(new doc::Resolver(rootDirectory));
-	
+
 #endif
 
-		
+
 }
 
 
 void KeyboardPopup::Help::showDoc(const String& text)
 {
-    ignoreUnused(text);
-    
+	ignoreUnused(text);
+
 #if USE_BACKEND
 	if (text.isEmpty())
 	{
@@ -1172,8 +1167,8 @@
 
 void KeyboardPopup::Help::initGenerator(const File& root, MainController* mc)
 {
-    ignoreUnused(root, mc);
-    
+	ignoreUnused(root, mc);
+
 #if USE_BACKEND
 	if (initialised)
 		return;
@@ -1235,7 +1230,7 @@
 
 				newNode = network->get(path);
 
-				if(!newNode.isObject())
+				if (!newNode.isObject())
 					newNode = network->create(path, {});
 
 				container->assign(ap, newNode);
@@ -1250,9 +1245,9 @@
 		MessageManager::callAsync(f);
 	}
 
-	
-
-	
+
+
+
 }
 
 bool KeyboardPopup::keyPressed(const KeyPress& k, Component*)
@@ -1304,10 +1299,10 @@
 	p = f.createPath(icons[(int)entry.t]);
 }
 
-void KeyboardPopup::PopupList::Item::buttonClicked(Button* )
+void KeyboardPopup::PopupList::Item::buttonClicked(Button*)
 {
 	auto plist = findParentComponentOfClass<PopupList>();
-	
+
 	plist->network->deleteIfUnused(entry.insertString);
 
 	MessageManager::callAsync([plist]()
@@ -1516,7 +1511,7 @@
 			}
 
 			return true;
-			
+
 		};
 	}
 	if (name == "zoom")
@@ -1623,8 +1618,6 @@
 				Actions::selectAndScrollToNode(g, fn);
 			}
 
-
-			
 			return true;
 		};
 	}
@@ -1633,4 +1626,4 @@
 	addAndMakeVisible(b);
 }
 
-}
+}