namespace snex {
using namespace juce;

#ifndef HNODE_ALLOW_DOUBLE_FLOAT_MIX
#define HNODE_ALLOW_DOUBLE_FLOAT_MIX 1
#endif

void Types::Helpers::convertFloatToDouble(double* dst, const float* src, int numSamples)
{
	for (int i = 0; i < numSamples; i++)
	{
		dst[i] = (double)src[i];
	}
}

void Types::Helpers::convertDoubleToFloat(float* dst, const double* src, int numSamples)
{
	for (int i = 0; i < numSamples; i++)
	{
		dst[i] = (float)src[i];
	}
}

snex::Types::ID Types::Helpers::getTypeFromTypeName(const juce::String& cppTypeName)
{
	if (cppTypeName == "double") return Types::ID::Double;
	if (cppTypeName == "float") return Types::ID::Float;
	if (cppTypeName == "int") return Types::ID::Integer;
	if (cppTypeName == "bool") return Types::ID::Integer;
	if (cppTypeName == "block") return Types::ID::Block;
	
	jassertfalse;
	return Types::ID::Void;
}

snex::Types::ID Types::Helpers::getTypeFromVariableName(const juce::String& name)
{
	auto typeChar = name.toLowerCase()[0];

	switch (typeChar)
	{
	case 'b':	return Types::ID::Block;
	case 'f':	return Types::ID::Float;
	case 'd':	return Types::ID::Double;
	case 'i':	return Types::ID::Integer;
	case 'a':	return Types::ID::Dynamic;
	default:	jassertfalse; return Types::ID::Void;
	}
}

juce::String Types::Helpers::getVariableName(ID id, int index)
{
	juce::String name;
	name << getTypeChar(id) << juce::String(index + 1);

	return name;
}

juce::String Types::Helpers::getTypeName(ID id)
{
	switch (id)
	{
	case Types::ID::Void:			return "void";
	case Types::ID::Integer:		return "int";
	case Types::ID::Float:			return "float";
	case Types::ID::Double:			return "double";
	case Types::ID::Block:			return "block";
	case Types::ID::Pointer:		return "pointer";
	case Types::ID::Dynamic:		return "any";
	}

	return "unknown";
}

Colour Types::Helpers::getColourForType(ID type)
{
	switch (type)
	{
	case Types::ID::Void:			return Colours::white;
	case Types::ID::Integer:		return Colour(0xffbe952c);
	case Types::ID::Float:			
	case Types::ID::Double:			
	case Types::ID::Block:			return Colour(0xff7559a4);
	case Types::ID::Pointer:		return Colours::aqua;
	case Types::ID::Dynamic:		return Colours::white;
	}

	return Colours::transparentBlack;
}


juce::String Types::Helpers::getValidCppVariableName(const juce::String& variableToCheck)
{
	juce::String s = variableToCheck;

	jassert(s.length() > 0);

	if (s.length() > 255)
		s = s.substring(0, 254);

	if (!juce::CharacterFunctions::isLetter(s[0]) && s[0] != '_')
	{
		s = '_' + s;
	}

	s = s.replaceCharacters("*+-/%&|!.",
					        "mpsdmaonp");

	static const char* keywords[63] = { "asm", "else", "new", "this", "auto", "enum", "operator", "throw", "bool", "explicit", "private", "true", "break", "export", "protected", "try", "case", "extern", "public", "typedef", "catch", "false", "register", "typeid", "char", "float", "reinterpret_cast", "typename", "class", "for", "return", "union", "const", "friend", "short", "unsigned", "const_cast", "goto", "signed", "using", "continue", "if", "sizeof", "virtual", "default", "inline", "static", "void", "delete", "int", "static_cast", "volatile", "do", "long", "struct", "wchar_t", "double", "mutable", "switch", "while", "dynamic_cast", "namespace", "template" };

	for (int i = 0; i < 63; i++)
	{
		if (s == keywords[i])
		{
			s = "_" + s;
			break;
		}
	}

	return s;
}

juce::String Types::Helpers::getIntendation(int level)
{
	juce::String intent;

	for (int i = 0; i < level; i++)
		intent << "  ";
	return intent;

}

void Types::Helpers::dumpNativeData(juce::String& s, int intendationLevel, const juce::String& symbol, void* dataStart, void* dataPointer, size_t byteSize, Types::ID type)
{
	juce::String nl("\n");

	auto intent = getIntendation(intendationLevel);

	size_t byteOffset = (uint8*)dataPointer - (uint8*)dataStart;

	auto getValueString = [](Types::ID type, void* data)
	{
		var v;

		switch (type)
		{
		case Types::ID::Integer: v = var(*reinterpret_cast<int*>(data)); break;
		case Types::ID::Double: v = var(*reinterpret_cast<double*>(data)); break;
		case Types::ID::Float: v = var(*reinterpret_cast<float*>(data)); break;
		default: jassertfalse;
		}

		return Types::Helpers::getCppValueString(VariableStorage(type, v));
	};

	s << intent << Types::Helpers::getCppTypeName((Types::ID)type) << " " << symbol;
	s << "{ Value: " << getValueString(type, dataPointer);
	s << ", Size: " << juce::String(byteSize);
	s << ", Offset: " << juce::String(byteOffset);
	s << ", Absolute: " << juce::String((uint64_t)dataPointer) << " }" << nl;

	if (byteOffset % byteSize != 0)
		s << " (Unaligned!)";
}

juce::String Types::Helpers::getTypeIDName(ID type)
{
	switch (type)
	{
	case Types::ID::Void:			return "Types::ID::Void";
	case Types::ID::Integer:		return "Types::ID::Integer";
	case Types::ID::Float:			return "Types::ID::Float";
	case Types::ID::Double:			return "Types::ID::Double";
	case Types::ID::Block:			return "Types::ID::Block";
	case Types::ID::Dynamic:		return "Types::ID::Dynamic";
	case Types::ID::Pointer:		return "Types::ID::Pointer";
	default:						return "Types::ID::numIds";
	}
}


size_t Types::Helpers::getSizeForType(ID type)
{
	switch (type)
	{
	case Types::ID::Integer: return sizeof(int);
	case Types::ID::Float: return sizeof(float);
	case Types::ID::Double: return sizeof(double);
	case Types::ID::Block: return sizeof(block);
	case Types::ID::Pointer: return sizeof(int*);
	}

	jassertfalse;
	return 0;
}

bool Types::Helpers::matchesTypeLoose(ID expected, ID actual)
{
	return expected == actual || (isNumeric(expected) && isNumeric(actual));
}

juce::juce_wchar Types::Helpers::getTypeChar(ID id)
{
	return getTypeName(id).toLowerCase()[0];
}

juce::String Types::Helpers::getTypeCharAsString(ID id)
{
	juce::String s;

	s << getTypeChar(id);

	return s;
}

juce::Array<snex::Types::ID> Types::Helpers::getTypeListFromCode(const juce::String& code)
{
	juce::String variableWildCard = R"(\b(([fbinade][\d]+\b)))";

	auto matches = hise::RegexFunctions::findSubstringsThatMatchWildcard(variableWildCard, code);

	StringArray variableNames;

	for (const auto& m : matches)
	{
		if (m.size() == 3)
		{
			variableNames.addIfNotAlreadyThere(m[0]);
		}
	}

	struct VariableNameComparator
	{
		int compareElements(juce::String a, juce::String b)
		{
			auto a1 = a.substring(1).getIntValue();
			auto a2 = b.substring(1).getIntValue();

			if (a1 > a2)
				return 1;
			if (a1 < a2)
				return -1;

			return 0;
		};
	};

	VariableNameComparator comparator;
	variableNames.strings.sort(comparator, false);

	if (code.contains("event_"))
		variableNames.add("e" + juce::String(variableNames.size()));

	return getTypeListFromVariables(variableNames);
}

juce::Array<snex::Types::ID> Types::Helpers::getTypeListFromVariables(const StringArray& variableNames)
{
	Array<ID> list;

	for (auto v : variableNames)
	{
		list.add(getTypeFromVariableName(v));
	}

	return list;
}

snex::Types::ID Types::Helpers::getIdFromVar(const var& value)
{
	if (value.isBool())
		return Types::ID::Integer;
	else if (value.isInt() || value.isInt64())
		return Types::ID::Integer;
	else if (value.isDouble())
		return Types::ID::Double;
	else if (value.isBuffer())
		return Types::ID::Block;
	else
		jassertfalse;

	return Types::Void;
}


juce::String Types::Helpers::getPreciseValueString(const VariableStorage& v)
{
	if (v.getType() == Types::ID::Float)
	{
		std::ostringstream out;
		out.precision(7);
		out << std::fixed << (float)v;
		
		auto str = out.str();

		return juce::String(str.c_str());
	}
	else if (v.getType() == Types::ID::Double)
	{
		std::ostringstream out;
		out.precision(15);
		out << std::fixed << double(v);

		auto str = out.str();

		return juce::String(str.c_str());
	}

	return {};
	
}

juce::String Types::Helpers::getCppValueString(const var& v, ID type)
{
	if (isFloatingPoint(type))
	{
		juce::String value;

		double dValue = (double)v;

<<<<<<< HEAD
<<<<<<< HEAD
=======

>>>>>>> cc1d6737
		if (fmod(v, 1.0f) == 0.0f)
			value << juce::String(static_cast<int>(dValue)) << ".0";
=======
		if (fmod(v, 1.0f) == 0.0f)
			value << String(static_cast<int>(dValue)) << ".0";
>>>>>>> getAllFunctions
		else
		{
			value << dValue;
		}

		value = value.trimCharactersAtEnd("0");

		if (type == Float)
			value << "f";

		return value;
	}
	else
		return juce::String((int)v);
}



juce::String Types::Helpers::getCppValueString(const VariableStorage& v)
{
	auto type = v.getType();

	if (isFloatingPoint(type))
	{
		juce::String value;

		double d = v.toDouble();

		if (fmod(d, 1.0) == 0.0)
			value << juce::String((int)d) << ".0";
		else
		{
			value << d;
		}
		
		value = value.trimCharactersAtEnd("0");

		if (type == Float)
			value << "f";

		return value;
	}
	else if (type == Types::ID::Pointer)
	{
		return juce::String(reinterpret_cast<uint64_t>(v.getDataPointer()));
	}
	else
		return juce::String((int)v);
}

bool Types::Helpers::isTypeString(const juce::String& type)
{
	return juce::String("aeidfb").contains(type);
}

bool Types::Helpers::isFloatingPoint(ID type)
{
	return type == Types::ID::Float || type == Types::ID::Double;
}

juce::String Types::Helpers::getCppTypeName(ID type)
{
	if (isFixedType(type))
		return getTypeName(type);

	return "auto";
}

snex::Types::ID Types::Helpers::getTypeFromStringValue(const juce::String& value)
{
	if (value.contains("."))
	{
		if (value.contains("f"))
			return Types::ID::Float;
		else
			return Types::Double;
	}
	else
		return Types::ID::Integer;
}


bool Types::Helpers::matchesTypeStrict(ID expected, ID actual)
{
	return expected == Dynamic || expected == actual;
}


bool Types::Helpers::matchesType(ID expected, ID actual)
{
#if HNODE_ALLOW_DOUBLE_FLOAT_MIX
	if (((int)expected | (int)actual) == ((int)ID::Double | (int)ID::Float))
		return true;
#endif

	return matchesTypeStrict(expected, actual);
}

bool Types::Helpers::isFixedType(ID type)
{
	return  type == ID::Block ||
			type == ID::Integer ||
			type == ID::Float ||
			type == ID::Void ||
			type == ID::Double ||
			type == ID::Pointer;
}

Types::ID Types::Helpers::getMoreRestrictiveType(ID typeA, ID typeB)
{
	if (!matchesType(typeA, typeB))
		return Types::ID::Void;

	if (isFixedType(typeA))
		return typeA;
	else if (isFixedType(typeB))
		return typeB;
	else if (typeA == Dynamic)
		return typeB;
	else
		return typeA;
}

bool Types::Helpers::isNumeric(ID id)
{
	return id == Integer || id == Float || id == Double;
}

bool Types::Helpers::isPinVariable(const juce::String& name)
{
	auto wc = R"(\b[fbinade][1-9]\b)";

	return RegexFunctions::matchesWildcard(wc, name);
}



bool Types::Helpers::binaryOpAllowed(ID left, ID right)
{
	if (left == Types::Pointer || right == Types::Pointer)
		return false;

	if (left == right)
		return true;

	if (matchesType(left, right))
		return true;

	if (left == Types::Block && isFloatingPoint(right))
		return true;

	return false;
}

#define ADD_TYPE(returnType, name, ...) types.add({ Float, Identifier(#name), {__VA_ARGS__} });

}<|MERGE_RESOLUTION|>--- conflicted
+++ resolved
@@ -318,17 +318,9 @@
 
 		double dValue = (double)v;
 
-<<<<<<< HEAD
-<<<<<<< HEAD
-=======
-
->>>>>>> cc1d6737
+
 		if (fmod(v, 1.0f) == 0.0f)
 			value << juce::String(static_cast<int>(dValue)) << ".0";
-=======
-		if (fmod(v, 1.0f) == 0.0f)
-			value << String(static_cast<int>(dValue)) << ".0";
->>>>>>> getAllFunctions
 		else
 		{
 			value << dValue;
