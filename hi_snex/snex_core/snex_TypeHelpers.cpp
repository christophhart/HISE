namespace snex {
using namespace juce;

#ifndef HNODE_ALLOW_DOUBLE_FLOAT_MIX
#define HNODE_ALLOW_DOUBLE_FLOAT_MIX 1
#endif

void Types::Helpers::convertFloatToDouble(double* dst, const float* src, int numSamples)
{
	for (int i = 0; i < numSamples; i++)
	{
		dst[i] = (double)src[i];
	}
}

void Types::Helpers::convertDoubleToFloat(float* dst, const double* src, int numSamples)
{
	for (int i = 0; i < numSamples; i++)
	{
		dst[i] = (float)src[i];
	}
}

snex::Types::ID Types::Helpers::getTypeFromTypeName(const juce::String& cppTypeName)
{
	if (cppTypeName == "double") return Types::ID::Double;
	if (cppTypeName == "float") return Types::ID::Float;
	if (cppTypeName == "int") return Types::ID::Integer;
	if (cppTypeName == "bool") return Types::ID::Integer;
	if (cppTypeName == "block") return Types::ID::Block;
	
	jassertfalse;
	return Types::ID::Void;
}

snex::Types::ID Types::Helpers::getTypeFromVariableName(const juce::String& name)
{
	auto typeChar = name.toLowerCase()[0];

	switch (typeChar)
	{
	case 'b':	return Types::ID::Block;
	case 'f':	return Types::ID::Float;
	case 'd':	return Types::ID::Double;
	case 'i':	return Types::ID::Integer;
	case 'a':	return Types::ID::Dynamic;
	default:	jassertfalse; return Types::ID::Void;
	}
}

juce::String Types::Helpers::getVariableName(ID id, int index)
{
	juce::String name;
	name << getTypeChar(id) << juce::String(index + 1);

	return name;
}

juce::String Types::Helpers::getTypeName(ID id)
{
	switch (id)
	{
	case Types::ID::Void:			return "void";
	case Types::ID::Integer:		return "int";
	case Types::ID::Float:			return "float";
	case Types::ID::Double:			return "double";
	case Types::ID::Block:			return "block";
	case Types::ID::Pointer:		return "pointer";
	case Types::ID::Dynamic:		return "any";
	}

	return "unknown";
}

Colour Types::Helpers::getColourForType(ID type)
{
	switch (type)
	{
	case Types::ID::Void:			return Colours::white;
	case Types::ID::Integer:		return Colour(0xffbe952c);
	case Types::ID::Float:			
	case Types::ID::Double:			
	case Types::ID::Block:			return Colour(0xff7559a4);
	case Types::ID::Pointer:		return Colours::aqua;
	case Types::ID::Dynamic:		return Colours::white;
	}

	return Colours::transparentBlack;
}


juce::String Types::Helpers::getValidCppVariableName(const juce::String& variableToCheck)
{
	juce::String s = variableToCheck;

	jassert(s.length() > 0);

	if (s.length() > 255)
		s = s.substring(0, 254);

	if (!juce::CharacterFunctions::isLetter(s[0]) && s[0] != '_')
	{
		s = '_' + s;
	}

	s = s.replaceCharacters("*+-/%&|!.",
					        "mpsdmaonp");

	static const char* keywords[63] = { "asm", "else", "new", "this", "auto", "enum", "operator", "throw", "bool", "explicit", "private", "true", "break", "export", "protected", "try", "case", "extern", "public", "typedef", "catch", "false", "register", "typeid", "char", "float", "reinterpret_cast", "typename", "class", "for", "return", "union", "const", "friend", "short", "unsigned", "const_cast", "goto", "signed", "using", "continue", "if", "sizeof", "virtual", "default", "inline", "static", "void", "delete", "int", "static_cast", "volatile", "do", "long", "struct", "wchar_t", "double", "mutable", "switch", "while", "dynamic_cast", "namespace", "template" };

	for (int i = 0; i < 63; i++)
	{
		if (s == keywords[i])
		{
			s = "_" + s;
			break;
		}
	}

	return s;
}

juce::String Types::Helpers::getIntendation(int level)
{
	juce::String intent;

	for (int i = 0; i < level; i++)
		intent << "  ";
	return intent;

}

void Types::Helpers::dumpNativeData(juce::String& s, int intendationLevel, const juce::String& symbol, void* dataStart, void* dataPointer, size_t byteSize, Types::ID type)
{
	juce::String nl("\n");

	auto intent = getIntendation(intendationLevel);

	size_t byteOffset = (uint8*)dataPointer - (uint8*)dataStart;

	auto getValueString = [](Types::ID type, void* data)
	{
		var v;

		switch (type)
		{
		case Types::ID::Integer: v = var(*reinterpret_cast<int*>(data)); break;
		case Types::ID::Double: v = var(*reinterpret_cast<double*>(data)); break;
		case Types::ID::Float: v = var(*reinterpret_cast<float*>(data)); break;
		default: jassertfalse;
		}

		return Types::Helpers::getCppValueString(VariableStorage(type, v));
	};

	s << intent << Types::Helpers::getCppTypeName((Types::ID)type) << " " << symbol;
	s << "{ Value: " << getValueString(type, dataPointer);
	s << ", Size: " << juce::String(byteSize);
	s << ", Offset: " << juce::String(byteOffset);
	s << ", Absolute: " << juce::String((uint64_t)dataPointer) << " }" << nl;

	if (byteOffset % byteSize != 0)
		s << " (Unaligned!)";
}

juce::String Types::Helpers::getTypeIDName(ID type)
{
	switch (type)
	{
	case Types::ID::Void:			return "Types::ID::Void";
	case Types::ID::Integer:		return "Types::ID::Integer";
	case Types::ID::Float:			return "Types::ID::Float";
	case Types::ID::Double:			return "Types::ID::Double";
	case Types::ID::Block:			return "Types::ID::Block";
	case Types::ID::Dynamic:		return "Types::ID::Dynamic";
	case Types::ID::Pointer:		return "Types::ID::Pointer";
	default:						return "Types::ID::numIds";
	}
}


size_t Types::Helpers::getSizeForType(ID type)
{
	switch (type)
	{
	case Types::ID::Integer: return sizeof(int);
	case Types::ID::Float: return sizeof(float);
	case Types::ID::Double: return sizeof(double);
	case Types::ID::Block: return sizeof(block);
	case Types::ID::Pointer: return sizeof(int*);
	}

	jassertfalse;
	return 0;
}

bool Types::Helpers::matchesTypeLoose(ID expected, ID actual)
{
	return expected == actual || (isNumeric(expected) && isNumeric(actual));
}

juce::juce_wchar Types::Helpers::getTypeChar(ID id)
{
	return getTypeName(id).toLowerCase()[0];
}

juce::String Types::Helpers::getTypeCharAsString(ID id)
{
	juce::String s;

	s << getTypeChar(id);

	return s;
}

juce::Array<snex::Types::ID> Types::Helpers::getTypeListFromCode(const juce::String& code)
{
	juce::String variableWildCard = R"(\b(([fbinade][\d]+\b)))";

	auto matches = hise::RegexFunctions::findSubstringsThatMatchWildcard(variableWildCard, code);

	StringArray variableNames;

	for (const auto& m : matches)
	{
		if (m.size() == 3)
		{
			variableNames.addIfNotAlreadyThere(m[0]);
		}
	}

	struct VariableNameComparator
	{
		int compareElements(juce::String a, juce::String b)
		{
			auto a1 = a.substring(1).getIntValue();
			auto a2 = b.substring(1).getIntValue();

			if (a1 > a2)
				return 1;
			if (a1 < a2)
				return -1;

			return 0;
		};
	};

	VariableNameComparator comparator;
	variableNames.strings.sort(comparator, false);

	if (code.contains("event_"))
		variableNames.add("e" + juce::String(variableNames.size()));

	return getTypeListFromVariables(variableNames);
}

juce::Array<snex::Types::ID> Types::Helpers::getTypeListFromVariables(const StringArray& variableNames)
{
	Array<ID> list;

	for (auto v : variableNames)
	{
		list.add(getTypeFromVariableName(v));
	}

	return list;
}

snex::Types::ID Types::Helpers::getIdFromVar(const var& value)
{
	if (value.isBool())
		return Types::ID::Integer;
	else if (value.isInt() || value.isInt64())
		return Types::ID::Integer;
	else if (value.isDouble())
		return Types::ID::Double;
	else if (value.isBuffer())
		return Types::ID::Block;
	else
		jassertfalse;

	return Types::Void;
}


juce::String Types::Helpers::getPreciseValueString(const VariableStorage& v)
{
	if (v.getType() == Types::ID::Float)
	{
		std::ostringstream out;
		out.precision(7);
		out << std::fixed << (float)v;
		
		auto str = out.str();

		return juce::String(str.c_str());
	}
	else if (v.getType() == Types::ID::Double)
	{
		std::ostringstream out;
		out.precision(15);
		out << std::fixed << double(v);

		auto str = out.str();

		return juce::String(str.c_str());
	}

	return {};
	
}

juce::String Types::Helpers::getCppValueString(const var& v, ID type)
{
	if (isFloatingPoint(type))
	{
		juce::String value;

		double dValue = (double)v;

<<<<<<< HEAD

		if (fmodf(v, 1.0f) == 0.0f)
=======
<<<<<<< HEAD
		if (fmod(v, 1.0f) == 0.0f)
>>>>>>> a30cfe59
			value << juce::String(static_cast<int>(dValue)) << ".0";
=======
		if (fmod(v, 1.0f) == 0.0f)
			value << String(static_cast<int>(dValue)) << ".0";
>>>>>>> getAllFunctions
		else
		{
			value << dValue;
		}

		value = value.trimCharactersAtEnd("0");

		if (type == Float)
			value << "f";

		return value;
	}
	else
		return juce::String((int)v);
}



juce::String Types::Helpers::getCppValueString(const VariableStorage& v)
{
	auto type = v.getType();

	if (isFloatingPoint(type))
	{
		juce::String value;

		double d = v.toDouble();

		if (fmod(d, 1.0) == 0.0)
			value << juce::String((int)d) << ".0";
		else
		{
			value << d;
		}
		
		value = value.trimCharactersAtEnd("0");

		if (type == Float)
			value << "f";

		return value;
	}
	else if (type == Types::ID::Pointer)
	{
		return juce::String(reinterpret_cast<uint64_t>(v.getDataPointer()));
	}
	else
		return juce::String((int)v);
}

bool Types::Helpers::isTypeString(const juce::String& type)
{
	return juce::String("aeidfb").contains(type);
}

bool Types::Helpers::isFloatingPoint(ID type)
{
	return type == Types::ID::Float || type == Types::ID::Double;
}

juce::String Types::Helpers::getCppTypeName(ID type)
{
	if (isFixedType(type))
		return getTypeName(type);

	return "auto";
}

snex::Types::ID Types::Helpers::getTypeFromStringValue(const juce::String& value)
{
	if (value.contains("."))
	{
		if (value.contains("f"))
			return Types::ID::Float;
		else
			return Types::Double;
	}
	else
		return Types::ID::Integer;
}


bool Types::Helpers::matchesTypeStrict(ID expected, ID actual)
{
	return expected == Dynamic || expected == actual;
}


bool Types::Helpers::matchesType(ID expected, ID actual)
{
#if HNODE_ALLOW_DOUBLE_FLOAT_MIX
	if (((int)expected | (int)actual) == ((int)ID::Double | (int)ID::Float))
		return true;
#endif

	return matchesTypeStrict(expected, actual);
}

bool Types::Helpers::isFixedType(ID type)
{
	return  type == ID::Block ||
			type == ID::Integer ||
			type == ID::Float ||
			type == ID::Void ||
			type == ID::Double ||
			type == ID::Pointer;
}

Types::ID Types::Helpers::getMoreRestrictiveType(ID typeA, ID typeB)
{
	if (!matchesType(typeA, typeB))
		return Types::ID::Void;

	if (isFixedType(typeA))
		return typeA;
	else if (isFixedType(typeB))
		return typeB;
	else if (typeA == Dynamic)
		return typeB;
	else
		return typeA;
}

bool Types::Helpers::isNumeric(ID id)
{
	return id == Integer || id == Float || id == Double;
}

bool Types::Helpers::isPinVariable(const juce::String& name)
{
	auto wc = R"(\b[fbinade][1-9]\b)";

	return RegexFunctions::matchesWildcard(wc, name);
}



bool Types::Helpers::binaryOpAllowed(ID left, ID right)
{
	if (left == Types::Pointer || right == Types::Pointer)
		return false;

	if (left == right)
		return true;

	if (matchesType(left, right))
		return true;

	if (left == Types::Block && isFloatingPoint(right))
		return true;

	return false;
}

#define ADD_TYPE(returnType, name, ...) types.add({ Float, Identifier(#name), {__VA_ARGS__} });

}<|MERGE_RESOLUTION|>--- conflicted
+++ resolved
@@ -318,18 +318,9 @@
 
 		double dValue = (double)v;
 
-<<<<<<< HEAD
-
-		if (fmodf(v, 1.0f) == 0.0f)
-=======
-<<<<<<< HEAD
+
 		if (fmod(v, 1.0f) == 0.0f)
->>>>>>> a30cfe59
 			value << juce::String(static_cast<int>(dValue)) << ".0";
-=======
-		if (fmod(v, 1.0f) == 0.0f)
-			value << String(static_cast<int>(dValue)) << ".0";
->>>>>>> getAllFunctions
 		else
 		{
 			value << dValue;
