/*  ===========================================================================
*
*   This file is part of HISE.
*   Copyright 2016 Christoph Hart
*
*   HISE is free software: you can redistribute it and/or modify
*   it under the terms of the GNU General Public License as published by
*   the Free Software Foundation, either version 3 of the License, or
*   (at your option) any later version.
*
*   HISE is distributed in the hope that it will be useful,
*   but WITHOUT ANY WARRANTY; without even the implied warranty of
*   MERCHANTABILITY or FITNESS FOR A PARTICULAR PURPOSE.  See the
*   GNU General Public License for more details.
*
*   You should have received a copy of the GNU General Public License
*   along with HISE.  If not, see <http://www.gnu.org/licenses/>.
*
*   Commercial licenses for using HISE in an closed source project are
*   available on request. Please visit the project's website to get more
*   information about commercial licensing:
*
*   http://www.hise.audio/
*
*   HISE is based on the JUCE library,
*   which must be separately licensed for closed source applications:
*
*   http://www.juce.com
*
*   ===========================================================================
*/

#pragma once

#include "JuceHeader.h"

namespace hise {
using namespace juce;

namespace raw
{

/** A wrapper around a task that is supposed to take a while and is not allowed to be executed simultaneously to the audio rendering.

Some tasks that interfere with the audio rendering (eg. adding / removing modules, swapping samples) have to make sure that the audio thread
is not running in parallel. Therefore HISE has a "suspended task" system which kills all voices, waits until the voices have gracefully faded out (including
FX tails for reverb effects), then suspends the audio rendering until the task has been completed on a background thread with a minimal amount of locking.

In HISE, this system is used for each one of these events:

- Compilation of scripts
- Hot swapping of samplemaps
- Loading User Presets
- Adding / Removing Modules

You can see this system in action if you do one of these things in HISE while playing notes.

In order to use that system from your own C++ code, just create a lambda that follows the hise::SafeFunctionCall definition and pass it to the call() function:

\code
auto f = [mySampleMap](hise::Processor* p)
{
    // You know it's a sampler, so no need for a dynamic_cast
	auto sampler = static_cast<hise::ModulatorSampler*>(p);

	// Call whatever you need to do.
	// (Actually this call makes no sense, since it's already wrapped in a suspended execution)
	sampler->loadSampleMap(mySampleMap);

	// The lambda definition requires you to return this.
	return hise::SafeFunctionCall::OK;
};

TaskAfterSuspension::call(mc, f);
\endcode

This makes sure that the lambda will be executed on the given thread after all voices are killed. However this doesn't necessarily mean asynchronous execution:
if you're calling this on the target thread and all voices are already killed, it will be executed synchronously. You can check this with the ReturnType enum passed back from the call() method. This reduces the debugging headaches of asynchronous callbacks wherever possible.
*/
class TaskAfterSuspension
{
public:

	/** The call() method will return one of these to indicate what happened. */
	enum ReturnType
	{
		ExecutedSynchronously, ///< If the audio was already suspended and the method was called from the same thread as the desired target thread, this will be returned from the call.
		DeferredToThread, ///< If the audio needs to be suspended and / or the method was called from another thread than the target thread, this will be returned in order to indicate that the function was not yet executed.
		numReturnTypes
	};

	/** Executes the function passed as lambda and returns the ReturnType depending on the
		execution state of the function. If you want to specify the processor being used, use the other call() method. */
	static ReturnType call(MainController* mc, const ProcessorFunction& f, int TargetThread = IDs::Threads::Loading)
	{
		bool synchronouslyCalled = mc->getKillStateHandler().killVoicesAndCall(mc->getMainSynthChain(), f, (MainController::KillStateHandler::TargetThread)TargetThread);

		return synchronouslyCalled ? ExecutedSynchronously : DeferredToThread;
	}

	/** Executes the function passed as lambda for the given processor and returns the ReturnType depending on the
	execution state of the function. */
	static ReturnType call(Processor* p, const ProcessorFunction& f, int TargetThread = IDs::Threads::Loading)
	{
		bool synchronouslyCalled = p->getMainController()->getKillStateHandler().killVoicesAndCall(p, f, (MainController::KillStateHandler::TargetThread)TargetThread);

		return synchronouslyCalled ? ExecutedSynchronously : DeferredToThread;
	}
};



/** A lightweight wrapper around a Processor in the HISE signal path. 

	This object can be used as a wrapper around one of the Processor modules in your HISE
	project. Upon creation, it will search for the given ID (or use the first module that matches the type if the ID is not supplied).

	If desired, it will also be notified about changes to a parameter which can be used to update the UI.

	\code
	Reference<hise::PolyFilterEffect> polyFilter(mc, "MyFunkyFilter", true);

	ParameterCallback update = [this](float newValue) 
	{
		this->frequencySlider->setValue(newValue, dontSendNotification); 
	};

	polyFilter.addParameterToWatch(hise::MonoFilterEffect::Frequency, update);
	\endcode
	
	If you want a bidirectional connection between UI and the processor, take a look at 
	the UIConnection classes, which offer ready made listeners / updaters for some of the
	basic JUCE widgets (Slider, ComboBox, Button)

	*/
template <class ProcessorType> class Reference : public ControlledObject,
												 private SafeChangeListener
{
public:

	/** A lambda that will be executed when the parameter changes. The newValue argument will contain the current value. */
	using ParameterCallback = std::function<void(float newValue)>;

	/** Creates a reference to the processor with the given ID. If the ID is empty, it just looks for the first processor of the specified type. */
	Reference(MainController* mc, const String& id = String(), bool addAsListener=false);
	~Reference();

	/** Adds a lambda callback to a dedicated parameter that will be fired on changes. */
	void addParameterToWatch(int parameterIndex, const ParameterCallback& callbackFunction);

	/** Returns a raw pointer to the connected Processor. */
	ProcessorType* getProcessor() const noexcept;

	ProcessorType* operator->() noexcept { return getProcessor(); }
	const ProcessorType* operator->() const noexcept { return getProcessor(); }

	operator ProcessorType*() const noexcept { return getProcessor(); }

private:

	void changeListenerCallback(SafeChangeBroadcaster *) override;

	struct ParameterValue
	{
		int index;
		float lastValue;
		ParameterCallback callbackFunction;
	};

	Array<ParameterValue> watchedParameters;

	WeakReference<ProcessorType> processor;
};


/** A object that handles the embedded resources (audio files, images and samplemaps). */
class Pool : public hise::ControlledObject
{
public:

	Pool(MainController* mc, bool allowLoading = false) :
		ControlledObject(mc),
		allowUnusedSources(allowLoading)
	{};

	/** By default, this object assumes that the data is already loaded (if not, it fails with an assertion).
	Call this to allow the Pool object to actually load the items from the embedded data. */
	void allowLoadingOfUnusedResources();

	/** Loads an audio file into a AudioSampleBuffer. */
	AudioSampleBuffer loadAudioFile(const String& id);

	/** Loads an Image from the given ID. */
	Image loadImage(const String& id);

	StringArray getSampleMapList() const;

	PoolReference createSampleMapReference(const String& referenceString);

private:

	bool allowUnusedSources = false;
};



/** The base class for all data connections used in the raw namespace.

	This is a powerful and generic class which is the glue between the data of a Processor
	and your raw project. 

	- templated data type for best performance without overhead
	- ready made accessor-classes for the most important data in HISE (Processor attributes, bypass states, samplemaps, table data)
	
	In order to use it, pass it as template argument to one of the more high-level classes (UIConnection and Storage) and
	it will magically synchronize with the actual data in your Processor tree.
*/
template <typename DataType> struct Data
{
	using SaveFunction = std::function<DataType(Processor* p)>;
	using LoadFunction = std::function<void(Processor* p, const DataType&)>;

	struct Dummy
	{
		static DataType save(Processor* p)
		{
			ignoreUnused(p);
			jassertfalse;
			return {};
		}

		static void load(Processor* p, const DataType& newValue)
		{
			ignoreUnused(p, newValue);
			jassertfalse;
		}
	};

	/** Loads / saves a samplemap. Expects a String with the SampleMap ID. */
	struct SampleMap
	{
		static DataType save(Processor* p)
		{
			return DataType(dynamic_cast<ModulatorSampler*>(p)->getSampleMap()->getReference().getReferenceString());
		}

		static void load(Processor* p, const DataType& newValue)
		{
			auto f = [newValue](Processor* p)
			{
				raw::Pool pool(p->getMainController(), true);
				auto ref = pool.createSampleMapReference(newValue);
				dynamic_cast<ModulatorSampler*>(p)->loadSampleMap(ref);
				return SafeFunctionCall::OK;
			};

			TaskAfterSuspension::call(p, f);
		}
	};

	/** Loads / saves the bypass state. Use the template argument to invert the logic (so that true = enabled). */
	template <bool inverted = false> struct Bypassed
	{
		static DataType save(Processor* p)
		{
			if (inverted)
				return static_cast<DataType>(!p->isBypassed());
			else
				return static_cast<DataType>(p->isBypassed());
		}

		static void load(Processor* p, const DataType& newValue)
		{
			if (inverted)
				p->setBypassed(static_cast<bool>(newValue), sendNotification);
			else
				p->setBypassed(!static_cast<bool>(newValue), sendNotification);
		}
	};

	/** Loads / saves a Processor's attribute. */
	template <int attributeIndex> struct Attribute
	{
		static DataType save(Processor* p)
		{
			return static_cast<DataType>(p->getAttribute(attributeIndex));
		}

		static void load(Processor* p, const DataType& newValue)
		{
			float value = static_cast<float>(newValue);
			FloatSanitizers::sanitizeFloatNumber(value);
			p->setAttribute(attributeIndex, value, sendNotification);
		}
	};

<<<<<<< HEAD
	/** Loads / saves the table data. */
=======
	/** Loads / saves the table data as encoded String. */
>>>>>>> 9888b275
	template <int tableIndex = 0> struct Table
	{
		static DataType save(Processor* p)
		{
			if (auto ltp = dynamic_cast<hise::LookupTableProcessor*>(p))
			{
				return DataType(ltp->getTable(tableIndex)->exportData());
			}

			return {};
		}

		static void load(Processor* p, const DataType& newValue)
		{
			if (auto ltp = dynamic_cast<hise::LookupTableProcessor*>(p))
			{
				auto table = ltp->getTable(tableIndex);

				table->restoreData(newValue.toString());
				table->sendChangeMessage();
			}
		}
	};

	/** Loads / saves the slider pack data as encoded String. */
	template <int sliderPackIndex = 0> struct SliderPack
	{
		static DataType save(Processor* p)
		{
			if (auto sp = dynamic_cast<hise::SliderPackProcessor*>(p))
			{
				return DataType(sp->getSliderPackData(sliderPackIndex)->toBase64());
			}

			return {};
		}

		static void load(Processor* p, const DataType& newValue)
		{
			if (auto sp = dynamic_cast<hise::SliderPackProcessor*>(p))
			{
				if (auto spData = sp->getSliderPackData(sliderPackIndex))
				{
					spData->fromBase64(String(newValue));
				}
				else
					jassertfalse; // no sliderpack at the given index.
			}
			else
				jassertfalse; // no slider pack processor.
		}
	};

	Data(const Identifier& id_) :
		id(id_)
	{};

	
protected:

	Identifier id;

private:

	JUCE_DECLARE_WEAK_REFERENCEABLE(Data);
	JUCE_DECLARE_NON_COPYABLE_WITH_LEAK_DETECTOR(Data);

};



/** This class offers a bidirectional connection between Data and its UI representation.

	In order to use it, just add one of these as Member variable in your interface class:

\code
class MyInterface
{
	MyInterface(hise::MainController* mc):
	    s("My Funky Slider"),
	    connection(&s, mc, "Sine 1", hise::SineSynth::SaturationAmount)
	{
		addAndMakeVisible(s);
		s.setRange(0.0, 1.0, 0.01);
	}

	juce::Slider s;
	raw::UIConnection::Slider connection;
}
\endcode

	If you just want a more generic, but unidirectional connection (Processor->UI) take a look at the Reference class.
*/
class UIConnection
{
public:

	/** A small helper class that manages the ownership of an UI connection object.
	
		You can use it as member variable and assign an object to it in your editor's constructor.
	*/
	struct Ptr
	{

		/** assigns a new element to this holder. It will be automatically deleted when this goes out of scope.
		*
		*	It uses a pointer of the type hise::ControlledObject as least common denominator to prevent typing 
		*	template arguments more than once.
		*/
		ControlledObject* operator=(ControlledObject* objectToOwn)
		{
			ownedObject = objectToOwn;

			return objectToOwn;
		}

		/** Make sure you call this before deleting the connected UI element. */
		void release()
		{
			ownedObject = nullptr;
		}

	private:

		ScopedPointer<ControlledObject> ownedObject;
	};

	/** The base class for the connection implementation of each UI widget. 
	
		There are three available UI widgets: the ComboBox, the Slider and the Button.

		If you need more UI widgets or hook them up to your own classes, make sure that:

		1. The class is derived from juce::Component
		2. It has a subclass called Listener and the methods addListener() and removeListener()
		3. the Listener subclass has a virtual callback that gets overwritten to change the
		   Processor's parameter (take a look at the implementations to get a feeling how this works).
		4. Overwrite the method updateUI() to reflect the change on your UI widget. This is 
		   important to match the displayed value when the parameter is changed externally,
		   eg. by loading presets or automation.
	*/
	template <class ComponentType, typename ValueType> 
	class Base : public Data<ValueType>,
				 public ControlledObject,
				 public ComponentType::Listener,
				 public SafeChangeListener
	{
	public:

		Base(ComponentType* c, MainController* mc, const String& id);
		virtual ~Base();

		template <class FunctionClass> void setData()
		{
			loadFunction = FunctionClass::load;
			saveFunction = FunctionClass::save;
		}

	protected:

		/** Call this method from your subclass's listener callback. */
		void parameterChangedFromUI(ValueType newValue);

		/** Overwrite this method and change the displayed value on your Component. */
		virtual void updateUI(ValueType newValue) = 0;

		/** Returns a reference to the component. It is safe to assume that it's not deleted in the UI callbacks. */
		ComponentType& getComponent() { return *component.getComponent(); }

		void changeListenerCallback(SafeChangeBroadcaster* b) override;

	private:

		ValueType lastValue;

        typename Data<ValueType>::LoadFunction loadFunction;
        typename Data<ValueType>::SaveFunction saveFunction;

		Component::SafePointer<ComponentType> component;
		WeakReference<Processor> processor;
		
		JUCE_DECLARE_NON_COPYABLE(Base);
	};

	

	/** A connection between a Processor's parameter and a juce::Slider. */
	template <int parameterIndex> class Slider: public Base<juce::Slider, float>
	{
	public:

		Slider(juce::Slider* s, MainController* mc, const String& processorID);

	private:

		/** Changes the slider's value. */
		void updateUI(float newValue) override;

		/** Updates the Processor's parameter. */
		void sliderValueChanged(juce::Slider*) override;
	};

	/** A connection between a Processor's parameter and a juce::Button.
	
		It assumes toggling mode (as it's the case with 99% of all HISE parameters
		connected to buttons)
	*/
	class Button : public Base<juce::Button, bool>
	{
	public:

		Button(juce::Button* b, MainController* mc,
			const String& processorID) :
			Base(b, mc, processorID)
		{
			changeListenerCallback(nullptr);
		}

	private:

		/** Changes the button's toggle state. */
		void updateUI(bool newValue) override
		{
			getComponent().setToggleState(newValue, dontSendNotification);
		}

		void buttonClicked(juce::Button*) override
		{
			parameterChangedFromUI(!getComponent().getToggleState());
		}
	};

	/** A connection between a Processor's data (anything) and a juce::ComboBox.
	*/
	class ComboBox : public Base<juce::ComboBox, var>
	{
	public:

		ComboBox(juce::ComboBox* b, MainController* mc,
			const String& processorID):
			Base(b, mc, processorID)
		{
			changeListenerCallback(nullptr);
		}

		enum Mode
		{
			Index = 0,
			Id,
			Text,
			numModes
		};

		void setMode(Mode m)
		{
			mode = m;
		}

	private:

		Mode mode;

		/** Changes the comboboxes's value. */
		void updateUI(var newValue) override
		{
			switch (mode)
			{
			case Index: getComponent().setSelectedItemIndex((int)newValue, dontSendNotification); break;
			case Id:	getComponent().setSelectedId((int)newValue, dontSendNotification); break;
			case Text:  getComponent().setText(newValue.toString(), dontSendNotification); break;
			default:	jassertfalse; break;
			}
		}

		void comboBoxChanged(juce::ComboBox*) override
		{
			var valueToUse;

			switch (mode)
			{
			case Index: valueToUse = getComponent().getSelectedItemIndex(); break;
			case Id:	valueToUse = getComponent().getSelectedId(); break;
			case Text:	valueToUse = getComponent().getText(); break;
			default:	jassertfalse; break;
			}

			parameterChangedFromUI(valueToUse);
		}
	};

	
};

/** The base class for storing data as user preset. */
class GenericStorage : public Data<juce::var>,
	public RestorableObject
{
public:

	GenericStorage(const Identifier& id) :
		Data<juce::var>(id)
	{};

	ValueTree exportAsValueTree() const override
	{
		ValueTree v("Control");

		v.setProperty("id", id.toString(), nullptr);
		v.setProperty("value", var(save()), nullptr);
		return v;
	}

	void restoreFromValueTree(const ValueTree &previouslyExportedState) override
	{
		jassert(previouslyExportedState.getType() == Identifier("Control"));

		if (previouslyExportedState.getProperty("id") == id.toString())
		{
			load(previouslyExportedState.getProperty("value"));
		}
	}

	virtual var save() const = 0;
	virtual void load(const var& newValue) = 0;

private:
};

/** An object that automatically handles the loading / saving in a ValueTree. 

Use this to implement your custom user preset system. 
*/
template <class FunctionClass> class Storage : public GenericStorage
{
public:

	Storage(const Identifier& id, Processor* p) :
		GenericStorage(id),
		processor(p->getMainController(), p->getId()),
		saveFunction(FunctionClass::save),
		loadFunction(FunctionClass::load)
	{};

	~Storage() {};

	void load(const var& newValue) override
	{
		loadFunction(processor, newValue);
	}

	var save() const override
	{
		return saveFunction(processor);
	}

private:

	Reference<Processor> processor;

	SaveFunction saveFunction;
	LoadFunction loadFunction;
};

}

} // namespace hise;<|MERGE_RESOLUTION|>--- conflicted
+++ resolved
@@ -294,11 +294,7 @@
 		}
 	};
 
-<<<<<<< HEAD
-	/** Loads / saves the table data. */
-=======
 	/** Loads / saves the table data as encoded String. */
->>>>>>> 9888b275
 	template <int tableIndex = 0> struct Table
 	{
 		static DataType save(Processor* p)
