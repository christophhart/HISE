/*
  ==============================================================================

   This file is part of the JUCE library.
   Copyright (c) 2017 - ROLI Ltd.

   JUCE is an open source library subject to commercial or open-source
   licensing.

   By using JUCE, you agree to the terms of both the JUCE 5 End-User License
   Agreement and JUCE 5 Privacy Policy (both updated and effective as of the
   27th April 2017).

   End User License Agreement: www.juce.com/juce-5-licence
   Privacy Policy: www.juce.com/juce-5-privacy-policy

   Or: You may also use this code under the terms of the GPL v3 (see
   www.gnu.org/licenses).

   JUCE IS PROVIDED "AS IS" WITHOUT ANY WARRANTY, AND ALL WARRANTIES, WHETHER
   EXPRESSED OR IMPLIED, INCLUDING MERCHANTABILITY AND FITNESS FOR PURPOSE, ARE
   DISCLAIMED.

  ==============================================================================
*/

#include "../../juce_core/system/juce_TargetPlatform.h"
#include "../utility/juce_CheckSettingMacros.h"

#if JucePlugin_Build_VST

#ifdef _MSC_VER
 #pragma warning (disable : 4996 4100)
#endif

#include "../utility/juce_IncludeSystemHeaders.h"

#ifdef PRAGMA_ALIGN_SUPPORTED
 #undef PRAGMA_ALIGN_SUPPORTED
 #define PRAGMA_ALIGN_SUPPORTED 1
#endif

#ifndef _MSC_VER
 #define __cdecl
#endif

#if JUCE_CLANG
 #pragma clang diagnostic push
 #pragma clang diagnostic ignored "-Wconversion"
 #pragma clang diagnostic ignored "-Wshadow"
 #pragma clang diagnostic ignored "-Wdeprecated-register"
 #pragma clang diagnostic ignored "-Wunused-parameter"
 #pragma clang diagnostic ignored "-Wdeprecated-writable-strings"
 #pragma clang diagnostic ignored "-Wnon-virtual-dtor"
#endif

#ifdef _MSC_VER
 #pragma warning (push)
 #pragma warning (disable : 4458)
#endif

#include <juce_core/juce_core.h>
#include "../../juce_audio_processors/format_types/juce_VSTInterface.h"

#ifdef _MSC_VER
 #pragma warning (pop)
#endif

#if JUCE_CLANG
 #pragma clang diagnostic pop
#endif

//==============================================================================
#ifdef _MSC_VER
 #pragma pack (push, 8)
#endif

#include "../utility/juce_IncludeModuleHeaders.h"
#include "../utility/juce_FakeMouseMoveGenerator.h"
#include "../utility/juce_WindowsHooks.h"

#include "../../juce_audio_processors/format_types/juce_VSTCommon.h"

#ifdef _MSC_VER
 #pragma pack (pop)
#endif

#undef MemoryBlock

class JuceVSTWrapper;
static bool recursionCheck = false;

namespace juce
{
 #if JUCE_MAC
  extern JUCE_API void initialiseMacVST();
  extern JUCE_API void* attachComponentToWindowRefVST (Component*, void* parent, bool isNSView);
  extern JUCE_API void detachComponentFromWindowRefVST (Component*, void* window, bool isNSView);
  extern JUCE_API void setNativeHostWindowSizeVST (void* window, Component*, int newWidth, int newHeight, bool isNSView);
  extern JUCE_API void checkWindowVisibilityVST (void* window, Component*, bool isNSView);
  extern JUCE_API bool forwardCurrentKeyEventToHostVST (Component*, bool isNSView);
 #if ! JUCE_64BIT
  extern JUCE_API void updateEditorCompBoundsVST (Component*);
 #endif
 #endif

  extern JUCE_API bool handleManufacturerSpecificVST2Opcode (int32, pointer_sized_int, void*, float);
}


//==============================================================================
#if JUCE_WINDOWS

namespace
{
    // Returns the actual container window, unlike GetParent, which can also return a separate owner window.
    static HWND getWindowParent (HWND w) noexcept    { return GetAncestor (w, GA_PARENT); }

    static HWND findMDIParentOf (HWND w)
    {
        const int frameThickness = GetSystemMetrics (SM_CYFIXEDFRAME);

        while (w != 0)
        {
            auto parent = getWindowParent (w);

            if (parent == 0)
                break;

            TCHAR windowType[32] = { 0 };
            GetClassName (parent, windowType, 31);

            if (String (windowType).equalsIgnoreCase ("MDIClient"))
                return parent;

            RECT windowPos, parentPos;
            GetWindowRect (w, &windowPos);
            GetWindowRect (parent, &parentPos);

            auto dw = (parentPos.right - parentPos.left) - (windowPos.right - windowPos.left);
            auto dh = (parentPos.bottom - parentPos.top) - (windowPos.bottom - windowPos.top);

            if (dw > 100 || dh > 100)
                break;

            w = parent;

            if (dw == 2 * frameThickness)
                break;
        }

        return w;
    }

    static bool messageThreadIsDefinitelyCorrect = false;
}

//==============================================================================
#elif JUCE_LINUX

struct SharedMessageThread  : public Thread
{
    SharedMessageThread ()
        : Thread ("VstMessageThread")
    {
        startThread (7);

        while (! initialised)
            sleep (1);
    }

    ~SharedMessageThread()
    {
        signalThreadShouldExit();
        JUCEApplicationBase::quit();
        waitForThreadToExit (5000);
        clearSingletonInstance();
    }

    void run() override
    {
        initialiseJuce_GUI();
        initialised = true;

        MessageManagerLock mm;
        MessageManager::getInstance()->setCurrentThreadAsMessageThread();

<<<<<<< HEAD
        ScopedXDisplay xDisplay;        
=======
        #if ! JUCE_HEADLESS_PLUGIN_CLIENT
        ScopedXDisplay xDisplay;
        #endif
>>>>>>> f6a546f7

        while ((! threadShouldExit()) && MessageManager::getInstance()->runDispatchLoopUntil (250))
        {}
    }

    juce_DeclareSingleton (SharedMessageThread, false)

    bool initialised = false;
};

juce_ImplementSingleton (SharedMessageThread)

#endif

static Array<void*> activePlugins;

//==============================================================================
// Ableton Live host specific commands
struct AbletonLiveHostSpecific
{
    enum
    {
        KCantBeSuspended = (1 << 2)
    };

    uint32 magic;        // 'AbLi'
    int cmd;             // 5 = realtime properties
    size_t commandSize;  // sizeof (int)
    int flags;           // KCantBeSuspended = (1 << 2)
};

//==============================================================================
/**
    This is an AudioEffectX object that holds and wraps our AudioProcessor...
*/
class JuceVSTWrapper  : public AudioProcessorListener,
                        public AudioPlayHead,
                        private Timer,
                        private AsyncUpdater
{
private:
    //==============================================================================
    template <typename FloatType>
    struct VstTempBuffers
    {
        VstTempBuffers() {}
        ~VstTempBuffers() { release(); }

        void release() noexcept
        {
            for (auto* c : tempChannels)
                delete[] c;

            tempChannels.clear();
        }

        HeapBlock<FloatType*> channels;
        Array<FloatType*> tempChannels;  // see note in processReplacing()
        juce::AudioBuffer<FloatType> processTempBuffer;
    };

    /** Use the same names as the VST SDK. */
    struct VstOpCodeArguments
    {
        int32 index;
        pointer_sized_int value;
        void* ptr;
        float opt;
    };

public:
    //==============================================================================
    JuceVSTWrapper (VstHostCallback cb, AudioProcessor* af)
       : hostCallback (cb),
         processor (af)
    {
        // VST-2 does not support disabling buses: so always enable all of them
        processor->enableAllBuses();

        findMaxTotalChannels (maxNumInChannels, maxNumOutChannels);

        // You must at least have some channels
        jassert (processor->isMidiEffect() || (maxNumInChannels > 0 || maxNumOutChannels > 0));

        if (processor->isMidiEffect())
            maxNumInChannels = maxNumOutChannels = 2;

       #ifdef JucePlugin_PreferredChannelConfigurations
        processor->setPlayConfigDetails (maxNumInChannels, maxNumOutChannels, 44100.0, 1024);
       #endif

        processor->setRateAndBufferSizeDetails (0, 0);
        processor->setPlayHead (this);
        processor->addListener (this);

        memset (&vstEffect, 0, sizeof (vstEffect));
        vstEffect.interfaceIdentifier = juceVstInterfaceIdentifier;
        vstEffect.dispatchFunction = dispatcherCB;
        vstEffect.processAudioFunction = nullptr;
        vstEffect.setParameterValueFunction = setParameterCB;
        vstEffect.getParameterValueFunction = getParameterCB;
        vstEffect.numPrograms = jmax (1, af->getNumPrograms());
        vstEffect.numParameters = af->getNumParameters();
        vstEffect.numInputChannels = maxNumInChannels;
        vstEffect.numOutputChannels = maxNumOutChannels;
        vstEffect.latency = processor->getLatencySamples();
        vstEffect.effectPointer = this;
        vstEffect.plugInIdentifier = JucePlugin_VSTUniqueID;

       #ifdef JucePlugin_VSTChunkStructureVersion
        vstEffect.plugInVersion = JucePlugin_VSTChunkStructureVersion;
       #else
        vstEffect.plugInVersion = JucePlugin_VersionCode;
       #endif

        vstEffect.processAudioInplaceFunction = processReplacingCB;
        vstEffect.processDoubleAudioInplaceFunction = processDoubleReplacingCB;

        vstEffect.flags |= vstEffectFlagHasEditor;

        vstEffect.flags |= vstEffectFlagInplaceAudio;
        if (processor->supportsDoublePrecisionProcessing())
            vstEffect.flags |= vstEffectFlagInplaceDoubleAudio;

       #if JucePlugin_IsSynth
        vstEffect.flags |= vstEffectFlagIsSynth;
       #endif

        vstEffect.flags |= vstEffectFlagDataInChunks;

        activePlugins.add (this);
    }

    ~JuceVSTWrapper()
    {
        JUCE_AUTORELEASEPOOL
        {
            {
               #if JUCE_LINUX
                MessageManagerLock mmLock;
               #endif
                stopTimer();
                deleteEditor (false);

                hasShutdown = true;

                delete processor;
                processor = nullptr;

                jassert (editorComp == nullptr);

                deleteTempChannels();

                jassert (activePlugins.contains (this));
                activePlugins.removeFirstMatchingValue (this);
            }

            if (activePlugins.size() == 0)
            {
               #if JUCE_LINUX
                SharedMessageThread::deleteInstance();
               #endif
                shutdownJuce_GUI();

               #if JUCE_WINDOWS
                messageThreadIsDefinitelyCorrect = false;
               #endif
            }
        }
    }

    VstEffectInterface* getVstEffectInterface() noexcept    { return &vstEffect; }

    template <typename FloatType>
    void internalProcessReplacing (FloatType** inputs, FloatType** outputs,
                                   int32 numSamples, VstTempBuffers<FloatType>& tmpBuffers)
    {
        const bool isMidiEffect = processor->isMidiEffect();

        if (firstProcessCallback)
        {
            firstProcessCallback = false;

            // if this fails, the host hasn't called resume() before processing
            jassert (isProcessing);

            // (tragically, some hosts actually need this, although it's stupid to have
            //  to do it here..)
            if (! isProcessing)
                resume();

            processor->setNonRealtime (isProcessLevelOffline());

           #if JUCE_WINDOWS
            if (getHostType().isWavelab())
            {
                int priority = GetThreadPriority (GetCurrentThread());

                if (priority <= THREAD_PRIORITY_NORMAL && priority >= THREAD_PRIORITY_LOWEST)
                    processor->setNonRealtime (true);
            }
           #endif
        }

       #if JUCE_DEBUG && ! (JucePlugin_ProducesMidiOutput || JucePlugin_IsMidiEffect)
        const int numMidiEventsComingIn = midiEvents.getNumEvents();
       #endif

        jassert (activePlugins.contains (this));

        {
            const int numIn  = processor->getTotalNumInputChannels();
            const int numOut = processor->getTotalNumOutputChannels();

            const ScopedLock sl (processor->getCallbackLock());

            if (processor->isSuspended())
            {
                for (int i = 0; i < numOut; ++i)
                    if (outputs[i] != nullptr)
                        FloatVectorOperations::clear (outputs[i], numSamples);
            }
            else
            {
                int i;
                for (i = 0; i < numOut; ++i)
                {
                    auto* chan = tmpBuffers.tempChannels.getUnchecked(i);

                    if (chan == nullptr)
                    {
                        chan = outputs[i];

                        bool bufferPointerReusedForOtherChannels = false;

                        for (int j = i; --j >= 0;)
                        {
                            if (outputs[j] == chan)
                            {
                                bufferPointerReusedForOtherChannels = true;
                                break;
                            }
                        }

                        // if some output channels are disabled, some hosts supply the same buffer
                        // for multiple channels or supply a nullptr - this buggers up our method
                        // of copying the inputs over the outputs, so we need to create unique temp
                        // buffers in this case..
                        if (bufferPointerReusedForOtherChannels || chan == nullptr)
                        {
                            chan = new FloatType [(size_t) blockSize * 2];
                            tmpBuffers.tempChannels.set (i, chan);
                        }
                    }

                    if (i < numIn)
                    {
                        if (chan != inputs[i])
                            memcpy (chan, inputs[i], sizeof (FloatType) * (size_t) numSamples);
                    }
                    else
                    {
                        FloatVectorOperations::clear (chan, numSamples);
                    }

                    tmpBuffers.channels[i] = chan;
                }

                for (; i < numIn; ++i)
                    tmpBuffers.channels[i] = inputs[i];

                {
                    const int numChannels = jmax (numIn, numOut);
                    AudioBuffer<FloatType> chans (tmpBuffers.channels, isMidiEffect ? 0 : numChannels, numSamples);

                    if (isBypassed)
                        processor->processBlockBypassed (chans, midiEvents);
                    else
                        processor->processBlock (chans, midiEvents);
                }

                // copy back any temp channels that may have been used..
                for (i = 0; i < numOut; ++i)
                    if (auto* chan = tmpBuffers.tempChannels.getUnchecked(i))
                        if (auto* dest = outputs[i])
                            memcpy (dest, chan, sizeof (FloatType) * (size_t) numSamples);
            }
        }

        if (! midiEvents.isEmpty())
        {
           #if JucePlugin_ProducesMidiOutput || JucePlugin_IsMidiEffect
            auto numEvents = midiEvents.getNumEvents();

            outgoingEvents.ensureSize (numEvents);
            outgoingEvents.clear();

            const uint8* midiEventData;
            int midiEventSize, midiEventPosition;
            MidiBuffer::Iterator i (midiEvents);

            while (i.getNextEvent (midiEventData, midiEventSize, midiEventPosition))
            {
                jassert (midiEventPosition >= 0 && midiEventPosition < numSamples);

                outgoingEvents.addEvent (midiEventData, midiEventSize, midiEventPosition);
            }

            // Send VST events to the host.
            if (hostCallback != nullptr)
                hostCallback (&vstEffect, hostOpcodePreAudioProcessingEvents, 0, 0, outgoingEvents.events, 0);
           #elif JUCE_DEBUG
            /*  This assertion is caused when you've added some events to the
                midiMessages array in your processBlock() method, which usually means
                that you're trying to send them somewhere. But in this case they're
                getting thrown away.

                If your plugin does want to send midi messages, you'll need to set
                the JucePlugin_ProducesMidiOutput macro to 1 in your
                JucePluginCharacteristics.h file.

                If you don't want to produce any midi output, then you should clear the
                midiMessages array at the end of your processBlock() method, to
                indicate that you don't want any of the events to be passed through
                to the output.
            */
            jassert (midiEvents.getNumEvents() <= numMidiEventsComingIn);
           #endif

            midiEvents.clear();
        }
    }

    void processReplacing (float** inputs, float** outputs, int32 sampleFrames)
    {
        jassert (! processor->isUsingDoublePrecision());
        internalProcessReplacing (inputs, outputs, sampleFrames, floatTempBuffers);
    }

    static void processReplacingCB (VstEffectInterface* vstInterface, float** inputs, float** outputs, int32 sampleFrames)
    {
        getWrapper (vstInterface)->processReplacing (inputs, outputs, sampleFrames);
    }

    void processDoubleReplacing (double** inputs, double** outputs, int32 sampleFrames)
    {
        jassert (processor->isUsingDoublePrecision());
        internalProcessReplacing (inputs, outputs, sampleFrames, doubleTempBuffers);
    }

    static void processDoubleReplacingCB (VstEffectInterface* vstInterface, double** inputs, double** outputs, int32 sampleFrames)
    {
        getWrapper (vstInterface)->processDoubleReplacing (inputs, outputs, sampleFrames);
    }

    //==============================================================================
    void resume()
    {
        if (processor != nullptr)
        {
            isProcessing = true;

            auto numInAndOutChannels = static_cast<size_t> (vstEffect.numInputChannels + vstEffect.numOutputChannels);
            floatTempBuffers .channels.calloc (numInAndOutChannels);
            doubleTempBuffers.channels.calloc (numInAndOutChannels);

            auto currentRate = sampleRate;
            auto currentBlockSize = blockSize;

            firstProcessCallback = true;

            processor->setNonRealtime (isProcessLevelOffline());
            processor->setRateAndBufferSizeDetails (currentRate, currentBlockSize);

            deleteTempChannels();

            processor->prepareToPlay (currentRate, currentBlockSize);

            midiEvents.ensureSize (2048);
            midiEvents.clear();

            vstEffect.latency = processor->getLatencySamples();

            /** If this plug-in is a synth or it can receive midi events we need to tell the
                host that we want midi. In the SDK this method is marked as deprecated, but
                some hosts rely on this behaviour.
            */
            if (vstEffect.flags & vstEffectFlagIsSynth || JucePlugin_WantsMidiInput || JucePlugin_IsMidiEffect)
            {
                if (hostCallback != nullptr)
                    hostCallback (&vstEffect, hostOpcodePlugInWantsMidi, 0, 1, 0, 0);
            }

            if (getHostType().isAbletonLive()
                 && hostCallback != nullptr
                 && processor->getTailLengthSeconds() == std::numeric_limits<double>::max())
            {
                AbletonLiveHostSpecific hostCmd;

                hostCmd.magic = 0x41624c69; // 'AbLi'
                hostCmd.cmd = 5;
                hostCmd.commandSize = sizeof (int);
                hostCmd.flags = AbletonLiveHostSpecific::KCantBeSuspended;

                hostCallback (&vstEffect, hostOpcodeManufacturerSpecific, 0, 0, &hostCmd, 0.0f);
            }

           #if JucePlugin_ProducesMidiOutput || JucePlugin_IsMidiEffect
            outgoingEvents.ensureSize (512);
           #endif
        }
    }

    void suspend()
    {
        if (processor != nullptr)
        {
            processor->releaseResources();
            outgoingEvents.freeEvents();

            isProcessing = false;
            floatTempBuffers.channels.free();
            doubleTempBuffers.channels.free();

            deleteTempChannels();
        }
    }

    //==============================================================================
    bool getCurrentPosition (AudioPlayHead::CurrentPositionInfo& info) override
    {
        const VstTimingInformation* ti = nullptr;

        if (hostCallback != nullptr)
        {
            int32 flags = vstTimingInfoFlagMusicalPositionValid | vstTimingInfoFlagTempoValid
                              | vstTimingInfoFlagLastBarPositionValid | vstTimingInfoFlagLoopPositionValid
                              | vstTimingInfoFlagTimeSignatureValid | vstTimingInfoFlagSmpteValid
                              | vstTimingInfoFlagNearestClockValid;

            auto result = hostCallback (&vstEffect, hostOpcodeGetTimingInfo, 0, flags, 0, 0);
            ti = reinterpret_cast<VstTimingInformation*> (result);
        }

        if (ti == nullptr || ti->sampleRate <= 0)
            return false;

        info.bpm = (ti->flags & vstTimingInfoFlagTempoValid) != 0 ? ti->tempoBPM : 0.0;

        if ((ti->flags & vstTimingInfoFlagTimeSignatureValid) != 0)
        {
            info.timeSigNumerator   = ti->timeSignatureNumerator;
            info.timeSigDenominator = ti->timeSignatureDenominator;
        }
        else
        {
            info.timeSigNumerator   = 4;
            info.timeSigDenominator = 4;
        }

        info.timeInSamples = (int64) (ti->samplePosition + 0.5);
        info.timeInSeconds = ti->samplePosition / ti->sampleRate;
        info.ppqPosition = (ti->flags & vstTimingInfoFlagMusicalPositionValid) != 0 ? ti->musicalPosition : 0.0;
        info.ppqPositionOfLastBarStart = (ti->flags & vstTimingInfoFlagLastBarPositionValid) != 0 ? ti->lastBarPosition : 0.0;

        if ((ti->flags & vstTimingInfoFlagSmpteValid) != 0)
        {
            AudioPlayHead::FrameRateType rate = AudioPlayHead::fpsUnknown;
            double fps = 1.0;

            switch (ti->smpteRate)
            {
                case vstSmpteRateFps239:       rate = AudioPlayHead::fps23976;    fps = 24.0 * 1000.0 / 1001.0; break;
                case vstSmpteRateFps24:        rate = AudioPlayHead::fps24;       fps = 24.0;  break;
                case vstSmpteRateFps25:        rate = AudioPlayHead::fps25;       fps = 25.0;  break;
                case vstSmpteRateFps2997:      rate = AudioPlayHead::fps2997;     fps = 30.0 * 1000.0 / 1001.0; break;
                case vstSmpteRateFps30:        rate = AudioPlayHead::fps30;       fps = 30.0;  break;
                case vstSmpteRateFps2997drop:  rate = AudioPlayHead::fps2997drop; fps = 30.0 * 1000.0 / 1001.0; break;
                case vstSmpteRateFps30drop:    rate = AudioPlayHead::fps30drop;   fps = 30.0;  break;

                case vstSmpteRate16mmFilm:
                case vstSmpteRate35mmFilm:     fps = 24.0; break;

                case vstSmpteRateFps249:       fps = 25.0 * 1000.0 / 1001.0; break;
                case vstSmpteRateFps599:       fps = 60.0 * 1000.0 / 1001.0; break;
                case vstSmpteRateFps60:        fps = 60; break;

                default:                       jassertfalse; // unknown frame-rate..
            }

            info.frameRate = rate;
            info.editOriginTime = ti->smpteOffset / (80.0 * fps);
        }
        else
        {
            info.frameRate = AudioPlayHead::fpsUnknown;
            info.editOriginTime = 0;
        }

        info.isRecording = (ti->flags & vstTimingInfoFlagCurrentlyRecording) != 0;
        info.isPlaying   = (ti->flags & (vstTimingInfoFlagCurrentlyRecording | vstTimingInfoFlagCurrentlyPlaying)) != 0;
        info.isLooping   = (ti->flags & vstTimingInfoFlagLoopActive) != 0;

        if ((ti->flags & vstTimingInfoFlagLoopPositionValid) != 0)
        {
            info.ppqLoopStart = ti->loopStartPosition;
            info.ppqLoopEnd   = ti->loopEndPosition;
        }
        else
        {
            info.ppqLoopStart = 0;
            info.ppqLoopEnd = 0;
        }

        return true;
    }

    //==============================================================================
    float getParameter (int32 index) const
    {
        if (processor == nullptr)
            return 0.0f;

        jassert (isPositiveAndBelow (index, processor->getNumParameters()));
        return processor->getParameter (index);
    }

    static float getParameterCB (VstEffectInterface* vstInterface, int32 index)
    {
        return getWrapper (vstInterface)->getParameter (index);
    }

    void setParameter (int32 index, float value)
    {
        if (processor != nullptr)
        {
            jassert (isPositiveAndBelow (index, processor->getNumParameters()));
            processor->setParameter (index, value);
        }
    }

    static void setParameterCB (VstEffectInterface* vstInterface, int32 index, float value)
    {
        getWrapper (vstInterface)->setParameter (index, value);
    }

    void audioProcessorParameterChanged (AudioProcessor*, int index, float newValue) override
    {
        if (hostCallback != nullptr)
            hostCallback (&vstEffect, hostOpcodeParameterChanged, index, 0, 0, newValue);
    }

    void audioProcessorParameterChangeGestureBegin (AudioProcessor*, int index) override
    {
        if (hostCallback != nullptr)
            hostCallback (&vstEffect, hostOpcodeParameterChangeGestureBegin, index, 0, 0, 0);
    }

    void audioProcessorParameterChangeGestureEnd (AudioProcessor*, int index) override
    {
        if (hostCallback != nullptr)
            hostCallback (&vstEffect, hostOpcodeParameterChangeGestureEnd, index, 0, 0, 0);
    }

    void audioProcessorChanged (AudioProcessor*) override
    {
        vstEffect.latency = processor->getLatencySamples();

        if (hostCallback != nullptr)
            hostCallback (&vstEffect, hostOpcodeUpdateView, 0, 0, 0, 0);

        triggerAsyncUpdate();
    }

    void handleAsyncUpdate() override
    {
        if (hostCallback != nullptr)
            hostCallback (&vstEffect, hostOpcodeIOModified, 0, 0, 0, 0);
    }

    bool getPinProperties (VstPinInfo& properties, bool direction, int index) const
    {
        if (processor->isMidiEffect())
            return false;

        int channelIdx, busIdx;

        // fill with default
        properties.flags = 0;
        properties.text[0] = 0;
        properties.shortText[0] = 0;
        properties.configurationType = vstSpeakerConfigTypeEmpty;

        if ((channelIdx = processor->getOffsetInBusBufferForAbsoluteChannelIndex (direction, index, busIdx)) >= 0)
        {
            auto& bus = *processor->getBus (direction, busIdx);
            auto& channelSet = bus.getCurrentLayout();
            auto channelType = channelSet.getTypeOfChannel (channelIdx);

            properties.flags = vstPinInfoFlagIsActive | vstPinInfoFlagValid;
            properties.configurationType = SpeakerMappings::channelSetToVstArrangementType (channelSet);
            String label = bus.getName();

           #ifdef JucePlugin_PreferredChannelConfigurations
            label += " " + String (channelIdx);
           #else
            if (channelSet.size() > 1)
                label += " " + AudioChannelSet::getAbbreviatedChannelTypeName (channelType);
           #endif

            label.copyToUTF8 (properties.text, (size_t) (vstMaxParameterOrPinLabelLength + 1));
            label.copyToUTF8 (properties.shortText, (size_t) (vstMaxParameterOrPinShortLabelLength + 1));

            if (channelType == AudioChannelSet::left
                || channelType == AudioChannelSet::leftSurround
                || channelType == AudioChannelSet::leftCentre
                || channelType == AudioChannelSet::leftSurroundSide
                || channelType == AudioChannelSet::topFrontLeft
                || channelType == AudioChannelSet::topRearLeft
                || channelType == AudioChannelSet::leftSurroundRear
                || channelType == AudioChannelSet::wideLeft)
                properties.flags |= vstPinInfoFlagIsStereo;

            return true;
        }

        return false;
    }

    //==============================================================================
    struct SpeakerMappings  : private AudioChannelSet // (inheritance only to give easier access to items in the namespace)
    {
        struct Mapping
        {
            int32 vst2;
            ChannelType channels[13];

            bool matches (const Array<ChannelType>& chans) const noexcept
            {
                const int n = sizeof (channels) / sizeof (ChannelType);

                for (int i = 0; i < n; ++i)
                {
                    if (channels[i] == unknown)  return (i == chans.size());
                    if (i == chans.size())       return (channels[i] == unknown);

                    if (channels[i] != chans.getUnchecked(i))
                        return false;
                }

                return true;
            }
        };

        static AudioChannelSet vstArrangementTypeToChannelSet (const VstSpeakerConfiguration& arr)
        {
            if (arr.type == vstSpeakerConfigTypeEmpty)          return AudioChannelSet::disabled();
            if (arr.type == vstSpeakerConfigTypeMono)           return AudioChannelSet::mono();
            if (arr.type == vstSpeakerConfigTypeLR)             return AudioChannelSet::stereo();
            if (arr.type == vstSpeakerConfigTypeLRC)            return AudioChannelSet::createLCR();
            if (arr.type == vstSpeakerConfigTypeLRS)            return AudioChannelSet::createLRS();
            if (arr.type == vstSpeakerConfigTypeLRCS)           return AudioChannelSet::createLCRS();
            if (arr.type == vstSpeakerConfigTypeLRCLsRs)        return AudioChannelSet::create5point0();
            if (arr.type == vstSpeakerConfigTypeLRCLfeLsRs)     return AudioChannelSet::create5point1();
            if (arr.type == vstSpeakerConfigTypeLRCLsRsCs)      return AudioChannelSet::create6point0();
            if (arr.type == vstSpeakerConfigTypeLRCLfeLsRsCs)   return AudioChannelSet::create6point1();
            if (arr.type == vstSpeakerConfigTypeLRLsRsSlSr)     return AudioChannelSet::create6point0Music();
            if (arr.type == vstSpeakerConfigTypeLRLfeLsRsSlSr)  return AudioChannelSet::create6point1Music();
            if (arr.type == vstSpeakerConfigTypeLRCLsRsSlSr)    return AudioChannelSet::create7point0();
            if (arr.type == vstSpeakerConfigTypeLRCLsRsLcRc)    return AudioChannelSet::create7point0SDDS();
            if (arr.type == vstSpeakerConfigTypeLRCLfeLsRsSlSr) return AudioChannelSet::create7point1();
            if (arr.type == vstSpeakerConfigTypeLRCLfeLsRsLcRc) return AudioChannelSet::create7point1SDDS();
            if (arr.type == vstSpeakerConfigTypeLRLsRs)         return AudioChannelSet::quadraphonic();

            for (auto* m = getMappings(); m->vst2 != vstSpeakerConfigTypeEmpty; ++m)
            {
                if (m->vst2 == arr.type)
                {
                    AudioChannelSet s;

                    for (int i = 0; m->channels[i] != 0; ++i)
                        s.addChannel (m->channels[i]);

                    return s;
                }
            }

            return AudioChannelSet::discreteChannels (arr.numberOfChannels);
        }

        static int32 channelSetToVstArrangementType (AudioChannelSet channels)
        {
            if (channels == AudioChannelSet::disabled())           return vstSpeakerConfigTypeEmpty;
            if (channels == AudioChannelSet::mono())               return vstSpeakerConfigTypeMono;
            if (channels == AudioChannelSet::stereo())             return vstSpeakerConfigTypeLR;
            if (channels == AudioChannelSet::createLCR())          return vstSpeakerConfigTypeLRC;
            if (channels == AudioChannelSet::createLRS())          return vstSpeakerConfigTypeLRS;
            if (channels == AudioChannelSet::createLCRS())         return vstSpeakerConfigTypeLRCS;
            if (channels == AudioChannelSet::create5point0())      return vstSpeakerConfigTypeLRCLsRs;
            if (channels == AudioChannelSet::create5point1())      return vstSpeakerConfigTypeLRCLfeLsRs;
            if (channels == AudioChannelSet::create6point0())      return vstSpeakerConfigTypeLRCLsRsCs;
            if (channels == AudioChannelSet::create6point1())      return vstSpeakerConfigTypeLRCLfeLsRsCs;
            if (channels == AudioChannelSet::create6point0Music()) return vstSpeakerConfigTypeLRLsRsSlSr;
            if (channels == AudioChannelSet::create6point1Music()) return vstSpeakerConfigTypeLRLfeLsRsSlSr;
            if (channels == AudioChannelSet::create7point0())      return vstSpeakerConfigTypeLRCLsRsSlSr;
            if (channels == AudioChannelSet::create7point0SDDS())  return vstSpeakerConfigTypeLRCLsRsLcRc;
            if (channels == AudioChannelSet::create7point1())      return vstSpeakerConfigTypeLRCLfeLsRsSlSr;
            if (channels == AudioChannelSet::create7point1SDDS())  return vstSpeakerConfigTypeLRCLfeLsRsLcRc;
            if (channels == AudioChannelSet::quadraphonic())       return vstSpeakerConfigTypeLRLsRs;

            if (channels == AudioChannelSet::disabled())
                return vstSpeakerConfigTypeEmpty;

            auto chans = channels.getChannelTypes();

            for (auto* m = getMappings(); m->vst2 != vstSpeakerConfigTypeEmpty; ++m)
                if (m->matches (chans))
                    return m->vst2;

            return vstSpeakerConfigTypeUser;
        }

        static void channelSetToVstArrangement (const AudioChannelSet& channels, VstSpeakerConfiguration& result)
        {
            result.type = channelSetToVstArrangementType (channels);
            result.numberOfChannels = channels.size();

            for (int i = 0; i < result.numberOfChannels; ++i)
            {
                auto& speaker = result.speakers[i];

                zeromem (&speaker, sizeof (VstIndividualSpeakerInfo));
                speaker.type = getSpeakerType (channels.getTypeOfChannel (i));
            }
        }

        static const Mapping* getMappings() noexcept
        {
            static const Mapping mappings[] =
            {
                { vstSpeakerConfigTypeMono,                          { centre, unknown } },
                { vstSpeakerConfigTypeLR,                            { left, right, unknown } },
                { vstSpeakerConfigTypeLsRs,                          { leftSurround, rightSurround, unknown } },
                { vstSpeakerConfigTypeLcRc,                          { leftCentre, rightCentre, unknown } },
                { vstSpeakerConfigTypeSlSr,                          { leftSurroundRear, rightSurroundRear, unknown } },
                { vstSpeakerConfigTypeCLfe,                          { centre, LFE, unknown } },
                { vstSpeakerConfigTypeLRC,                           { left, right, centre, unknown } },
                { vstSpeakerConfigTypeLRS,                           { left, right, surround, unknown } },
                { vstSpeakerConfigTypeLRCLfe,                        { left, right, centre, LFE, unknown } },
                { vstSpeakerConfigTypeLRLfeS,                        { left, right, LFE, surround, unknown } },
                { vstSpeakerConfigTypeLRCS,                          { left, right, centre, surround, unknown } },
                { vstSpeakerConfigTypeLRLsRs,                        { left, right, leftSurround, rightSurround, unknown } },
                { vstSpeakerConfigTypeLRCLfeS,                       { left, right, centre, LFE, surround, unknown } },
                { vstSpeakerConfigTypeLRLfeLsRs,                     { left, right, LFE, leftSurround, rightSurround, unknown } },
                { vstSpeakerConfigTypeLRCLsRs,                       { left, right, centre, leftSurround, rightSurround, unknown } },
                { vstSpeakerConfigTypeLRCLfeLsRs,                    { left, right, centre, LFE, leftSurround, rightSurround, unknown } },
                { vstSpeakerConfigTypeLRCLsRsCs,                     { left, right, centre, leftSurround, rightSurround, surround, unknown } },
                { vstSpeakerConfigTypeLRLsRsSlSr,                    { left, right, leftSurround, rightSurround, leftSurroundRear, rightSurroundRear, unknown } },
                { vstSpeakerConfigTypeLRCLfeLsRsCs,                  { left, right, centre, LFE, leftSurround, rightSurround, surround, unknown } },
                { vstSpeakerConfigTypeLRLfeLsRsSlSr,                 { left, right, LFE, leftSurround, rightSurround, leftSurroundRear, rightSurroundRear, unknown } },
                { vstSpeakerConfigTypeLRCLsRsLcRc,                   { left, right, centre, leftSurround, rightSurround, topFrontLeft, topFrontRight, unknown } },
                { vstSpeakerConfigTypeLRCLsRsSlSr,                   { left, right, centre, leftSurround, rightSurround, leftSurroundRear, rightSurroundRear, unknown } },
                { vstSpeakerConfigTypeLRCLfeLsRsLcRc,                { left, right, centre, LFE, leftSurround, rightSurround, topFrontLeft, topFrontRight, unknown } },
                { vstSpeakerConfigTypeLRCLfeLsRsSlSr,                { left, right, centre, LFE, leftSurround, rightSurround, leftSurroundRear, rightSurroundRear, unknown } },
                { vstSpeakerConfigTypeLRCLsRsLcRcCs,                 { left, right, centre, leftSurround, rightSurround, topFrontLeft, topFrontRight, surround, unknown } },
                { vstSpeakerConfigTypeLRCLsRsCsSlSr,                 { left, right, centre, leftSurround, rightSurround, surround, leftSurroundRear, rightSurroundRear, unknown } },
                { vstSpeakerConfigTypeLRCLfeLsRsLcRcCs,              { left, right, centre, LFE, leftSurround, rightSurround, topFrontLeft, topFrontRight, surround, unknown } },
                { vstSpeakerConfigTypeLRCLfeLsRsCsSlSr,              { left, right, centre, LFE, leftSurround, rightSurround, surround, leftSurroundRear, rightSurroundRear, unknown } },
                { vstSpeakerConfigTypeLRCLfeLsRsTflTfcTfrTrlTrrLfe2, { left, right, centre, LFE, leftSurround, rightSurround, topFrontLeft, topFrontCentre, topFrontRight, topRearLeft, topRearRight, LFE2, unknown } },
                { vstSpeakerConfigTypeEmpty,                         { unknown } }
            };

            return mappings;
        }

        static inline int32 getSpeakerType (AudioChannelSet::ChannelType type) noexcept
        {
            switch (type)
            {
                case AudioChannelSet::left:              return vstIndividualSpeakerTypeLeft;
                case AudioChannelSet::right:             return vstIndividualSpeakerTypeRight;
                case AudioChannelSet::centre:            return vstIndividualSpeakerTypeCentre;
                case AudioChannelSet::LFE:               return vstIndividualSpeakerTypeLFE;
                case AudioChannelSet::leftSurround:      return vstIndividualSpeakerTypeLeftSurround;
                case AudioChannelSet::rightSurround:     return vstIndividualSpeakerTypeRightSurround;
                case AudioChannelSet::leftCentre:        return vstIndividualSpeakerTypeLeftCentre;
                case AudioChannelSet::rightCentre:       return vstIndividualSpeakerTypeRightCentre;
                case AudioChannelSet::surround:          return vstIndividualSpeakerTypeSurround;
                case AudioChannelSet::leftSurroundRear:  return vstIndividualSpeakerTypeLeftRearSurround;
                case AudioChannelSet::rightSurroundRear: return vstIndividualSpeakerTypeRightRearSurround;
                case AudioChannelSet::topMiddle:         return vstIndividualSpeakerTypeTopMiddle;
                case AudioChannelSet::topFrontLeft:      return vstIndividualSpeakerTypeTopFrontLeft;
                case AudioChannelSet::topFrontCentre:    return vstIndividualSpeakerTypeTopFrontCentre;
                case AudioChannelSet::topFrontRight:     return vstIndividualSpeakerTypeTopFrontRight;
                case AudioChannelSet::topRearLeft:       return vstIndividualSpeakerTypeTopRearLeft;
                case AudioChannelSet::topRearCentre:     return vstIndividualSpeakerTypeTopRearCentre;
                case AudioChannelSet::topRearRight:      return vstIndividualSpeakerTypeTopRearRight;
                case AudioChannelSet::LFE2:              return vstIndividualSpeakerTypeLFE2;
                default: break;
            }

            return 0;
        }

        static inline AudioChannelSet::ChannelType getChannelType (int32 type) noexcept
        {
            switch (type)
            {
                case vstIndividualSpeakerTypeLeft:              return AudioChannelSet::left;
                case vstIndividualSpeakerTypeRight:             return AudioChannelSet::right;
                case vstIndividualSpeakerTypeCentre:            return AudioChannelSet::centre;
                case vstIndividualSpeakerTypeLFE:               return AudioChannelSet::LFE;
                case vstIndividualSpeakerTypeLeftSurround:      return AudioChannelSet::leftSurround;
                case vstIndividualSpeakerTypeRightSurround:     return AudioChannelSet::rightSurround;
                case vstIndividualSpeakerTypeLeftCentre:        return AudioChannelSet::leftCentre;
                case vstIndividualSpeakerTypeRightCentre:       return AudioChannelSet::rightCentre;
                case vstIndividualSpeakerTypeSurround:          return AudioChannelSet::surround;
                case vstIndividualSpeakerTypeLeftRearSurround:  return AudioChannelSet::leftSurroundRear;
                case vstIndividualSpeakerTypeRightRearSurround: return AudioChannelSet::rightSurroundRear;
                case vstIndividualSpeakerTypeTopMiddle:         return AudioChannelSet::topMiddle;
                case vstIndividualSpeakerTypeTopFrontLeft:      return AudioChannelSet::topFrontLeft;
                case vstIndividualSpeakerTypeTopFrontCentre:    return AudioChannelSet::topFrontCentre;
                case vstIndividualSpeakerTypeTopFrontRight:     return AudioChannelSet::topFrontRight;
                case vstIndividualSpeakerTypeTopRearLeft:       return AudioChannelSet::topRearLeft;
                case vstIndividualSpeakerTypeTopRearCentre:     return AudioChannelSet::topRearCentre;
                case vstIndividualSpeakerTypeTopRearRight:      return AudioChannelSet::topRearRight;
                case vstIndividualSpeakerTypeLFE2:              return AudioChannelSet::LFE2;
                default: break;
            }

            return AudioChannelSet::unknown;
        }
    };

    void timerCallback() override
    {
        if (shouldDeleteEditor)
        {
            shouldDeleteEditor = false;
            deleteEditor (true);
        }

        if (chunkMemoryTime > 0
             && chunkMemoryTime < juce::Time::getApproximateMillisecondCounter() - 2000
             && ! recursionCheck)
        {
            chunkMemory.reset();
            chunkMemoryTime = 0;
        }

        if (editorComp != nullptr)
            editorComp->checkVisibility();
    }

    void createEditorComp()
    {
        if (hasShutdown || processor == nullptr)
            return;

        if (editorComp == nullptr)
        {
            if (auto* ed = processor->createEditorIfNeeded())
            {
                vstEffect.flags |= vstEffectFlagHasEditor;
                editorComp = new EditorCompWrapper (*this, *ed);

               #if ! (JUCE_MAC || JUCE_IOS)
                ed->setScaleFactor (editorScaleFactor);
               #endif
            }
            else
            {
                vstEffect.flags &= ~vstEffectFlagHasEditor;
            }
        }

        shouldDeleteEditor = false;
    }

    void deleteEditor (bool canDeleteLaterIfModal)
    {
        JUCE_AUTORELEASEPOOL
        {
            PopupMenu::dismissAllActiveMenus();

            jassert (! recursionCheck);
            ScopedValueSetter<bool> svs (recursionCheck, true, false);

            if (editorComp != nullptr)
            {
                if (auto* modalComponent = Component::getCurrentlyModalComponent())
                {
                    modalComponent->exitModalState (0);

                    if (canDeleteLaterIfModal)
                    {
                        shouldDeleteEditor = true;
                        return;
                    }
                }

                editorComp->detachHostWindow();

                if (auto* ed = editorComp->getEditorComp())
                    processor->editorBeingDeleted (ed);

                editorComp = nullptr;

                // there's some kind of component currently modal, but the host
                // is trying to delete our plugin. You should try to avoid this happening..
                jassert (Component::getCurrentlyModalComponent() == nullptr);
            }
        }
    }

    pointer_sized_int dispatcher (int32 opCode, VstOpCodeArguments args)
    {
        if (hasShutdown)
            return 0;

        switch (opCode)
        {
            case plugInOpcodeOpen:                        return handleOpen (args);
            case plugInOpcodeClose:                       return handleClose (args);
            case plugInOpcodeSetCurrentProgram:           return handleSetCurrentProgram (args);
            case plugInOpcodeGetCurrentProgram:           return handleGetCurrentProgram (args);
            case plugInOpcodeSetCurrentProgramName:       return handleSetCurrentProgramName (args);
            case plugInOpcodeGetCurrentProgramName:       return handleGetCurrentProgramName (args);
            case plugInOpcodeGetParameterLabel:           return handleGetParameterLabel (args);
            case plugInOpcodeGetParameterText:            return handleGetParameterText (args);
            case plugInOpcodeGetParameterName:            return handleGetParameterName (args);
            case plugInOpcodeSetSampleRate:               return handleSetSampleRate (args);
            case plugInOpcodeSetBlockSize:                return handleSetBlockSize (args);
            case plugInOpcodeResumeSuspend:               return handleResumeSuspend (args);
            case plugInOpcodeGetEditorBounds:             return handleGetEditorBounds (args);
            case plugInOpcodeOpenEditor:                  return handleOpenEditor (args);
            case plugInOpcodeCloseEditor:                 return handleCloseEditor (args);
            case plugInOpcodeIdentify:                    return (pointer_sized_int) ByteOrder::bigEndianInt ("NvEf");
            case plugInOpcodeGetData:                     return handleGetData (args);
            case plugInOpcodeSetData:                     return handleSetData (args);
            case plugInOpcodePreAudioProcessingEvents:    return handlePreAudioProcessingEvents (args);
            case plugInOpcodeIsParameterAutomatable:      return handleIsParameterAutomatable (args);
            case plugInOpcodeParameterValueForText:       return handleParameterValueForText (args);
            case plugInOpcodeGetProgramName:              return handleGetProgramName (args);
            case plugInOpcodeGetInputPinProperties:       return handleGetInputPinProperties (args);
            case plugInOpcodeGetOutputPinProperties:      return handleGetOutputPinProperties (args);
            case plugInOpcodeGetPlugInCategory:           return handleGetPlugInCategory (args);
            case plugInOpcodeSetSpeakerConfiguration:     return handleSetSpeakerConfiguration (args);
            case plugInOpcodeSetBypass:                   return handleSetBypass (args);
            case plugInOpcodeGetPlugInName:               return handleGetPlugInName (args);
            case plugInOpcodeGetManufacturerProductName:  return handleGetPlugInName (args);
            case plugInOpcodeGetManufacturerName:         return handleGetManufacturerName (args);
            case plugInOpcodeGetManufacturerVersion:      return handleGetManufacturerVersion (args);
            case plugInOpcodeManufacturerSpecific:        return handleManufacturerSpecific (args);
            case plugInOpcodeCanPlugInDo:                 return handleCanPlugInDo (args);
            case plugInOpcodeGetTailSize:                 return handleGetTailSize (args);
            case plugInOpcodeKeyboardFocusRequired:       return handleKeyboardFocusRequired (args);
            case plugInOpcodeGetVstInterfaceVersion:      return handleGetVstInterfaceVersion (args);
            case plugInOpcodeGetCurrentMidiProgram:       return handleGetCurrentMidiProgram (args);
            case plugInOpcodeGetSpeakerArrangement:       return handleGetSpeakerConfiguration (args);
            case plugInOpcodeSetNumberOfSamplesToProcess: return handleSetNumberOfSamplesToProcess (args);
            case plugInOpcodeSetSampleFloatType:          return handleSetSampleFloatType (args);
            case pluginOpcodeGetNumMidiInputChannels:     return handleGetNumMidiInputChannels();
            case pluginOpcodeGetNumMidiOutputChannels:    return handleGetNumMidiOutputChannels();
            default:                                      return 0;
        }
    }

    static pointer_sized_int dispatcherCB (VstEffectInterface* vstInterface, int32 opCode, int32 index,
                                           pointer_sized_int value, void* ptr, float opt)
    {
        auto* wrapper = getWrapper (vstInterface);
        VstOpCodeArguments args = { index, value, ptr, opt };

        if (opCode == plugInOpcodeClose)
        {
            wrapper->dispatcher (opCode, args);
            delete wrapper;
            return 1;
        }

        return wrapper->dispatcher (opCode, args);
    }

    //==============================================================================
    // A component to hold the AudioProcessorEditor, and cope with some housekeeping
    // chores when it changes or repaints.
    struct EditorCompWrapper  : public Component
    {
        EditorCompWrapper (JuceVSTWrapper& w, AudioProcessorEditor& editor)  : wrapper (w)
        {
            editor.setOpaque (true);
            editor.setVisible (true);
            setOpaque (true);

            setTopLeftPosition (editor.getPosition());
            editor.setTopLeftPosition (0, 0);
            auto b = getLocalArea (&editor, editor.getLocalBounds());
            setSize (b.getWidth(), b.getHeight());

            addAndMakeVisible (editor);

           #if JUCE_WINDOWS
            if (! getHostType().isReceptor())
                addMouseListener (this, true);
           #endif

            ignoreUnused (fakeMouseGenerator);
        }

        ~EditorCompWrapper()
        {
            deleteAllChildren(); // note that we can't use a ScopedPointer because the editor may
                                 // have been transferred to another parent which takes over ownership.
        }

        void paint (Graphics&) override {}

        void getEditorBounds (VstEditorBounds& bounds)
        {
            auto b = getSizeToContainChild();

            bounds.upper     = 0;
            bounds.leftmost  = 0;
            bounds.lower     = (int16) b.getHeight();
            bounds.rightmost = (int16) b.getWidth();
        }

        void attachToHost (VstOpCodeArguments args)
        {
            setOpaque (true);
            setVisible (false);

           #if JUCE_WINDOWS
            addToDesktop (0, args.ptr);
            hostWindow = (HWND) args.ptr;
           #elif JUCE_LINUX
            #if ! JUCE_HEADLESS_PLUGIN_CLIENT
            addToDesktop (0, args.ptr);
            hostWindow = (Window) args.ptr;
            XReparentWindow (display.display, (Window) getWindowHandle(), hostWindow, 0, 0);
            #endif
           #else
            hostWindow = attachComponentToWindowRefVST (this, args.ptr, wrapper.useNSView);
           #endif

            setVisible (true);
        }

        void detachHostWindow()
        {
           #if JUCE_MAC
            if (hostWindow != 0)
            {
                detachComponentFromWindowRefVST (this, hostWindow, wrapper.useNSView);
                hostWindow = 0;
            }
           #endif

           #if JUCE_LINUX
            hostWindow = 0;
           #endif
        }

        void checkVisibility()
        {
           #if JUCE_MAC
            if (hostWindow != 0)
                checkWindowVisibilityVST (hostWindow, this, wrapper.useNSView);
           #endif
        }

        AudioProcessorEditor* getEditorComp() const noexcept
        {
            return dynamic_cast<AudioProcessorEditor*> (getChildComponent(0));
        }

        void resized() override
        {
            if (auto* ed = getEditorComp())
            {
                ed->setTopLeftPosition (0, 0);
                ed->setBounds (ed->getLocalArea (this, getLocalBounds()));

                if (! getHostType().isBitwigStudio())
                    updateWindowSize();
            }

           #if JUCE_MAC && ! JUCE_64BIT
            if (! wrapper.useNSView)
                updateEditorCompBoundsVST (this);
           #endif
        }

        void childBoundsChanged (Component*) override
        {
            updateWindowSize();
        }

        juce::Rectangle<int> getSizeToContainChild()
        {
            if (auto* ed = getEditorComp())
                return getLocalArea (ed, ed->getLocalBounds());

            return {};
        }

        void updateWindowSize()
        {
            if (! isInSizeWindow)
            {
                if (auto* ed = getEditorComp())
                {
                    ed->setTopLeftPosition (0, 0);
                    auto pos = getSizeToContainChild();

                   #if JUCE_MAC
                    if (wrapper.useNSView)
                        setTopLeftPosition (0, getHeight() - pos.getHeight());
                   #endif

                    resizeHostWindow (pos.getWidth(), pos.getHeight());

                   #if ! JUCE_LINUX // setSize() on linux causes renoise and energyxt to fail.
                    setSize (pos.getWidth(), pos.getHeight());
                   #elif ! JUCE_HEADLESS_PLUGIN_CLIENT
                    XResizeWindow (display.display, (Window) getWindowHandle(), pos.getWidth(), pos.getHeight());
                   #endif

                   #if JUCE_MAC
                    resizeHostWindow (pos.getWidth(), pos.getHeight()); // (doing this a second time seems to be necessary in tracktion)
                   #endif
                }
            }
        }

        void resizeHostWindow (int newWidth, int newHeight)
        {
            bool sizeWasSuccessful = false;

            if (auto host = wrapper.hostCallback)
            {
                auto status = host (wrapper.getVstEffectInterface(), hostOpcodeCanHostDo, 0, 0, const_cast<char*> ("sizeWindow"), 0);

                if (status == (pointer_sized_int) 1 || getHostType().isAbletonLive())
                {
                    isInSizeWindow = true;
                    sizeWasSuccessful = (host (wrapper.getVstEffectInterface(), hostOpcodeWindowSize, newWidth, newHeight, 0, 0) != 0);
                    isInSizeWindow = false;
                }
            }

            if (! sizeWasSuccessful)
            {
                // some hosts don't support the sizeWindow call, so do it manually..
               #if JUCE_MAC
                setNativeHostWindowSizeVST (hostWindow, this, newWidth, newHeight, wrapper.useNSView);

               #elif JUCE_LINUX
                // (Currently, all linux hosts support sizeWindow, so this should never need to happen)
                setSize (newWidth, newHeight);

               #else
                int dw = 0;
                int dh = 0;
                const int frameThickness = GetSystemMetrics (SM_CYFIXEDFRAME);

                HWND w = (HWND) getWindowHandle();

                while (w != 0)
                {
                    HWND parent = getWindowParent (w);

                    if (parent == 0)
                        break;

                    TCHAR windowType [32] = { 0 };
                    GetClassName (parent, windowType, 31);

                    if (String (windowType).equalsIgnoreCase ("MDIClient"))
                        break;

                    RECT windowPos, parentPos;
                    GetWindowRect (w, &windowPos);
                    GetWindowRect (parent, &parentPos);

                    SetWindowPos (w, 0, 0, 0, newWidth + dw, newHeight + dh,
                                  SWP_NOACTIVATE | SWP_NOMOVE | SWP_NOZORDER | SWP_NOOWNERZORDER);

                    dw = (parentPos.right - parentPos.left) - (windowPos.right - windowPos.left);
                    dh = (parentPos.bottom - parentPos.top) - (windowPos.bottom - windowPos.top);

                    w = parent;

                    if (dw == 2 * frameThickness)
                        break;

                    if (dw > 100 || dh > 100)
                        w = 0;
                }

                if (w != 0)
                    SetWindowPos (w, 0, 0, 0, newWidth + dw, newHeight + dh,
                                  SWP_NOACTIVATE | SWP_NOMOVE | SWP_NOZORDER | SWP_NOOWNERZORDER);
               #endif
            }

            if (auto* peer = getPeer())
            {
                peer->handleMovedOrResized();
                repaint();
            }
        }

       #if JUCE_WINDOWS
        void mouseDown (const MouseEvent&) override
        {
            broughtToFront();
        }

        void broughtToFront() override
        {
            // for hosts like nuendo, need to also pop the MDI container to the
            // front when our comp is clicked on.
            if (! isCurrentlyBlockedByAnotherModalComponent())
                if (HWND parent = findMDIParentOf ((HWND) getWindowHandle()))
                    SetWindowPos (parent, HWND_TOP, 0, 0, 0, 0, SWP_NOMOVE | SWP_NOSIZE);
        }
       #endif

       #if JUCE_MAC
        bool keyPressed (const KeyPress&) override
        {
            // If we have an unused keypress, move the key-focus to a host window
            // and re-inject the event..
            return forwardCurrentKeyEventToHostVST (this, wrapper.useNSView);
        }
       #endif

        //==============================================================================
        JuceVSTWrapper& wrapper;
        FakeMouseMoveGenerator fakeMouseGenerator;
        bool isInSizeWindow = false;

       #if JUCE_MAC
        void* hostWindow = {};
       #elif JUCE_LINUX
        #if ! JUCE_HEADLESS_PLUGIN_CLIENT
        ScopedXDisplay display;
        #endif
        Window hostWindow = {};
       #else
        HWND hostWindow = {};
        WindowsHooks hooks;
       #endif

        JUCE_DECLARE_NON_COPYABLE_WITH_LEAK_DETECTOR (EditorCompWrapper)
    };

    //==============================================================================
private:
    VstHostCallback hostCallback;
    AudioProcessor* processor = {};
    double sampleRate = 44100.0;
    int32 blockSize = 1024;
    VstEffectInterface vstEffect;
    juce::MemoryBlock chunkMemory;
    juce::uint32 chunkMemoryTime = 0;
    ScopedPointer<EditorCompWrapper> editorComp;
    VstEditorBounds editorBounds;
    MidiBuffer midiEvents;
    VSTMidiEventList outgoingEvents;
    float editorScaleFactor = 1.0f;

    bool isProcessing = false, isBypassed = false, hasShutdown = false;
    bool firstProcessCallback = true, shouldDeleteEditor = false;

   #if JUCE_64BIT
    bool useNSView = true;
   #else
    bool useNSView = false;
   #endif

    VstTempBuffers<float> floatTempBuffers;
    VstTempBuffers<double> doubleTempBuffers;
    int maxNumInChannels = 0, maxNumOutChannels = 0;

    HeapBlock<VstSpeakerConfiguration> cachedInArrangement, cachedOutArrangement;

    static JuceVSTWrapper* getWrapper (VstEffectInterface* v) noexcept  { return static_cast<JuceVSTWrapper*> (v->effectPointer); }

    bool isProcessLevelOffline()
    {
        return hostCallback != nullptr
                && (int32) hostCallback (&vstEffect, hostOpcodeGetCurrentAudioProcessingLevel, 0, 0, 0, 0) == 4;
    }

    static inline int32 convertHexVersionToDecimal (const unsigned int hexVersion)
    {
       #if JUCE_VST_RETURN_HEX_VERSION_NUMBER_DIRECTLY
        return (int32) hexVersion;
       #else
        // Currently, only Cubase displays the version number to the user
        // We are hoping here that when other DAWs start to display the version
        // number, that they do so according to yfede's encoding table in the link
        // below. If not, then this code will need an if (isSteinberg()) in the
        // future.
        int major = (hexVersion >> 16) & 0xff;
        int minor = (hexVersion >> 8) & 0xff;
        int bugfix = hexVersion & 0xff;

        // for details, see: https://forum.juce.com/t/issues-with-version-integer-reported-by-vst2/23867

        // Encoding B
        if (major < 1)
            return major * 1000 + minor * 100 + bugfix * 10;

        // Encoding E
        if (major > 100)
            return major * 10000000 + minor * 100000 + bugfix * 1000;

        // Encoding D
        return static_cast<int32> (hexVersion);
       #endif
    }

    //==============================================================================
   #if JUCE_WINDOWS
    // Workarounds for hosts which attempt to open editor windows on a non-GUI thread.. (Grrrr...)
    static void checkWhetherMessageThreadIsCorrect()
    {
        auto host = getHostType();

        if (host.isWavelab() || host.isCubaseBridged() || host.isPremiere())
        {
            if (! messageThreadIsDefinitelyCorrect)
            {
                MessageManager::getInstance()->setCurrentThreadAsMessageThread();

                struct MessageThreadCallback  : public CallbackMessage
                {
                    MessageThreadCallback (bool& tr) : triggered (tr) {}
                    void messageCallback() override     { triggered = true; }

                    bool& triggered;
                };

                (new MessageThreadCallback (messageThreadIsDefinitelyCorrect))->post();
            }
        }
    }
   #else
    static void checkWhetherMessageThreadIsCorrect() {}
   #endif

    //==============================================================================
    template <typename FloatType>
    void deleteTempChannels (VstTempBuffers<FloatType>& tmpBuffers)
    {
        tmpBuffers.release();

        if (processor != nullptr)
            tmpBuffers.tempChannels.insertMultiple (0, nullptr, vstEffect.numInputChannels
                                                                 + vstEffect.numOutputChannels);
    }

    void deleteTempChannels()
    {
        deleteTempChannels (floatTempBuffers);
        deleteTempChannels (doubleTempBuffers);
    }

    //==============================================================================
    void findMaxTotalChannels (int& maxTotalIns, int& maxTotalOuts)
    {
       #ifdef JucePlugin_PreferredChannelConfigurations
        int configs[][2] = { JucePlugin_PreferredChannelConfigurations };
        maxTotalIns = maxTotalOuts = 0;

        for (auto& config : configs)
        {
            maxTotalIns =  jmax (maxTotalIns,  config[0]);
            maxTotalOuts = jmax (maxTotalOuts, config[1]);
        }
       #else
        auto numInputBuses  = processor->getBusCount (true);
        auto numOutputBuses = processor->getBusCount (false);

        if (numInputBuses > 1 || numOutputBuses > 1)
        {
            maxTotalIns = maxTotalOuts = 0;

            for (int i = 0; i < numInputBuses; ++i)
                maxTotalIns  += processor->getChannelCountOfBus (true, i);

            for (int i = 0; i < numOutputBuses; ++i)
                maxTotalOuts += processor->getChannelCountOfBus (false, i);
        }
        else
        {
            maxTotalIns  = numInputBuses  > 0 ? processor->getBus (true,  0)->getMaxSupportedChannels (64) : 0;
            maxTotalOuts = numOutputBuses > 0 ? processor->getBus (false, 0)->getMaxSupportedChannels (64) : 0;
        }
       #endif
    }

    bool pluginHasSidechainsOrAuxs() const  { return (processor->getBusCount (true) > 1 || processor->getBusCount (false) > 1); }

    //==============================================================================
    /** Host to plug-in calls. */

    pointer_sized_int handleOpen (VstOpCodeArguments)
    {
        // Note: most hosts call this on the UI thread, but wavelab doesn't, so be careful in here.
        if (processor->hasEditor())
            vstEffect.flags |= vstEffectFlagHasEditor;
        else
            vstEffect.flags &= ~vstEffectFlagHasEditor;

        return 0;
    }

    pointer_sized_int handleClose (VstOpCodeArguments)
    {
        // Note: most hosts call this on the UI thread, but wavelab doesn't, so be careful in here.
        stopTimer();

        if (MessageManager::getInstance()->isThisTheMessageThread())
            deleteEditor (false);

        return 0;
    }

    pointer_sized_int handleSetCurrentProgram (VstOpCodeArguments args)
    {
        if (processor != nullptr && isPositiveAndBelow ((int) args.value, processor->getNumPrograms()))
            processor->setCurrentProgram ((int) args.value);

        return 0;
    }

    pointer_sized_int handleGetCurrentProgram (VstOpCodeArguments)
    {
        return (processor != nullptr && processor->getNumPrograms() > 0 ? processor->getCurrentProgram() : 0);
    }

    pointer_sized_int handleSetCurrentProgramName (VstOpCodeArguments args)
    {
        if (processor != nullptr && processor->getNumPrograms() > 0)
            processor->changeProgramName (processor->getCurrentProgram(), (char*) args.ptr);

        return 0;
    }

    pointer_sized_int handleGetCurrentProgramName (VstOpCodeArguments args)
    {
        if (processor != nullptr && processor->getNumPrograms() > 0)
            processor->getProgramName (processor->getCurrentProgram()).copyToUTF8 ((char*) args.ptr, 24 + 1);

        return 0;
    }

    pointer_sized_int handleGetParameterLabel (VstOpCodeArguments args)
    {
        if (processor != nullptr)
        {
            jassert (isPositiveAndBelow (args.index, processor->getNumParameters()));
            // length should technically be kVstMaxParamStrLen, which is 8, but hosts will normally allow a bit more.
            processor->getParameterLabel (args.index).copyToUTF8 ((char*) args.ptr, 24 + 1);
        }

        return 0;
    }

    pointer_sized_int handleGetParameterText (VstOpCodeArguments args)
    {
        if (processor != nullptr)
        {
            jassert (isPositiveAndBelow (args.index, processor->getNumParameters()));
            // length should technically be kVstMaxParamStrLen, which is 8, but hosts will normally allow a bit more.
            processor->getParameterText (args.index, 24).copyToUTF8 ((char*) args.ptr, 24 + 1);
        }

        return 0;
    }

    pointer_sized_int handleGetParameterName (VstOpCodeArguments args)
    {
        if (processor != nullptr)
        {
            jassert (isPositiveAndBelow (args.index, processor->getNumParameters()));
            // length should technically be kVstMaxParamStrLen, which is 8, but hosts will normally allow a bit more.
            processor->getParameterName (args.index, 32).copyToUTF8 ((char*) args.ptr, 32 + 1);
        }

        return 0;
    }

    pointer_sized_int handleSetSampleRate (VstOpCodeArguments args)
    {
        sampleRate = args.opt;
        return 0;
    }

    pointer_sized_int handleSetBlockSize (VstOpCodeArguments args)
    {
        blockSize = (int32) args.value;
        return 0;
    }

    pointer_sized_int handleResumeSuspend (VstOpCodeArguments args)
    {
        if (args.value)
            resume();
        else
            suspend();

        return 0;
    }

    pointer_sized_int handleGetEditorBounds (VstOpCodeArguments args)
    {
        checkWhetherMessageThreadIsCorrect();
        const MessageManagerLock mmLock;
        createEditorComp();

        if (editorComp != nullptr)
        {
            editorComp->getEditorBounds (editorBounds);
            *((VstEditorBounds**) args.ptr) = &editorBounds;
            return (pointer_sized_int) &editorBounds;
        }

        return 0;
    }

    pointer_sized_int handleOpenEditor (VstOpCodeArguments args)
    {
        checkWhetherMessageThreadIsCorrect();
        const MessageManagerLock mmLock;
        jassert (! recursionCheck);

        startTimerHz (4); // performs misc housekeeping chores

        deleteEditor (true);
        createEditorComp();

        if (editorComp != nullptr)
        {
            editorComp->attachToHost (args);
            return 1;
        }

        return 0;
    }

    pointer_sized_int handleCloseEditor (VstOpCodeArguments)
    {
        checkWhetherMessageThreadIsCorrect();
        const MessageManagerLock mmLock;
        deleteEditor (true);
        return 0;
    }

    pointer_sized_int handleGetData (VstOpCodeArguments args)
    {
        if (processor == nullptr)
            return 0;

        auto data = (void**) args.ptr;
        bool onlyStoreCurrentProgramData = (args.index != 0);

        chunkMemory.reset();
        if (onlyStoreCurrentProgramData)
            processor->getCurrentProgramStateInformation (chunkMemory);
        else
            processor->getStateInformation (chunkMemory);

        *data = (void*) chunkMemory.getData();

        // because the chunk is only needed temporarily by the host (or at least you'd
        // hope so) we'll give it a while and then free it in the timer callback.
        chunkMemoryTime = juce::Time::getApproximateMillisecondCounter();

        return (int32) chunkMemory.getSize();
    }

    pointer_sized_int handleSetData (VstOpCodeArguments args)
    {
        if (processor != nullptr)
        {
            void* data = args.ptr;
            int32 byteSize = (int32) args.value;
            bool onlyRestoreCurrentProgramData = (args.index != 0);

            chunkMemory.reset();
            chunkMemoryTime = 0;

            if (byteSize > 0 && data != nullptr)
            {
                if (onlyRestoreCurrentProgramData)
                    processor->setCurrentProgramStateInformation (data, byteSize);
                else
                    processor->setStateInformation (data, byteSize);
            }
        }

        return 0;
    }

    pointer_sized_int handlePreAudioProcessingEvents (VstOpCodeArguments args)
    {
       #if JucePlugin_WantsMidiInput || JucePlugin_IsMidiEffect
        VSTMidiEventList::addEventsToMidiBuffer ((VstEventBlock*) args.ptr, midiEvents);
        return 1;
       #else
        ignoreUnused (args);
        return 0;
       #endif
    }

    pointer_sized_int handleIsParameterAutomatable (VstOpCodeArguments args)
    {
        if (processor == nullptr)
            return 0;

        const bool isMeter = (((processor->getParameterCategory (args.index) & 0xffff0000) >> 16) == 2);
        return (processor->isParameterAutomatable (args.index) && (! isMeter) ? 1 : 0);
    }

    pointer_sized_int handleParameterValueForText (VstOpCodeArguments args)
    {
        if (processor != nullptr)
        {
            jassert (isPositiveAndBelow (args.index, processor->getNumParameters()));

            if (auto* p = processor->getParameters()[args.index])
            {
                processor->setParameter (args.index, p->getValueForText (String::fromUTF8 ((char*) args.ptr)));
                return 1;
            }
        }

        return 0;
    }

    pointer_sized_int handleGetProgramName (VstOpCodeArguments args)
    {
        if (processor != nullptr && isPositiveAndBelow (args.index, processor->getNumPrograms()))
        {
            processor->getProgramName (args.index).copyToUTF8 ((char*) args.ptr, 24 + 1);
            return 1;
        }

        return 0;
    }

    pointer_sized_int handleGetInputPinProperties (VstOpCodeArguments args)
    {
        return (processor != nullptr && getPinProperties (*(VstPinInfo*) args.ptr, true, args.index)) ? 1 : 0;
    }

    pointer_sized_int handleGetOutputPinProperties (VstOpCodeArguments args)
    {
        return (processor != nullptr && getPinProperties (*(VstPinInfo*) args.ptr, false, args.index)) ? 1 : 0;
    }

    pointer_sized_int handleGetPlugInCategory (VstOpCodeArguments)
    {
        return JucePlugin_VSTCategory;
    }

    pointer_sized_int handleSetSpeakerConfiguration (VstOpCodeArguments args)
    {
        auto* pluginInput  = reinterpret_cast<VstSpeakerConfiguration*> (args.value);
        auto* pluginOutput = reinterpret_cast<VstSpeakerConfiguration*> (args.ptr);

        if (processor->isMidiEffect())
            return 0;

        auto numIns  = processor->getBusCount (true);
        auto numOuts = processor->getBusCount (false);

        if (pluginInput != nullptr && pluginInput->type >= 0)
        {
            // inconsistent request?
            if (SpeakerMappings::vstArrangementTypeToChannelSet (*pluginInput).size() != pluginInput->numberOfChannels)
                return 0;
        }

        if (pluginOutput != nullptr && pluginOutput->type >= 0)
        {
            // inconsistent request?
            if (SpeakerMappings::vstArrangementTypeToChannelSet (*pluginOutput).size() != pluginOutput->numberOfChannels)
                return 0;
        }

        if (pluginInput != nullptr  && pluginInput->numberOfChannels  > 0 && numIns  == 0)
            return 0;

        if (pluginOutput != nullptr && pluginOutput->numberOfChannels > 0 && numOuts == 0)
            return 0;

        auto layouts = processor->getBusesLayout();

        if (pluginInput != nullptr && pluginInput-> numberOfChannels >= 0 && numIns  > 0)
            layouts.getChannelSet (true,  0) = SpeakerMappings::vstArrangementTypeToChannelSet (*pluginInput);

        if (pluginOutput != nullptr && pluginOutput->numberOfChannels >= 0 && numOuts > 0)
            layouts.getChannelSet (false, 0) = SpeakerMappings::vstArrangementTypeToChannelSet (*pluginOutput);

       #ifdef JucePlugin_PreferredChannelConfigurations
        short configs[][2] = { JucePlugin_PreferredChannelConfigurations };
        if (! AudioProcessor::containsLayout (layouts, configs))
            return 0;
       #endif

        return processor->setBusesLayout (layouts) ? 1 : 0;
    }

    pointer_sized_int handleSetBypass (VstOpCodeArguments args)
    {
        isBypassed = (args.value != 0);
        return 1;
    }

    pointer_sized_int handleGetPlugInName (VstOpCodeArguments args)
    {
        String (JucePlugin_Name).copyToUTF8 ((char*) args.ptr, 64 + 1);
        return 1;
    }

    pointer_sized_int handleGetManufacturerName (VstOpCodeArguments args)
    {
        String (JucePlugin_Manufacturer).copyToUTF8 ((char*) args.ptr, 64 + 1);
        return 1;
    }

    pointer_sized_int handleGetManufacturerVersion (VstOpCodeArguments)
    {
        return convertHexVersionToDecimal (JucePlugin_VersionCode);
    }

    pointer_sized_int handleManufacturerSpecific (VstOpCodeArguments args)
    {
        if (handleManufacturerSpecificVST2Opcode (args.index, args.value, args.ptr, args.opt))
            return 1;

        if (args.index == presonusVendorID && args.value == presonusSetContentScaleFactor)
            return handleSetContentScaleFactor (args.opt);

        if (auto callbackHandler = dynamic_cast<VSTCallbackHandler*> (processor))
            return callbackHandler->handleVstManufacturerSpecific (args.index, args.value, args.ptr, args.opt);

        return 0;
    }

    pointer_sized_int handleCanPlugInDo (VstOpCodeArguments args)
    {
        auto text = (const char*) args.ptr;
        auto matches = [=](const char* s) { return strcmp (text, s) == 0; };

        if (matches ("receiveVstEvents")
             || matches ("receiveVstMidiEvent")
             || matches ("receiveVstMidiEvents"))
        {
           #if JucePlugin_WantsMidiInput || JucePlugin_IsMidiEffect
            return 1;
           #else
            return -1;
           #endif
        }

        if (matches ("sendVstEvents")
             || matches ("sendVstMidiEvent")
             || matches ("sendVstMidiEvents"))
        {
           #if JucePlugin_ProducesMidiOutput || JucePlugin_IsMidiEffect
            return 1;
           #else
            return -1;
           #endif
        }

        if (matches ("receiveVstTimeInfo")
             || matches ("conformsToWindowRules")
             || matches ("supportsViewDpiScaling")
             || matches ("bypass"))
        {
            return 1;
        }

        // This tells Wavelab to use the UI thread to invoke open/close,
        // like all other hosts do.
        if (matches ("openCloseAnyThread"))
            return -1;

        if (matches ("MPE"))
            return processor->supportsMPE() ? 1 : 0;

       #if JUCE_MAC
        if (matches ("hasCockosViewAsConfig"))
        {
            useNSView = true;
            return (int32) 0xbeef0000;
        }
       #endif

        return 0;
    }

    pointer_sized_int handleGetTailSize (VstOpCodeArguments)
    {
        if (processor != nullptr)
            return (pointer_sized_int) (processor->getTailLengthSeconds() * sampleRate);

        return 0;
    }

    pointer_sized_int handleKeyboardFocusRequired (VstOpCodeArguments)
    {
        return (JucePlugin_EditorRequiresKeyboardFocus != 0) ? 1 : 0;
    }

    pointer_sized_int handleGetVstInterfaceVersion (VstOpCodeArguments)
    {
        return juceVstInterfaceVersion;
    }

    pointer_sized_int handleGetCurrentMidiProgram (VstOpCodeArguments)
    {
        return -1;
    }

    pointer_sized_int handleGetSpeakerConfiguration (VstOpCodeArguments args)
    {
        auto** pluginInput  = reinterpret_cast<VstSpeakerConfiguration**> (args.value);
        auto** pluginOutput = reinterpret_cast<VstSpeakerConfiguration**> (args.ptr);

        if (pluginHasSidechainsOrAuxs() || processor->isMidiEffect())
            return false;

        auto inputLayout  = processor->getChannelLayoutOfBus (true,  0);
        auto outputLayout = processor->getChannelLayoutOfBus (false,  0);

        auto speakerBaseSize = sizeof (VstSpeakerConfiguration) - (sizeof (VstIndividualSpeakerInfo) * 8);

        cachedInArrangement .malloc (speakerBaseSize + (static_cast<std::size_t> (inputLayout. size()) * sizeof (VstSpeakerConfiguration)), 1);
        cachedOutArrangement.malloc (speakerBaseSize + (static_cast<std::size_t> (outputLayout.size()) * sizeof (VstSpeakerConfiguration)), 1);

        *pluginInput  = cachedInArrangement. getData();
        *pluginOutput = cachedOutArrangement.getData();

        SpeakerMappings::channelSetToVstArrangement (processor->getChannelLayoutOfBus (true,  0), **pluginInput);
        SpeakerMappings::channelSetToVstArrangement (processor->getChannelLayoutOfBus (false, 0), **pluginOutput);

        return 1;
    }

    pointer_sized_int handleSetNumberOfSamplesToProcess (VstOpCodeArguments args)
    {
        return args.value;
    }

    pointer_sized_int handleSetSampleFloatType (VstOpCodeArguments args)
    {
        if (! isProcessing)
        {
            if (processor != nullptr)
            {
                processor->setProcessingPrecision ((args.value == vstProcessingSampleTypeDouble
                                                     && processor->supportsDoublePrecisionProcessing())
                                                         ? AudioProcessor::doublePrecision
                                                         : AudioProcessor::singlePrecision);

                return 1;
            }
        }

        return 0;
    }

    pointer_sized_int handleSetContentScaleFactor (float scale)
    {
        if (editorScaleFactor != scale)
        {
            editorScaleFactor = scale;

           #if ! (JUCE_MAC || JUCE_IOS)
            if (editorComp != nullptr)
            {
                if (auto* ed = editorComp->getEditorComp())
                    ed->setScaleFactor (editorScaleFactor);

                if (editorComp != nullptr)
                    editorComp->updateWindowSize();
            }
           #endif
        }

        return 1;
    }

    //==============================================================================
    pointer_sized_int handleGetNumMidiInputChannels()
    {
       #if JucePlugin_WantsMidiInput || JucePlugin_IsMidiEffect
        return 16;
       #else
        return 0;
       #endif
    }

    pointer_sized_int handleGetNumMidiOutputChannels()
    {
       #if JucePlugin_ProducesMidiOutput || JucePlugin_IsMidiEffect
        return 16;
       #else
        return 0;
       #endif
    }

    //==============================================================================
    JUCE_DECLARE_NON_COPYABLE_WITH_LEAK_DETECTOR (JuceVSTWrapper)
};


//==============================================================================
namespace
{
    VstEffectInterface* pluginEntryPoint (VstHostCallback audioMaster)
    {
        JUCE_AUTORELEASEPOOL
        {
            initialiseJuce_GUI();

            try
            {
                if (audioMaster (0, hostOpcodeVstVersion, 0, 0, 0, 0) != 0)
                {
                   #if JUCE_LINUX
                    MessageManagerLock mmLock;
                   #endif

                    auto* processor = createPluginFilterOfType (AudioProcessor::wrapperType_VST);
                    auto* wrapper = new JuceVSTWrapper (audioMaster, processor);
                    return wrapper->getVstEffectInterface();
                }
            }
            catch (...)
            {}
        }

        return nullptr;
    }
}

#if ! JUCE_WINDOWS
 #define JUCE_EXPORTED_FUNCTION extern "C" __attribute__ ((visibility("default")))
#endif

//==============================================================================
// Mac startup code..
#if JUCE_MAC

    JUCE_EXPORTED_FUNCTION VstEffectInterface* VSTPluginMain (VstHostCallback audioMaster);
    JUCE_EXPORTED_FUNCTION VstEffectInterface* VSTPluginMain (VstHostCallback audioMaster)
    {
        PluginHostType::jucePlugInClientCurrentWrapperType = AudioProcessor::wrapperType_VST;

        initialiseMacVST();
        return pluginEntryPoint (audioMaster);
    }

    JUCE_EXPORTED_FUNCTION VstEffectInterface* main_macho (VstHostCallback audioMaster);
    JUCE_EXPORTED_FUNCTION VstEffectInterface* main_macho (VstHostCallback audioMaster)
    {
        PluginHostType::jucePlugInClientCurrentWrapperType = AudioProcessor::wrapperType_VST;

        initialiseMacVST();
        return pluginEntryPoint (audioMaster);
    }

//==============================================================================
// Linux startup code..
#elif JUCE_LINUX

    JUCE_EXPORTED_FUNCTION VstEffectInterface* VSTPluginMain (VstHostCallback audioMaster);
    JUCE_EXPORTED_FUNCTION VstEffectInterface* VSTPluginMain (VstHostCallback audioMaster)
    {
        PluginHostType::jucePlugInClientCurrentWrapperType = AudioProcessor::wrapperType_VST;

        SharedMessageThread::getInstance();
        return pluginEntryPoint (audioMaster);
    }

    JUCE_EXPORTED_FUNCTION VstEffectInterface* main_plugin (VstHostCallback audioMaster) asm ("main");
    JUCE_EXPORTED_FUNCTION VstEffectInterface* main_plugin (VstHostCallback audioMaster)
    {
        PluginHostType::jucePlugInClientCurrentWrapperType = AudioProcessor::wrapperType_VST;

        return VSTPluginMain (audioMaster);
    }

    // don't put initialiseJuce_GUI or shutdownJuce_GUI in these... it will crash!
    __attribute__((constructor)) void myPluginInit() {}
    __attribute__((destructor))  void myPluginFini() {}

//==============================================================================
// Win32 startup code..
#else

    extern "C" __declspec (dllexport) VstEffectInterface* VSTPluginMain (VstHostCallback audioMaster)
    {
        PluginHostType::jucePlugInClientCurrentWrapperType = AudioProcessor::wrapperType_VST;

        return pluginEntryPoint (audioMaster);
    }

   #ifndef JUCE_64BIT // (can't compile this on win64, but it's not needed anyway with VST2.4)
    extern "C" __declspec (dllexport) int main (VstHostCallback audioMaster)
    {
        PluginHostType::jucePlugInClientCurrentWrapperType = AudioProcessor::wrapperType_VST;

        return (int) pluginEntryPoint (audioMaster);
    }
   #endif

    extern "C" BOOL WINAPI DllMain (HINSTANCE instance, DWORD reason, LPVOID)
    {
        if (reason == DLL_PROCESS_ATTACH)
            Process::setCurrentModuleInstanceHandle (instance);

        return true;
    }
#endif

#endif
<|MERGE_RESOLUTION|>--- conflicted
+++ resolved
@@ -1,2232 +1,2228 @@
-/*
-  ==============================================================================
-
-   This file is part of the JUCE library.
-   Copyright (c) 2017 - ROLI Ltd.
-
-   JUCE is an open source library subject to commercial or open-source
-   licensing.
-
-   By using JUCE, you agree to the terms of both the JUCE 5 End-User License
-   Agreement and JUCE 5 Privacy Policy (both updated and effective as of the
-   27th April 2017).
-
-   End User License Agreement: www.juce.com/juce-5-licence
-   Privacy Policy: www.juce.com/juce-5-privacy-policy
-
-   Or: You may also use this code under the terms of the GPL v3 (see
-   www.gnu.org/licenses).
-
-   JUCE IS PROVIDED "AS IS" WITHOUT ANY WARRANTY, AND ALL WARRANTIES, WHETHER
-   EXPRESSED OR IMPLIED, INCLUDING MERCHANTABILITY AND FITNESS FOR PURPOSE, ARE
-   DISCLAIMED.
-
-  ==============================================================================
-*/
-
-#include "../../juce_core/system/juce_TargetPlatform.h"
-#include "../utility/juce_CheckSettingMacros.h"
-
-#if JucePlugin_Build_VST
-
-#ifdef _MSC_VER
- #pragma warning (disable : 4996 4100)
-#endif
-
-#include "../utility/juce_IncludeSystemHeaders.h"
-
-#ifdef PRAGMA_ALIGN_SUPPORTED
- #undef PRAGMA_ALIGN_SUPPORTED
- #define PRAGMA_ALIGN_SUPPORTED 1
-#endif
-
-#ifndef _MSC_VER
- #define __cdecl
-#endif
-
-#if JUCE_CLANG
- #pragma clang diagnostic push
- #pragma clang diagnostic ignored "-Wconversion"
- #pragma clang diagnostic ignored "-Wshadow"
- #pragma clang diagnostic ignored "-Wdeprecated-register"
- #pragma clang diagnostic ignored "-Wunused-parameter"
- #pragma clang diagnostic ignored "-Wdeprecated-writable-strings"
- #pragma clang diagnostic ignored "-Wnon-virtual-dtor"
-#endif
-
-#ifdef _MSC_VER
- #pragma warning (push)
- #pragma warning (disable : 4458)
-#endif
-
-#include <juce_core/juce_core.h>
-#include "../../juce_audio_processors/format_types/juce_VSTInterface.h"
-
-#ifdef _MSC_VER
- #pragma warning (pop)
-#endif
-
-#if JUCE_CLANG
- #pragma clang diagnostic pop
-#endif
-
-//==============================================================================
-#ifdef _MSC_VER
- #pragma pack (push, 8)
-#endif
-
-#include "../utility/juce_IncludeModuleHeaders.h"
-#include "../utility/juce_FakeMouseMoveGenerator.h"
-#include "../utility/juce_WindowsHooks.h"
-
-#include "../../juce_audio_processors/format_types/juce_VSTCommon.h"
-
-#ifdef _MSC_VER
- #pragma pack (pop)
-#endif
-
-#undef MemoryBlock
-
-class JuceVSTWrapper;
-static bool recursionCheck = false;
-
-namespace juce
-{
- #if JUCE_MAC
-  extern JUCE_API void initialiseMacVST();
-  extern JUCE_API void* attachComponentToWindowRefVST (Component*, void* parent, bool isNSView);
-  extern JUCE_API void detachComponentFromWindowRefVST (Component*, void* window, bool isNSView);
-  extern JUCE_API void setNativeHostWindowSizeVST (void* window, Component*, int newWidth, int newHeight, bool isNSView);
-  extern JUCE_API void checkWindowVisibilityVST (void* window, Component*, bool isNSView);
-  extern JUCE_API bool forwardCurrentKeyEventToHostVST (Component*, bool isNSView);
- #if ! JUCE_64BIT
-  extern JUCE_API void updateEditorCompBoundsVST (Component*);
- #endif
- #endif
-
-  extern JUCE_API bool handleManufacturerSpecificVST2Opcode (int32, pointer_sized_int, void*, float);
-}
-
-
-//==============================================================================
-#if JUCE_WINDOWS
-
-namespace
-{
-    // Returns the actual container window, unlike GetParent, which can also return a separate owner window.
-    static HWND getWindowParent (HWND w) noexcept    { return GetAncestor (w, GA_PARENT); }
-
-    static HWND findMDIParentOf (HWND w)
-    {
-        const int frameThickness = GetSystemMetrics (SM_CYFIXEDFRAME);
-
-        while (w != 0)
-        {
-            auto parent = getWindowParent (w);
-
-            if (parent == 0)
-                break;
-
-            TCHAR windowType[32] = { 0 };
-            GetClassName (parent, windowType, 31);
-
-            if (String (windowType).equalsIgnoreCase ("MDIClient"))
-                return parent;
-
-            RECT windowPos, parentPos;
-            GetWindowRect (w, &windowPos);
-            GetWindowRect (parent, &parentPos);
-
-            auto dw = (parentPos.right - parentPos.left) - (windowPos.right - windowPos.left);
-            auto dh = (parentPos.bottom - parentPos.top) - (windowPos.bottom - windowPos.top);
-
-            if (dw > 100 || dh > 100)
-                break;
-
-            w = parent;
-
-            if (dw == 2 * frameThickness)
-                break;
-        }
-
-        return w;
-    }
-
-    static bool messageThreadIsDefinitelyCorrect = false;
-}
-
-//==============================================================================
-#elif JUCE_LINUX
-
-struct SharedMessageThread  : public Thread
-{
-    SharedMessageThread ()
-        : Thread ("VstMessageThread")
-    {
-        startThread (7);
-
-        while (! initialised)
-            sleep (1);
-    }
-
-    ~SharedMessageThread()
-    {
-        signalThreadShouldExit();
-        JUCEApplicationBase::quit();
-        waitForThreadToExit (5000);
-        clearSingletonInstance();
-    }
-
-    void run() override
-    {
-        initialiseJuce_GUI();
-        initialised = true;
-
-        MessageManagerLock mm;
-        MessageManager::getInstance()->setCurrentThreadAsMessageThread();
-
-<<<<<<< HEAD
-        ScopedXDisplay xDisplay;        
-=======
-        #if ! JUCE_HEADLESS_PLUGIN_CLIENT
-        ScopedXDisplay xDisplay;
-        #endif
->>>>>>> f6a546f7
-
-        while ((! threadShouldExit()) && MessageManager::getInstance()->runDispatchLoopUntil (250))
-        {}
-    }
-
-    juce_DeclareSingleton (SharedMessageThread, false)
-
-    bool initialised = false;
-};
-
-juce_ImplementSingleton (SharedMessageThread)
-
-#endif
-
-static Array<void*> activePlugins;
-
-//==============================================================================
-// Ableton Live host specific commands
-struct AbletonLiveHostSpecific
-{
-    enum
-    {
-        KCantBeSuspended = (1 << 2)
-    };
-
-    uint32 magic;        // 'AbLi'
-    int cmd;             // 5 = realtime properties
-    size_t commandSize;  // sizeof (int)
-    int flags;           // KCantBeSuspended = (1 << 2)
-};
-
-//==============================================================================
-/**
-    This is an AudioEffectX object that holds and wraps our AudioProcessor...
-*/
-class JuceVSTWrapper  : public AudioProcessorListener,
-                        public AudioPlayHead,
-                        private Timer,
-                        private AsyncUpdater
-{
-private:
-    //==============================================================================
-    template <typename FloatType>
-    struct VstTempBuffers
-    {
-        VstTempBuffers() {}
-        ~VstTempBuffers() { release(); }
-
-        void release() noexcept
-        {
-            for (auto* c : tempChannels)
-                delete[] c;
-
-            tempChannels.clear();
-        }
-
-        HeapBlock<FloatType*> channels;
-        Array<FloatType*> tempChannels;  // see note in processReplacing()
-        juce::AudioBuffer<FloatType> processTempBuffer;
-    };
-
-    /** Use the same names as the VST SDK. */
-    struct VstOpCodeArguments
-    {
-        int32 index;
-        pointer_sized_int value;
-        void* ptr;
-        float opt;
-    };
-
-public:
-    //==============================================================================
-    JuceVSTWrapper (VstHostCallback cb, AudioProcessor* af)
-       : hostCallback (cb),
-         processor (af)
-    {
-        // VST-2 does not support disabling buses: so always enable all of them
-        processor->enableAllBuses();
-
-        findMaxTotalChannels (maxNumInChannels, maxNumOutChannels);
-
-        // You must at least have some channels
-        jassert (processor->isMidiEffect() || (maxNumInChannels > 0 || maxNumOutChannels > 0));
-
-        if (processor->isMidiEffect())
-            maxNumInChannels = maxNumOutChannels = 2;
-
-       #ifdef JucePlugin_PreferredChannelConfigurations
-        processor->setPlayConfigDetails (maxNumInChannels, maxNumOutChannels, 44100.0, 1024);
-       #endif
-
-        processor->setRateAndBufferSizeDetails (0, 0);
-        processor->setPlayHead (this);
-        processor->addListener (this);
-
-        memset (&vstEffect, 0, sizeof (vstEffect));
-        vstEffect.interfaceIdentifier = juceVstInterfaceIdentifier;
-        vstEffect.dispatchFunction = dispatcherCB;
-        vstEffect.processAudioFunction = nullptr;
-        vstEffect.setParameterValueFunction = setParameterCB;
-        vstEffect.getParameterValueFunction = getParameterCB;
-        vstEffect.numPrograms = jmax (1, af->getNumPrograms());
-        vstEffect.numParameters = af->getNumParameters();
-        vstEffect.numInputChannels = maxNumInChannels;
-        vstEffect.numOutputChannels = maxNumOutChannels;
-        vstEffect.latency = processor->getLatencySamples();
-        vstEffect.effectPointer = this;
-        vstEffect.plugInIdentifier = JucePlugin_VSTUniqueID;
-
-       #ifdef JucePlugin_VSTChunkStructureVersion
-        vstEffect.plugInVersion = JucePlugin_VSTChunkStructureVersion;
-       #else
-        vstEffect.plugInVersion = JucePlugin_VersionCode;
-       #endif
-
-        vstEffect.processAudioInplaceFunction = processReplacingCB;
-        vstEffect.processDoubleAudioInplaceFunction = processDoubleReplacingCB;
-
-        vstEffect.flags |= vstEffectFlagHasEditor;
-
-        vstEffect.flags |= vstEffectFlagInplaceAudio;
-        if (processor->supportsDoublePrecisionProcessing())
-            vstEffect.flags |= vstEffectFlagInplaceDoubleAudio;
-
-       #if JucePlugin_IsSynth
-        vstEffect.flags |= vstEffectFlagIsSynth;
-       #endif
-
-        vstEffect.flags |= vstEffectFlagDataInChunks;
-
-        activePlugins.add (this);
-    }
-
-    ~JuceVSTWrapper()
-    {
-        JUCE_AUTORELEASEPOOL
-        {
-            {
-               #if JUCE_LINUX
-                MessageManagerLock mmLock;
-               #endif
-                stopTimer();
-                deleteEditor (false);
-
-                hasShutdown = true;
-
-                delete processor;
-                processor = nullptr;
-
-                jassert (editorComp == nullptr);
-
-                deleteTempChannels();
-
-                jassert (activePlugins.contains (this));
-                activePlugins.removeFirstMatchingValue (this);
-            }
-
-            if (activePlugins.size() == 0)
-            {
-               #if JUCE_LINUX
-                SharedMessageThread::deleteInstance();
-               #endif
-                shutdownJuce_GUI();
-
-               #if JUCE_WINDOWS
-                messageThreadIsDefinitelyCorrect = false;
-               #endif
-            }
-        }
-    }
-
-    VstEffectInterface* getVstEffectInterface() noexcept    { return &vstEffect; }
-
-    template <typename FloatType>
-    void internalProcessReplacing (FloatType** inputs, FloatType** outputs,
-                                   int32 numSamples, VstTempBuffers<FloatType>& tmpBuffers)
-    {
-        const bool isMidiEffect = processor->isMidiEffect();
-
-        if (firstProcessCallback)
-        {
-            firstProcessCallback = false;
-
-            // if this fails, the host hasn't called resume() before processing
-            jassert (isProcessing);
-
-            // (tragically, some hosts actually need this, although it's stupid to have
-            //  to do it here..)
-            if (! isProcessing)
-                resume();
-
-            processor->setNonRealtime (isProcessLevelOffline());
-
-           #if JUCE_WINDOWS
-            if (getHostType().isWavelab())
-            {
-                int priority = GetThreadPriority (GetCurrentThread());
-
-                if (priority <= THREAD_PRIORITY_NORMAL && priority >= THREAD_PRIORITY_LOWEST)
-                    processor->setNonRealtime (true);
-            }
-           #endif
-        }
-
-       #if JUCE_DEBUG && ! (JucePlugin_ProducesMidiOutput || JucePlugin_IsMidiEffect)
-        const int numMidiEventsComingIn = midiEvents.getNumEvents();
-       #endif
-
-        jassert (activePlugins.contains (this));
-
-        {
-            const int numIn  = processor->getTotalNumInputChannels();
-            const int numOut = processor->getTotalNumOutputChannels();
-
-            const ScopedLock sl (processor->getCallbackLock());
-
-            if (processor->isSuspended())
-            {
-                for (int i = 0; i < numOut; ++i)
-                    if (outputs[i] != nullptr)
-                        FloatVectorOperations::clear (outputs[i], numSamples);
-            }
-            else
-            {
-                int i;
-                for (i = 0; i < numOut; ++i)
-                {
-                    auto* chan = tmpBuffers.tempChannels.getUnchecked(i);
-
-                    if (chan == nullptr)
-                    {
-                        chan = outputs[i];
-
-                        bool bufferPointerReusedForOtherChannels = false;
-
-                        for (int j = i; --j >= 0;)
-                        {
-                            if (outputs[j] == chan)
-                            {
-                                bufferPointerReusedForOtherChannels = true;
-                                break;
-                            }
-                        }
-
-                        // if some output channels are disabled, some hosts supply the same buffer
-                        // for multiple channels or supply a nullptr - this buggers up our method
-                        // of copying the inputs over the outputs, so we need to create unique temp
-                        // buffers in this case..
-                        if (bufferPointerReusedForOtherChannels || chan == nullptr)
-                        {
-                            chan = new FloatType [(size_t) blockSize * 2];
-                            tmpBuffers.tempChannels.set (i, chan);
-                        }
-                    }
-
-                    if (i < numIn)
-                    {
-                        if (chan != inputs[i])
-                            memcpy (chan, inputs[i], sizeof (FloatType) * (size_t) numSamples);
-                    }
-                    else
-                    {
-                        FloatVectorOperations::clear (chan, numSamples);
-                    }
-
-                    tmpBuffers.channels[i] = chan;
-                }
-
-                for (; i < numIn; ++i)
-                    tmpBuffers.channels[i] = inputs[i];
-
-                {
-                    const int numChannels = jmax (numIn, numOut);
-                    AudioBuffer<FloatType> chans (tmpBuffers.channels, isMidiEffect ? 0 : numChannels, numSamples);
-
-                    if (isBypassed)
-                        processor->processBlockBypassed (chans, midiEvents);
-                    else
-                        processor->processBlock (chans, midiEvents);
-                }
-
-                // copy back any temp channels that may have been used..
-                for (i = 0; i < numOut; ++i)
-                    if (auto* chan = tmpBuffers.tempChannels.getUnchecked(i))
-                        if (auto* dest = outputs[i])
-                            memcpy (dest, chan, sizeof (FloatType) * (size_t) numSamples);
-            }
-        }
-
-        if (! midiEvents.isEmpty())
-        {
-           #if JucePlugin_ProducesMidiOutput || JucePlugin_IsMidiEffect
-            auto numEvents = midiEvents.getNumEvents();
-
-            outgoingEvents.ensureSize (numEvents);
-            outgoingEvents.clear();
-
-            const uint8* midiEventData;
-            int midiEventSize, midiEventPosition;
-            MidiBuffer::Iterator i (midiEvents);
-
-            while (i.getNextEvent (midiEventData, midiEventSize, midiEventPosition))
-            {
-                jassert (midiEventPosition >= 0 && midiEventPosition < numSamples);
-
-                outgoingEvents.addEvent (midiEventData, midiEventSize, midiEventPosition);
-            }
-
-            // Send VST events to the host.
-            if (hostCallback != nullptr)
-                hostCallback (&vstEffect, hostOpcodePreAudioProcessingEvents, 0, 0, outgoingEvents.events, 0);
-           #elif JUCE_DEBUG
-            /*  This assertion is caused when you've added some events to the
-                midiMessages array in your processBlock() method, which usually means
-                that you're trying to send them somewhere. But in this case they're
-                getting thrown away.
-
-                If your plugin does want to send midi messages, you'll need to set
-                the JucePlugin_ProducesMidiOutput macro to 1 in your
-                JucePluginCharacteristics.h file.
-
-                If you don't want to produce any midi output, then you should clear the
-                midiMessages array at the end of your processBlock() method, to
-                indicate that you don't want any of the events to be passed through
-                to the output.
-            */
-            jassert (midiEvents.getNumEvents() <= numMidiEventsComingIn);
-           #endif
-
-            midiEvents.clear();
-        }
-    }
-
-    void processReplacing (float** inputs, float** outputs, int32 sampleFrames)
-    {
-        jassert (! processor->isUsingDoublePrecision());
-        internalProcessReplacing (inputs, outputs, sampleFrames, floatTempBuffers);
-    }
-
-    static void processReplacingCB (VstEffectInterface* vstInterface, float** inputs, float** outputs, int32 sampleFrames)
-    {
-        getWrapper (vstInterface)->processReplacing (inputs, outputs, sampleFrames);
-    }
-
-    void processDoubleReplacing (double** inputs, double** outputs, int32 sampleFrames)
-    {
-        jassert (processor->isUsingDoublePrecision());
-        internalProcessReplacing (inputs, outputs, sampleFrames, doubleTempBuffers);
-    }
-
-    static void processDoubleReplacingCB (VstEffectInterface* vstInterface, double** inputs, double** outputs, int32 sampleFrames)
-    {
-        getWrapper (vstInterface)->processDoubleReplacing (inputs, outputs, sampleFrames);
-    }
-
-    //==============================================================================
-    void resume()
-    {
-        if (processor != nullptr)
-        {
-            isProcessing = true;
-
-            auto numInAndOutChannels = static_cast<size_t> (vstEffect.numInputChannels + vstEffect.numOutputChannels);
-            floatTempBuffers .channels.calloc (numInAndOutChannels);
-            doubleTempBuffers.channels.calloc (numInAndOutChannels);
-
-            auto currentRate = sampleRate;
-            auto currentBlockSize = blockSize;
-
-            firstProcessCallback = true;
-
-            processor->setNonRealtime (isProcessLevelOffline());
-            processor->setRateAndBufferSizeDetails (currentRate, currentBlockSize);
-
-            deleteTempChannels();
-
-            processor->prepareToPlay (currentRate, currentBlockSize);
-
-            midiEvents.ensureSize (2048);
-            midiEvents.clear();
-
-            vstEffect.latency = processor->getLatencySamples();
-
-            /** If this plug-in is a synth or it can receive midi events we need to tell the
-                host that we want midi. In the SDK this method is marked as deprecated, but
-                some hosts rely on this behaviour.
-            */
-            if (vstEffect.flags & vstEffectFlagIsSynth || JucePlugin_WantsMidiInput || JucePlugin_IsMidiEffect)
-            {
-                if (hostCallback != nullptr)
-                    hostCallback (&vstEffect, hostOpcodePlugInWantsMidi, 0, 1, 0, 0);
-            }
-
-            if (getHostType().isAbletonLive()
-                 && hostCallback != nullptr
-                 && processor->getTailLengthSeconds() == std::numeric_limits<double>::max())
-            {
-                AbletonLiveHostSpecific hostCmd;
-
-                hostCmd.magic = 0x41624c69; // 'AbLi'
-                hostCmd.cmd = 5;
-                hostCmd.commandSize = sizeof (int);
-                hostCmd.flags = AbletonLiveHostSpecific::KCantBeSuspended;
-
-                hostCallback (&vstEffect, hostOpcodeManufacturerSpecific, 0, 0, &hostCmd, 0.0f);
-            }
-
-           #if JucePlugin_ProducesMidiOutput || JucePlugin_IsMidiEffect
-            outgoingEvents.ensureSize (512);
-           #endif
-        }
-    }
-
-    void suspend()
-    {
-        if (processor != nullptr)
-        {
-            processor->releaseResources();
-            outgoingEvents.freeEvents();
-
-            isProcessing = false;
-            floatTempBuffers.channels.free();
-            doubleTempBuffers.channels.free();
-
-            deleteTempChannels();
-        }
-    }
-
-    //==============================================================================
-    bool getCurrentPosition (AudioPlayHead::CurrentPositionInfo& info) override
-    {
-        const VstTimingInformation* ti = nullptr;
-
-        if (hostCallback != nullptr)
-        {
-            int32 flags = vstTimingInfoFlagMusicalPositionValid | vstTimingInfoFlagTempoValid
-                              | vstTimingInfoFlagLastBarPositionValid | vstTimingInfoFlagLoopPositionValid
-                              | vstTimingInfoFlagTimeSignatureValid | vstTimingInfoFlagSmpteValid
-                              | vstTimingInfoFlagNearestClockValid;
-
-            auto result = hostCallback (&vstEffect, hostOpcodeGetTimingInfo, 0, flags, 0, 0);
-            ti = reinterpret_cast<VstTimingInformation*> (result);
-        }
-
-        if (ti == nullptr || ti->sampleRate <= 0)
-            return false;
-
-        info.bpm = (ti->flags & vstTimingInfoFlagTempoValid) != 0 ? ti->tempoBPM : 0.0;
-
-        if ((ti->flags & vstTimingInfoFlagTimeSignatureValid) != 0)
-        {
-            info.timeSigNumerator   = ti->timeSignatureNumerator;
-            info.timeSigDenominator = ti->timeSignatureDenominator;
-        }
-        else
-        {
-            info.timeSigNumerator   = 4;
-            info.timeSigDenominator = 4;
-        }
-
-        info.timeInSamples = (int64) (ti->samplePosition + 0.5);
-        info.timeInSeconds = ti->samplePosition / ti->sampleRate;
-        info.ppqPosition = (ti->flags & vstTimingInfoFlagMusicalPositionValid) != 0 ? ti->musicalPosition : 0.0;
-        info.ppqPositionOfLastBarStart = (ti->flags & vstTimingInfoFlagLastBarPositionValid) != 0 ? ti->lastBarPosition : 0.0;
-
-        if ((ti->flags & vstTimingInfoFlagSmpteValid) != 0)
-        {
-            AudioPlayHead::FrameRateType rate = AudioPlayHead::fpsUnknown;
-            double fps = 1.0;
-
-            switch (ti->smpteRate)
-            {
-                case vstSmpteRateFps239:       rate = AudioPlayHead::fps23976;    fps = 24.0 * 1000.0 / 1001.0; break;
-                case vstSmpteRateFps24:        rate = AudioPlayHead::fps24;       fps = 24.0;  break;
-                case vstSmpteRateFps25:        rate = AudioPlayHead::fps25;       fps = 25.0;  break;
-                case vstSmpteRateFps2997:      rate = AudioPlayHead::fps2997;     fps = 30.0 * 1000.0 / 1001.0; break;
-                case vstSmpteRateFps30:        rate = AudioPlayHead::fps30;       fps = 30.0;  break;
-                case vstSmpteRateFps2997drop:  rate = AudioPlayHead::fps2997drop; fps = 30.0 * 1000.0 / 1001.0; break;
-                case vstSmpteRateFps30drop:    rate = AudioPlayHead::fps30drop;   fps = 30.0;  break;
-
-                case vstSmpteRate16mmFilm:
-                case vstSmpteRate35mmFilm:     fps = 24.0; break;
-
-                case vstSmpteRateFps249:       fps = 25.0 * 1000.0 / 1001.0; break;
-                case vstSmpteRateFps599:       fps = 60.0 * 1000.0 / 1001.0; break;
-                case vstSmpteRateFps60:        fps = 60; break;
-
-                default:                       jassertfalse; // unknown frame-rate..
-            }
-
-            info.frameRate = rate;
-            info.editOriginTime = ti->smpteOffset / (80.0 * fps);
-        }
-        else
-        {
-            info.frameRate = AudioPlayHead::fpsUnknown;
-            info.editOriginTime = 0;
-        }
-
-        info.isRecording = (ti->flags & vstTimingInfoFlagCurrentlyRecording) != 0;
-        info.isPlaying   = (ti->flags & (vstTimingInfoFlagCurrentlyRecording | vstTimingInfoFlagCurrentlyPlaying)) != 0;
-        info.isLooping   = (ti->flags & vstTimingInfoFlagLoopActive) != 0;
-
-        if ((ti->flags & vstTimingInfoFlagLoopPositionValid) != 0)
-        {
-            info.ppqLoopStart = ti->loopStartPosition;
-            info.ppqLoopEnd   = ti->loopEndPosition;
-        }
-        else
-        {
-            info.ppqLoopStart = 0;
-            info.ppqLoopEnd = 0;
-        }
-
-        return true;
-    }
-
-    //==============================================================================
-    float getParameter (int32 index) const
-    {
-        if (processor == nullptr)
-            return 0.0f;
-
-        jassert (isPositiveAndBelow (index, processor->getNumParameters()));
-        return processor->getParameter (index);
-    }
-
-    static float getParameterCB (VstEffectInterface* vstInterface, int32 index)
-    {
-        return getWrapper (vstInterface)->getParameter (index);
-    }
-
-    void setParameter (int32 index, float value)
-    {
-        if (processor != nullptr)
-        {
-            jassert (isPositiveAndBelow (index, processor->getNumParameters()));
-            processor->setParameter (index, value);
-        }
-    }
-
-    static void setParameterCB (VstEffectInterface* vstInterface, int32 index, float value)
-    {
-        getWrapper (vstInterface)->setParameter (index, value);
-    }
-
-    void audioProcessorParameterChanged (AudioProcessor*, int index, float newValue) override
-    {
-        if (hostCallback != nullptr)
-            hostCallback (&vstEffect, hostOpcodeParameterChanged, index, 0, 0, newValue);
-    }
-
-    void audioProcessorParameterChangeGestureBegin (AudioProcessor*, int index) override
-    {
-        if (hostCallback != nullptr)
-            hostCallback (&vstEffect, hostOpcodeParameterChangeGestureBegin, index, 0, 0, 0);
-    }
-
-    void audioProcessorParameterChangeGestureEnd (AudioProcessor*, int index) override
-    {
-        if (hostCallback != nullptr)
-            hostCallback (&vstEffect, hostOpcodeParameterChangeGestureEnd, index, 0, 0, 0);
-    }
-
-    void audioProcessorChanged (AudioProcessor*) override
-    {
-        vstEffect.latency = processor->getLatencySamples();
-
-        if (hostCallback != nullptr)
-            hostCallback (&vstEffect, hostOpcodeUpdateView, 0, 0, 0, 0);
-
-        triggerAsyncUpdate();
-    }
-
-    void handleAsyncUpdate() override
-    {
-        if (hostCallback != nullptr)
-            hostCallback (&vstEffect, hostOpcodeIOModified, 0, 0, 0, 0);
-    }
-
-    bool getPinProperties (VstPinInfo& properties, bool direction, int index) const
-    {
-        if (processor->isMidiEffect())
-            return false;
-
-        int channelIdx, busIdx;
-
-        // fill with default
-        properties.flags = 0;
-        properties.text[0] = 0;
-        properties.shortText[0] = 0;
-        properties.configurationType = vstSpeakerConfigTypeEmpty;
-
-        if ((channelIdx = processor->getOffsetInBusBufferForAbsoluteChannelIndex (direction, index, busIdx)) >= 0)
-        {
-            auto& bus = *processor->getBus (direction, busIdx);
-            auto& channelSet = bus.getCurrentLayout();
-            auto channelType = channelSet.getTypeOfChannel (channelIdx);
-
-            properties.flags = vstPinInfoFlagIsActive | vstPinInfoFlagValid;
-            properties.configurationType = SpeakerMappings::channelSetToVstArrangementType (channelSet);
-            String label = bus.getName();
-
-           #ifdef JucePlugin_PreferredChannelConfigurations
-            label += " " + String (channelIdx);
-           #else
-            if (channelSet.size() > 1)
-                label += " " + AudioChannelSet::getAbbreviatedChannelTypeName (channelType);
-           #endif
-
-            label.copyToUTF8 (properties.text, (size_t) (vstMaxParameterOrPinLabelLength + 1));
-            label.copyToUTF8 (properties.shortText, (size_t) (vstMaxParameterOrPinShortLabelLength + 1));
-
-            if (channelType == AudioChannelSet::left
-                || channelType == AudioChannelSet::leftSurround
-                || channelType == AudioChannelSet::leftCentre
-                || channelType == AudioChannelSet::leftSurroundSide
-                || channelType == AudioChannelSet::topFrontLeft
-                || channelType == AudioChannelSet::topRearLeft
-                || channelType == AudioChannelSet::leftSurroundRear
-                || channelType == AudioChannelSet::wideLeft)
-                properties.flags |= vstPinInfoFlagIsStereo;
-
-            return true;
-        }
-
-        return false;
-    }
-
-    //==============================================================================
-    struct SpeakerMappings  : private AudioChannelSet // (inheritance only to give easier access to items in the namespace)
-    {
-        struct Mapping
-        {
-            int32 vst2;
-            ChannelType channels[13];
-
-            bool matches (const Array<ChannelType>& chans) const noexcept
-            {
-                const int n = sizeof (channels) / sizeof (ChannelType);
-
-                for (int i = 0; i < n; ++i)
-                {
-                    if (channels[i] == unknown)  return (i == chans.size());
-                    if (i == chans.size())       return (channels[i] == unknown);
-
-                    if (channels[i] != chans.getUnchecked(i))
-                        return false;
-                }
-
-                return true;
-            }
-        };
-
-        static AudioChannelSet vstArrangementTypeToChannelSet (const VstSpeakerConfiguration& arr)
-        {
-            if (arr.type == vstSpeakerConfigTypeEmpty)          return AudioChannelSet::disabled();
-            if (arr.type == vstSpeakerConfigTypeMono)           return AudioChannelSet::mono();
-            if (arr.type == vstSpeakerConfigTypeLR)             return AudioChannelSet::stereo();
-            if (arr.type == vstSpeakerConfigTypeLRC)            return AudioChannelSet::createLCR();
-            if (arr.type == vstSpeakerConfigTypeLRS)            return AudioChannelSet::createLRS();
-            if (arr.type == vstSpeakerConfigTypeLRCS)           return AudioChannelSet::createLCRS();
-            if (arr.type == vstSpeakerConfigTypeLRCLsRs)        return AudioChannelSet::create5point0();
-            if (arr.type == vstSpeakerConfigTypeLRCLfeLsRs)     return AudioChannelSet::create5point1();
-            if (arr.type == vstSpeakerConfigTypeLRCLsRsCs)      return AudioChannelSet::create6point0();
-            if (arr.type == vstSpeakerConfigTypeLRCLfeLsRsCs)   return AudioChannelSet::create6point1();
-            if (arr.type == vstSpeakerConfigTypeLRLsRsSlSr)     return AudioChannelSet::create6point0Music();
-            if (arr.type == vstSpeakerConfigTypeLRLfeLsRsSlSr)  return AudioChannelSet::create6point1Music();
-            if (arr.type == vstSpeakerConfigTypeLRCLsRsSlSr)    return AudioChannelSet::create7point0();
-            if (arr.type == vstSpeakerConfigTypeLRCLsRsLcRc)    return AudioChannelSet::create7point0SDDS();
-            if (arr.type == vstSpeakerConfigTypeLRCLfeLsRsSlSr) return AudioChannelSet::create7point1();
-            if (arr.type == vstSpeakerConfigTypeLRCLfeLsRsLcRc) return AudioChannelSet::create7point1SDDS();
-            if (arr.type == vstSpeakerConfigTypeLRLsRs)         return AudioChannelSet::quadraphonic();
-
-            for (auto* m = getMappings(); m->vst2 != vstSpeakerConfigTypeEmpty; ++m)
-            {
-                if (m->vst2 == arr.type)
-                {
-                    AudioChannelSet s;
-
-                    for (int i = 0; m->channels[i] != 0; ++i)
-                        s.addChannel (m->channels[i]);
-
-                    return s;
-                }
-            }
-
-            return AudioChannelSet::discreteChannels (arr.numberOfChannels);
-        }
-
-        static int32 channelSetToVstArrangementType (AudioChannelSet channels)
-        {
-            if (channels == AudioChannelSet::disabled())           return vstSpeakerConfigTypeEmpty;
-            if (channels == AudioChannelSet::mono())               return vstSpeakerConfigTypeMono;
-            if (channels == AudioChannelSet::stereo())             return vstSpeakerConfigTypeLR;
-            if (channels == AudioChannelSet::createLCR())          return vstSpeakerConfigTypeLRC;
-            if (channels == AudioChannelSet::createLRS())          return vstSpeakerConfigTypeLRS;
-            if (channels == AudioChannelSet::createLCRS())         return vstSpeakerConfigTypeLRCS;
-            if (channels == AudioChannelSet::create5point0())      return vstSpeakerConfigTypeLRCLsRs;
-            if (channels == AudioChannelSet::create5point1())      return vstSpeakerConfigTypeLRCLfeLsRs;
-            if (channels == AudioChannelSet::create6point0())      return vstSpeakerConfigTypeLRCLsRsCs;
-            if (channels == AudioChannelSet::create6point1())      return vstSpeakerConfigTypeLRCLfeLsRsCs;
-            if (channels == AudioChannelSet::create6point0Music()) return vstSpeakerConfigTypeLRLsRsSlSr;
-            if (channels == AudioChannelSet::create6point1Music()) return vstSpeakerConfigTypeLRLfeLsRsSlSr;
-            if (channels == AudioChannelSet::create7point0())      return vstSpeakerConfigTypeLRCLsRsSlSr;
-            if (channels == AudioChannelSet::create7point0SDDS())  return vstSpeakerConfigTypeLRCLsRsLcRc;
-            if (channels == AudioChannelSet::create7point1())      return vstSpeakerConfigTypeLRCLfeLsRsSlSr;
-            if (channels == AudioChannelSet::create7point1SDDS())  return vstSpeakerConfigTypeLRCLfeLsRsLcRc;
-            if (channels == AudioChannelSet::quadraphonic())       return vstSpeakerConfigTypeLRLsRs;
-
-            if (channels == AudioChannelSet::disabled())
-                return vstSpeakerConfigTypeEmpty;
-
-            auto chans = channels.getChannelTypes();
-
-            for (auto* m = getMappings(); m->vst2 != vstSpeakerConfigTypeEmpty; ++m)
-                if (m->matches (chans))
-                    return m->vst2;
-
-            return vstSpeakerConfigTypeUser;
-        }
-
-        static void channelSetToVstArrangement (const AudioChannelSet& channels, VstSpeakerConfiguration& result)
-        {
-            result.type = channelSetToVstArrangementType (channels);
-            result.numberOfChannels = channels.size();
-
-            for (int i = 0; i < result.numberOfChannels; ++i)
-            {
-                auto& speaker = result.speakers[i];
-
-                zeromem (&speaker, sizeof (VstIndividualSpeakerInfo));
-                speaker.type = getSpeakerType (channels.getTypeOfChannel (i));
-            }
-        }
-
-        static const Mapping* getMappings() noexcept
-        {
-            static const Mapping mappings[] =
-            {
-                { vstSpeakerConfigTypeMono,                          { centre, unknown } },
-                { vstSpeakerConfigTypeLR,                            { left, right, unknown } },
-                { vstSpeakerConfigTypeLsRs,                          { leftSurround, rightSurround, unknown } },
-                { vstSpeakerConfigTypeLcRc,                          { leftCentre, rightCentre, unknown } },
-                { vstSpeakerConfigTypeSlSr,                          { leftSurroundRear, rightSurroundRear, unknown } },
-                { vstSpeakerConfigTypeCLfe,                          { centre, LFE, unknown } },
-                { vstSpeakerConfigTypeLRC,                           { left, right, centre, unknown } },
-                { vstSpeakerConfigTypeLRS,                           { left, right, surround, unknown } },
-                { vstSpeakerConfigTypeLRCLfe,                        { left, right, centre, LFE, unknown } },
-                { vstSpeakerConfigTypeLRLfeS,                        { left, right, LFE, surround, unknown } },
-                { vstSpeakerConfigTypeLRCS,                          { left, right, centre, surround, unknown } },
-                { vstSpeakerConfigTypeLRLsRs,                        { left, right, leftSurround, rightSurround, unknown } },
-                { vstSpeakerConfigTypeLRCLfeS,                       { left, right, centre, LFE, surround, unknown } },
-                { vstSpeakerConfigTypeLRLfeLsRs,                     { left, right, LFE, leftSurround, rightSurround, unknown } },
-                { vstSpeakerConfigTypeLRCLsRs,                       { left, right, centre, leftSurround, rightSurround, unknown } },
-                { vstSpeakerConfigTypeLRCLfeLsRs,                    { left, right, centre, LFE, leftSurround, rightSurround, unknown } },
-                { vstSpeakerConfigTypeLRCLsRsCs,                     { left, right, centre, leftSurround, rightSurround, surround, unknown } },
-                { vstSpeakerConfigTypeLRLsRsSlSr,                    { left, right, leftSurround, rightSurround, leftSurroundRear, rightSurroundRear, unknown } },
-                { vstSpeakerConfigTypeLRCLfeLsRsCs,                  { left, right, centre, LFE, leftSurround, rightSurround, surround, unknown } },
-                { vstSpeakerConfigTypeLRLfeLsRsSlSr,                 { left, right, LFE, leftSurround, rightSurround, leftSurroundRear, rightSurroundRear, unknown } },
-                { vstSpeakerConfigTypeLRCLsRsLcRc,                   { left, right, centre, leftSurround, rightSurround, topFrontLeft, topFrontRight, unknown } },
-                { vstSpeakerConfigTypeLRCLsRsSlSr,                   { left, right, centre, leftSurround, rightSurround, leftSurroundRear, rightSurroundRear, unknown } },
-                { vstSpeakerConfigTypeLRCLfeLsRsLcRc,                { left, right, centre, LFE, leftSurround, rightSurround, topFrontLeft, topFrontRight, unknown } },
-                { vstSpeakerConfigTypeLRCLfeLsRsSlSr,                { left, right, centre, LFE, leftSurround, rightSurround, leftSurroundRear, rightSurroundRear, unknown } },
-                { vstSpeakerConfigTypeLRCLsRsLcRcCs,                 { left, right, centre, leftSurround, rightSurround, topFrontLeft, topFrontRight, surround, unknown } },
-                { vstSpeakerConfigTypeLRCLsRsCsSlSr,                 { left, right, centre, leftSurround, rightSurround, surround, leftSurroundRear, rightSurroundRear, unknown } },
-                { vstSpeakerConfigTypeLRCLfeLsRsLcRcCs,              { left, right, centre, LFE, leftSurround, rightSurround, topFrontLeft, topFrontRight, surround, unknown } },
-                { vstSpeakerConfigTypeLRCLfeLsRsCsSlSr,              { left, right, centre, LFE, leftSurround, rightSurround, surround, leftSurroundRear, rightSurroundRear, unknown } },
-                { vstSpeakerConfigTypeLRCLfeLsRsTflTfcTfrTrlTrrLfe2, { left, right, centre, LFE, leftSurround, rightSurround, topFrontLeft, topFrontCentre, topFrontRight, topRearLeft, topRearRight, LFE2, unknown } },
-                { vstSpeakerConfigTypeEmpty,                         { unknown } }
-            };
-
-            return mappings;
-        }
-
-        static inline int32 getSpeakerType (AudioChannelSet::ChannelType type) noexcept
-        {
-            switch (type)
-            {
-                case AudioChannelSet::left:              return vstIndividualSpeakerTypeLeft;
-                case AudioChannelSet::right:             return vstIndividualSpeakerTypeRight;
-                case AudioChannelSet::centre:            return vstIndividualSpeakerTypeCentre;
-                case AudioChannelSet::LFE:               return vstIndividualSpeakerTypeLFE;
-                case AudioChannelSet::leftSurround:      return vstIndividualSpeakerTypeLeftSurround;
-                case AudioChannelSet::rightSurround:     return vstIndividualSpeakerTypeRightSurround;
-                case AudioChannelSet::leftCentre:        return vstIndividualSpeakerTypeLeftCentre;
-                case AudioChannelSet::rightCentre:       return vstIndividualSpeakerTypeRightCentre;
-                case AudioChannelSet::surround:          return vstIndividualSpeakerTypeSurround;
-                case AudioChannelSet::leftSurroundRear:  return vstIndividualSpeakerTypeLeftRearSurround;
-                case AudioChannelSet::rightSurroundRear: return vstIndividualSpeakerTypeRightRearSurround;
-                case AudioChannelSet::topMiddle:         return vstIndividualSpeakerTypeTopMiddle;
-                case AudioChannelSet::topFrontLeft:      return vstIndividualSpeakerTypeTopFrontLeft;
-                case AudioChannelSet::topFrontCentre:    return vstIndividualSpeakerTypeTopFrontCentre;
-                case AudioChannelSet::topFrontRight:     return vstIndividualSpeakerTypeTopFrontRight;
-                case AudioChannelSet::topRearLeft:       return vstIndividualSpeakerTypeTopRearLeft;
-                case AudioChannelSet::topRearCentre:     return vstIndividualSpeakerTypeTopRearCentre;
-                case AudioChannelSet::topRearRight:      return vstIndividualSpeakerTypeTopRearRight;
-                case AudioChannelSet::LFE2:              return vstIndividualSpeakerTypeLFE2;
-                default: break;
-            }
-
-            return 0;
-        }
-
-        static inline AudioChannelSet::ChannelType getChannelType (int32 type) noexcept
-        {
-            switch (type)
-            {
-                case vstIndividualSpeakerTypeLeft:              return AudioChannelSet::left;
-                case vstIndividualSpeakerTypeRight:             return AudioChannelSet::right;
-                case vstIndividualSpeakerTypeCentre:            return AudioChannelSet::centre;
-                case vstIndividualSpeakerTypeLFE:               return AudioChannelSet::LFE;
-                case vstIndividualSpeakerTypeLeftSurround:      return AudioChannelSet::leftSurround;
-                case vstIndividualSpeakerTypeRightSurround:     return AudioChannelSet::rightSurround;
-                case vstIndividualSpeakerTypeLeftCentre:        return AudioChannelSet::leftCentre;
-                case vstIndividualSpeakerTypeRightCentre:       return AudioChannelSet::rightCentre;
-                case vstIndividualSpeakerTypeSurround:          return AudioChannelSet::surround;
-                case vstIndividualSpeakerTypeLeftRearSurround:  return AudioChannelSet::leftSurroundRear;
-                case vstIndividualSpeakerTypeRightRearSurround: return AudioChannelSet::rightSurroundRear;
-                case vstIndividualSpeakerTypeTopMiddle:         return AudioChannelSet::topMiddle;
-                case vstIndividualSpeakerTypeTopFrontLeft:      return AudioChannelSet::topFrontLeft;
-                case vstIndividualSpeakerTypeTopFrontCentre:    return AudioChannelSet::topFrontCentre;
-                case vstIndividualSpeakerTypeTopFrontRight:     return AudioChannelSet::topFrontRight;
-                case vstIndividualSpeakerTypeTopRearLeft:       return AudioChannelSet::topRearLeft;
-                case vstIndividualSpeakerTypeTopRearCentre:     return AudioChannelSet::topRearCentre;
-                case vstIndividualSpeakerTypeTopRearRight:      return AudioChannelSet::topRearRight;
-                case vstIndividualSpeakerTypeLFE2:              return AudioChannelSet::LFE2;
-                default: break;
-            }
-
-            return AudioChannelSet::unknown;
-        }
-    };
-
-    void timerCallback() override
-    {
-        if (shouldDeleteEditor)
-        {
-            shouldDeleteEditor = false;
-            deleteEditor (true);
-        }
-
-        if (chunkMemoryTime > 0
-             && chunkMemoryTime < juce::Time::getApproximateMillisecondCounter() - 2000
-             && ! recursionCheck)
-        {
-            chunkMemory.reset();
-            chunkMemoryTime = 0;
-        }
-
-        if (editorComp != nullptr)
-            editorComp->checkVisibility();
-    }
-
-    void createEditorComp()
-    {
-        if (hasShutdown || processor == nullptr)
-            return;
-
-        if (editorComp == nullptr)
-        {
-            if (auto* ed = processor->createEditorIfNeeded())
-            {
-                vstEffect.flags |= vstEffectFlagHasEditor;
-                editorComp = new EditorCompWrapper (*this, *ed);
-
-               #if ! (JUCE_MAC || JUCE_IOS)
-                ed->setScaleFactor (editorScaleFactor);
-               #endif
-            }
-            else
-            {
-                vstEffect.flags &= ~vstEffectFlagHasEditor;
-            }
-        }
-
-        shouldDeleteEditor = false;
-    }
-
-    void deleteEditor (bool canDeleteLaterIfModal)
-    {
-        JUCE_AUTORELEASEPOOL
-        {
-            PopupMenu::dismissAllActiveMenus();
-
-            jassert (! recursionCheck);
-            ScopedValueSetter<bool> svs (recursionCheck, true, false);
-
-            if (editorComp != nullptr)
-            {
-                if (auto* modalComponent = Component::getCurrentlyModalComponent())
-                {
-                    modalComponent->exitModalState (0);
-
-                    if (canDeleteLaterIfModal)
-                    {
-                        shouldDeleteEditor = true;
-                        return;
-                    }
-                }
-
-                editorComp->detachHostWindow();
-
-                if (auto* ed = editorComp->getEditorComp())
-                    processor->editorBeingDeleted (ed);
-
-                editorComp = nullptr;
-
-                // there's some kind of component currently modal, but the host
-                // is trying to delete our plugin. You should try to avoid this happening..
-                jassert (Component::getCurrentlyModalComponent() == nullptr);
-            }
-        }
-    }
-
-    pointer_sized_int dispatcher (int32 opCode, VstOpCodeArguments args)
-    {
-        if (hasShutdown)
-            return 0;
-
-        switch (opCode)
-        {
-            case plugInOpcodeOpen:                        return handleOpen (args);
-            case plugInOpcodeClose:                       return handleClose (args);
-            case plugInOpcodeSetCurrentProgram:           return handleSetCurrentProgram (args);
-            case plugInOpcodeGetCurrentProgram:           return handleGetCurrentProgram (args);
-            case plugInOpcodeSetCurrentProgramName:       return handleSetCurrentProgramName (args);
-            case plugInOpcodeGetCurrentProgramName:       return handleGetCurrentProgramName (args);
-            case plugInOpcodeGetParameterLabel:           return handleGetParameterLabel (args);
-            case plugInOpcodeGetParameterText:            return handleGetParameterText (args);
-            case plugInOpcodeGetParameterName:            return handleGetParameterName (args);
-            case plugInOpcodeSetSampleRate:               return handleSetSampleRate (args);
-            case plugInOpcodeSetBlockSize:                return handleSetBlockSize (args);
-            case plugInOpcodeResumeSuspend:               return handleResumeSuspend (args);
-            case plugInOpcodeGetEditorBounds:             return handleGetEditorBounds (args);
-            case plugInOpcodeOpenEditor:                  return handleOpenEditor (args);
-            case plugInOpcodeCloseEditor:                 return handleCloseEditor (args);
-            case plugInOpcodeIdentify:                    return (pointer_sized_int) ByteOrder::bigEndianInt ("NvEf");
-            case plugInOpcodeGetData:                     return handleGetData (args);
-            case plugInOpcodeSetData:                     return handleSetData (args);
-            case plugInOpcodePreAudioProcessingEvents:    return handlePreAudioProcessingEvents (args);
-            case plugInOpcodeIsParameterAutomatable:      return handleIsParameterAutomatable (args);
-            case plugInOpcodeParameterValueForText:       return handleParameterValueForText (args);
-            case plugInOpcodeGetProgramName:              return handleGetProgramName (args);
-            case plugInOpcodeGetInputPinProperties:       return handleGetInputPinProperties (args);
-            case plugInOpcodeGetOutputPinProperties:      return handleGetOutputPinProperties (args);
-            case plugInOpcodeGetPlugInCategory:           return handleGetPlugInCategory (args);
-            case plugInOpcodeSetSpeakerConfiguration:     return handleSetSpeakerConfiguration (args);
-            case plugInOpcodeSetBypass:                   return handleSetBypass (args);
-            case plugInOpcodeGetPlugInName:               return handleGetPlugInName (args);
-            case plugInOpcodeGetManufacturerProductName:  return handleGetPlugInName (args);
-            case plugInOpcodeGetManufacturerName:         return handleGetManufacturerName (args);
-            case plugInOpcodeGetManufacturerVersion:      return handleGetManufacturerVersion (args);
-            case plugInOpcodeManufacturerSpecific:        return handleManufacturerSpecific (args);
-            case plugInOpcodeCanPlugInDo:                 return handleCanPlugInDo (args);
-            case plugInOpcodeGetTailSize:                 return handleGetTailSize (args);
-            case plugInOpcodeKeyboardFocusRequired:       return handleKeyboardFocusRequired (args);
-            case plugInOpcodeGetVstInterfaceVersion:      return handleGetVstInterfaceVersion (args);
-            case plugInOpcodeGetCurrentMidiProgram:       return handleGetCurrentMidiProgram (args);
-            case plugInOpcodeGetSpeakerArrangement:       return handleGetSpeakerConfiguration (args);
-            case plugInOpcodeSetNumberOfSamplesToProcess: return handleSetNumberOfSamplesToProcess (args);
-            case plugInOpcodeSetSampleFloatType:          return handleSetSampleFloatType (args);
-            case pluginOpcodeGetNumMidiInputChannels:     return handleGetNumMidiInputChannels();
-            case pluginOpcodeGetNumMidiOutputChannels:    return handleGetNumMidiOutputChannels();
-            default:                                      return 0;
-        }
-    }
-
-    static pointer_sized_int dispatcherCB (VstEffectInterface* vstInterface, int32 opCode, int32 index,
-                                           pointer_sized_int value, void* ptr, float opt)
-    {
-        auto* wrapper = getWrapper (vstInterface);
-        VstOpCodeArguments args = { index, value, ptr, opt };
-
-        if (opCode == plugInOpcodeClose)
-        {
-            wrapper->dispatcher (opCode, args);
-            delete wrapper;
-            return 1;
-        }
-
-        return wrapper->dispatcher (opCode, args);
-    }
-
-    //==============================================================================
-    // A component to hold the AudioProcessorEditor, and cope with some housekeeping
-    // chores when it changes or repaints.
-    struct EditorCompWrapper  : public Component
-    {
-        EditorCompWrapper (JuceVSTWrapper& w, AudioProcessorEditor& editor)  : wrapper (w)
-        {
-            editor.setOpaque (true);
-            editor.setVisible (true);
-            setOpaque (true);
-
-            setTopLeftPosition (editor.getPosition());
-            editor.setTopLeftPosition (0, 0);
-            auto b = getLocalArea (&editor, editor.getLocalBounds());
-            setSize (b.getWidth(), b.getHeight());
-
-            addAndMakeVisible (editor);
-
-           #if JUCE_WINDOWS
-            if (! getHostType().isReceptor())
-                addMouseListener (this, true);
-           #endif
-
-            ignoreUnused (fakeMouseGenerator);
-        }
-
-        ~EditorCompWrapper()
-        {
-            deleteAllChildren(); // note that we can't use a ScopedPointer because the editor may
-                                 // have been transferred to another parent which takes over ownership.
-        }
-
-        void paint (Graphics&) override {}
-
-        void getEditorBounds (VstEditorBounds& bounds)
-        {
-            auto b = getSizeToContainChild();
-
-            bounds.upper     = 0;
-            bounds.leftmost  = 0;
-            bounds.lower     = (int16) b.getHeight();
-            bounds.rightmost = (int16) b.getWidth();
-        }
-
-        void attachToHost (VstOpCodeArguments args)
-        {
-            setOpaque (true);
-            setVisible (false);
-
-           #if JUCE_WINDOWS
-            addToDesktop (0, args.ptr);
-            hostWindow = (HWND) args.ptr;
-           #elif JUCE_LINUX
-            #if ! JUCE_HEADLESS_PLUGIN_CLIENT
-            addToDesktop (0, args.ptr);
-            hostWindow = (Window) args.ptr;
-            XReparentWindow (display.display, (Window) getWindowHandle(), hostWindow, 0, 0);
-            #endif
-           #else
-            hostWindow = attachComponentToWindowRefVST (this, args.ptr, wrapper.useNSView);
-           #endif
-
-            setVisible (true);
-        }
-
-        void detachHostWindow()
-        {
-           #if JUCE_MAC
-            if (hostWindow != 0)
-            {
-                detachComponentFromWindowRefVST (this, hostWindow, wrapper.useNSView);
-                hostWindow = 0;
-            }
-           #endif
-
-           #if JUCE_LINUX
-            hostWindow = 0;
-           #endif
-        }
-
-        void checkVisibility()
-        {
-           #if JUCE_MAC
-            if (hostWindow != 0)
-                checkWindowVisibilityVST (hostWindow, this, wrapper.useNSView);
-           #endif
-        }
-
-        AudioProcessorEditor* getEditorComp() const noexcept
-        {
-            return dynamic_cast<AudioProcessorEditor*> (getChildComponent(0));
-        }
-
-        void resized() override
-        {
-            if (auto* ed = getEditorComp())
-            {
-                ed->setTopLeftPosition (0, 0);
-                ed->setBounds (ed->getLocalArea (this, getLocalBounds()));
-
-                if (! getHostType().isBitwigStudio())
-                    updateWindowSize();
-            }
-
-           #if JUCE_MAC && ! JUCE_64BIT
-            if (! wrapper.useNSView)
-                updateEditorCompBoundsVST (this);
-           #endif
-        }
-
-        void childBoundsChanged (Component*) override
-        {
-            updateWindowSize();
-        }
-
-        juce::Rectangle<int> getSizeToContainChild()
-        {
-            if (auto* ed = getEditorComp())
-                return getLocalArea (ed, ed->getLocalBounds());
-
-            return {};
-        }
-
-        void updateWindowSize()
-        {
-            if (! isInSizeWindow)
-            {
-                if (auto* ed = getEditorComp())
-                {
-                    ed->setTopLeftPosition (0, 0);
-                    auto pos = getSizeToContainChild();
-
-                   #if JUCE_MAC
-                    if (wrapper.useNSView)
-                        setTopLeftPosition (0, getHeight() - pos.getHeight());
-                   #endif
-
-                    resizeHostWindow (pos.getWidth(), pos.getHeight());
-
-                   #if ! JUCE_LINUX // setSize() on linux causes renoise and energyxt to fail.
-                    setSize (pos.getWidth(), pos.getHeight());
-                   #elif ! JUCE_HEADLESS_PLUGIN_CLIENT
-                    XResizeWindow (display.display, (Window) getWindowHandle(), pos.getWidth(), pos.getHeight());
-                   #endif
-
-                   #if JUCE_MAC
-                    resizeHostWindow (pos.getWidth(), pos.getHeight()); // (doing this a second time seems to be necessary in tracktion)
-                   #endif
-                }
-            }
-        }
-
-        void resizeHostWindow (int newWidth, int newHeight)
-        {
-            bool sizeWasSuccessful = false;
-
-            if (auto host = wrapper.hostCallback)
-            {
-                auto status = host (wrapper.getVstEffectInterface(), hostOpcodeCanHostDo, 0, 0, const_cast<char*> ("sizeWindow"), 0);
-
-                if (status == (pointer_sized_int) 1 || getHostType().isAbletonLive())
-                {
-                    isInSizeWindow = true;
-                    sizeWasSuccessful = (host (wrapper.getVstEffectInterface(), hostOpcodeWindowSize, newWidth, newHeight, 0, 0) != 0);
-                    isInSizeWindow = false;
-                }
-            }
-
-            if (! sizeWasSuccessful)
-            {
-                // some hosts don't support the sizeWindow call, so do it manually..
-               #if JUCE_MAC
-                setNativeHostWindowSizeVST (hostWindow, this, newWidth, newHeight, wrapper.useNSView);
-
-               #elif JUCE_LINUX
-                // (Currently, all linux hosts support sizeWindow, so this should never need to happen)
-                setSize (newWidth, newHeight);
-
-               #else
-                int dw = 0;
-                int dh = 0;
-                const int frameThickness = GetSystemMetrics (SM_CYFIXEDFRAME);
-
-                HWND w = (HWND) getWindowHandle();
-
-                while (w != 0)
-                {
-                    HWND parent = getWindowParent (w);
-
-                    if (parent == 0)
-                        break;
-
-                    TCHAR windowType [32] = { 0 };
-                    GetClassName (parent, windowType, 31);
-
-                    if (String (windowType).equalsIgnoreCase ("MDIClient"))
-                        break;
-
-                    RECT windowPos, parentPos;
-                    GetWindowRect (w, &windowPos);
-                    GetWindowRect (parent, &parentPos);
-
-                    SetWindowPos (w, 0, 0, 0, newWidth + dw, newHeight + dh,
-                                  SWP_NOACTIVATE | SWP_NOMOVE | SWP_NOZORDER | SWP_NOOWNERZORDER);
-
-                    dw = (parentPos.right - parentPos.left) - (windowPos.right - windowPos.left);
-                    dh = (parentPos.bottom - parentPos.top) - (windowPos.bottom - windowPos.top);
-
-                    w = parent;
-
-                    if (dw == 2 * frameThickness)
-                        break;
-
-                    if (dw > 100 || dh > 100)
-                        w = 0;
-                }
-
-                if (w != 0)
-                    SetWindowPos (w, 0, 0, 0, newWidth + dw, newHeight + dh,
-                                  SWP_NOACTIVATE | SWP_NOMOVE | SWP_NOZORDER | SWP_NOOWNERZORDER);
-               #endif
-            }
-
-            if (auto* peer = getPeer())
-            {
-                peer->handleMovedOrResized();
-                repaint();
-            }
-        }
-
-       #if JUCE_WINDOWS
-        void mouseDown (const MouseEvent&) override
-        {
-            broughtToFront();
-        }
-
-        void broughtToFront() override
-        {
-            // for hosts like nuendo, need to also pop the MDI container to the
-            // front when our comp is clicked on.
-            if (! isCurrentlyBlockedByAnotherModalComponent())
-                if (HWND parent = findMDIParentOf ((HWND) getWindowHandle()))
-                    SetWindowPos (parent, HWND_TOP, 0, 0, 0, 0, SWP_NOMOVE | SWP_NOSIZE);
-        }
-       #endif
-
-       #if JUCE_MAC
-        bool keyPressed (const KeyPress&) override
-        {
-            // If we have an unused keypress, move the key-focus to a host window
-            // and re-inject the event..
-            return forwardCurrentKeyEventToHostVST (this, wrapper.useNSView);
-        }
-       #endif
-
-        //==============================================================================
-        JuceVSTWrapper& wrapper;
-        FakeMouseMoveGenerator fakeMouseGenerator;
-        bool isInSizeWindow = false;
-
-       #if JUCE_MAC
-        void* hostWindow = {};
-       #elif JUCE_LINUX
-        #if ! JUCE_HEADLESS_PLUGIN_CLIENT
-        ScopedXDisplay display;
-        #endif
-        Window hostWindow = {};
-       #else
-        HWND hostWindow = {};
-        WindowsHooks hooks;
-       #endif
-
-        JUCE_DECLARE_NON_COPYABLE_WITH_LEAK_DETECTOR (EditorCompWrapper)
-    };
-
-    //==============================================================================
-private:
-    VstHostCallback hostCallback;
-    AudioProcessor* processor = {};
-    double sampleRate = 44100.0;
-    int32 blockSize = 1024;
-    VstEffectInterface vstEffect;
-    juce::MemoryBlock chunkMemory;
-    juce::uint32 chunkMemoryTime = 0;
-    ScopedPointer<EditorCompWrapper> editorComp;
-    VstEditorBounds editorBounds;
-    MidiBuffer midiEvents;
-    VSTMidiEventList outgoingEvents;
-    float editorScaleFactor = 1.0f;
-
-    bool isProcessing = false, isBypassed = false, hasShutdown = false;
-    bool firstProcessCallback = true, shouldDeleteEditor = false;
-
-   #if JUCE_64BIT
-    bool useNSView = true;
-   #else
-    bool useNSView = false;
-   #endif
-
-    VstTempBuffers<float> floatTempBuffers;
-    VstTempBuffers<double> doubleTempBuffers;
-    int maxNumInChannels = 0, maxNumOutChannels = 0;
-
-    HeapBlock<VstSpeakerConfiguration> cachedInArrangement, cachedOutArrangement;
-
-    static JuceVSTWrapper* getWrapper (VstEffectInterface* v) noexcept  { return static_cast<JuceVSTWrapper*> (v->effectPointer); }
-
-    bool isProcessLevelOffline()
-    {
-        return hostCallback != nullptr
-                && (int32) hostCallback (&vstEffect, hostOpcodeGetCurrentAudioProcessingLevel, 0, 0, 0, 0) == 4;
-    }
-
-    static inline int32 convertHexVersionToDecimal (const unsigned int hexVersion)
-    {
-       #if JUCE_VST_RETURN_HEX_VERSION_NUMBER_DIRECTLY
-        return (int32) hexVersion;
-       #else
-        // Currently, only Cubase displays the version number to the user
-        // We are hoping here that when other DAWs start to display the version
-        // number, that they do so according to yfede's encoding table in the link
-        // below. If not, then this code will need an if (isSteinberg()) in the
-        // future.
-        int major = (hexVersion >> 16) & 0xff;
-        int minor = (hexVersion >> 8) & 0xff;
-        int bugfix = hexVersion & 0xff;
-
-        // for details, see: https://forum.juce.com/t/issues-with-version-integer-reported-by-vst2/23867
-
-        // Encoding B
-        if (major < 1)
-            return major * 1000 + minor * 100 + bugfix * 10;
-
-        // Encoding E
-        if (major > 100)
-            return major * 10000000 + minor * 100000 + bugfix * 1000;
-
-        // Encoding D
-        return static_cast<int32> (hexVersion);
-       #endif
-    }
-
-    //==============================================================================
-   #if JUCE_WINDOWS
-    // Workarounds for hosts which attempt to open editor windows on a non-GUI thread.. (Grrrr...)
-    static void checkWhetherMessageThreadIsCorrect()
-    {
-        auto host = getHostType();
-
-        if (host.isWavelab() || host.isCubaseBridged() || host.isPremiere())
-        {
-            if (! messageThreadIsDefinitelyCorrect)
-            {
-                MessageManager::getInstance()->setCurrentThreadAsMessageThread();
-
-                struct MessageThreadCallback  : public CallbackMessage
-                {
-                    MessageThreadCallback (bool& tr) : triggered (tr) {}
-                    void messageCallback() override     { triggered = true; }
-
-                    bool& triggered;
-                };
-
-                (new MessageThreadCallback (messageThreadIsDefinitelyCorrect))->post();
-            }
-        }
-    }
-   #else
-    static void checkWhetherMessageThreadIsCorrect() {}
-   #endif
-
-    //==============================================================================
-    template <typename FloatType>
-    void deleteTempChannels (VstTempBuffers<FloatType>& tmpBuffers)
-    {
-        tmpBuffers.release();
-
-        if (processor != nullptr)
-            tmpBuffers.tempChannels.insertMultiple (0, nullptr, vstEffect.numInputChannels
-                                                                 + vstEffect.numOutputChannels);
-    }
-
-    void deleteTempChannels()
-    {
-        deleteTempChannels (floatTempBuffers);
-        deleteTempChannels (doubleTempBuffers);
-    }
-
-    //==============================================================================
-    void findMaxTotalChannels (int& maxTotalIns, int& maxTotalOuts)
-    {
-       #ifdef JucePlugin_PreferredChannelConfigurations
-        int configs[][2] = { JucePlugin_PreferredChannelConfigurations };
-        maxTotalIns = maxTotalOuts = 0;
-
-        for (auto& config : configs)
-        {
-            maxTotalIns =  jmax (maxTotalIns,  config[0]);
-            maxTotalOuts = jmax (maxTotalOuts, config[1]);
-        }
-       #else
-        auto numInputBuses  = processor->getBusCount (true);
-        auto numOutputBuses = processor->getBusCount (false);
-
-        if (numInputBuses > 1 || numOutputBuses > 1)
-        {
-            maxTotalIns = maxTotalOuts = 0;
-
-            for (int i = 0; i < numInputBuses; ++i)
-                maxTotalIns  += processor->getChannelCountOfBus (true, i);
-
-            for (int i = 0; i < numOutputBuses; ++i)
-                maxTotalOuts += processor->getChannelCountOfBus (false, i);
-        }
-        else
-        {
-            maxTotalIns  = numInputBuses  > 0 ? processor->getBus (true,  0)->getMaxSupportedChannels (64) : 0;
-            maxTotalOuts = numOutputBuses > 0 ? processor->getBus (false, 0)->getMaxSupportedChannels (64) : 0;
-        }
-       #endif
-    }
-
-    bool pluginHasSidechainsOrAuxs() const  { return (processor->getBusCount (true) > 1 || processor->getBusCount (false) > 1); }
-
-    //==============================================================================
-    /** Host to plug-in calls. */
-
-    pointer_sized_int handleOpen (VstOpCodeArguments)
-    {
-        // Note: most hosts call this on the UI thread, but wavelab doesn't, so be careful in here.
-        if (processor->hasEditor())
-            vstEffect.flags |= vstEffectFlagHasEditor;
-        else
-            vstEffect.flags &= ~vstEffectFlagHasEditor;
-
-        return 0;
-    }
-
-    pointer_sized_int handleClose (VstOpCodeArguments)
-    {
-        // Note: most hosts call this on the UI thread, but wavelab doesn't, so be careful in here.
-        stopTimer();
-
-        if (MessageManager::getInstance()->isThisTheMessageThread())
-            deleteEditor (false);
-
-        return 0;
-    }
-
-    pointer_sized_int handleSetCurrentProgram (VstOpCodeArguments args)
-    {
-        if (processor != nullptr && isPositiveAndBelow ((int) args.value, processor->getNumPrograms()))
-            processor->setCurrentProgram ((int) args.value);
-
-        return 0;
-    }
-
-    pointer_sized_int handleGetCurrentProgram (VstOpCodeArguments)
-    {
-        return (processor != nullptr && processor->getNumPrograms() > 0 ? processor->getCurrentProgram() : 0);
-    }
-
-    pointer_sized_int handleSetCurrentProgramName (VstOpCodeArguments args)
-    {
-        if (processor != nullptr && processor->getNumPrograms() > 0)
-            processor->changeProgramName (processor->getCurrentProgram(), (char*) args.ptr);
-
-        return 0;
-    }
-
-    pointer_sized_int handleGetCurrentProgramName (VstOpCodeArguments args)
-    {
-        if (processor != nullptr && processor->getNumPrograms() > 0)
-            processor->getProgramName (processor->getCurrentProgram()).copyToUTF8 ((char*) args.ptr, 24 + 1);
-
-        return 0;
-    }
-
-    pointer_sized_int handleGetParameterLabel (VstOpCodeArguments args)
-    {
-        if (processor != nullptr)
-        {
-            jassert (isPositiveAndBelow (args.index, processor->getNumParameters()));
-            // length should technically be kVstMaxParamStrLen, which is 8, but hosts will normally allow a bit more.
-            processor->getParameterLabel (args.index).copyToUTF8 ((char*) args.ptr, 24 + 1);
-        }
-
-        return 0;
-    }
-
-    pointer_sized_int handleGetParameterText (VstOpCodeArguments args)
-    {
-        if (processor != nullptr)
-        {
-            jassert (isPositiveAndBelow (args.index, processor->getNumParameters()));
-            // length should technically be kVstMaxParamStrLen, which is 8, but hosts will normally allow a bit more.
-            processor->getParameterText (args.index, 24).copyToUTF8 ((char*) args.ptr, 24 + 1);
-        }
-
-        return 0;
-    }
-
-    pointer_sized_int handleGetParameterName (VstOpCodeArguments args)
-    {
-        if (processor != nullptr)
-        {
-            jassert (isPositiveAndBelow (args.index, processor->getNumParameters()));
-            // length should technically be kVstMaxParamStrLen, which is 8, but hosts will normally allow a bit more.
-            processor->getParameterName (args.index, 32).copyToUTF8 ((char*) args.ptr, 32 + 1);
-        }
-
-        return 0;
-    }
-
-    pointer_sized_int handleSetSampleRate (VstOpCodeArguments args)
-    {
-        sampleRate = args.opt;
-        return 0;
-    }
-
-    pointer_sized_int handleSetBlockSize (VstOpCodeArguments args)
-    {
-        blockSize = (int32) args.value;
-        return 0;
-    }
-
-    pointer_sized_int handleResumeSuspend (VstOpCodeArguments args)
-    {
-        if (args.value)
-            resume();
-        else
-            suspend();
-
-        return 0;
-    }
-
-    pointer_sized_int handleGetEditorBounds (VstOpCodeArguments args)
-    {
-        checkWhetherMessageThreadIsCorrect();
-        const MessageManagerLock mmLock;
-        createEditorComp();
-
-        if (editorComp != nullptr)
-        {
-            editorComp->getEditorBounds (editorBounds);
-            *((VstEditorBounds**) args.ptr) = &editorBounds;
-            return (pointer_sized_int) &editorBounds;
-        }
-
-        return 0;
-    }
-
-    pointer_sized_int handleOpenEditor (VstOpCodeArguments args)
-    {
-        checkWhetherMessageThreadIsCorrect();
-        const MessageManagerLock mmLock;
-        jassert (! recursionCheck);
-
-        startTimerHz (4); // performs misc housekeeping chores
-
-        deleteEditor (true);
-        createEditorComp();
-
-        if (editorComp != nullptr)
-        {
-            editorComp->attachToHost (args);
-            return 1;
-        }
-
-        return 0;
-    }
-
-    pointer_sized_int handleCloseEditor (VstOpCodeArguments)
-    {
-        checkWhetherMessageThreadIsCorrect();
-        const MessageManagerLock mmLock;
-        deleteEditor (true);
-        return 0;
-    }
-
-    pointer_sized_int handleGetData (VstOpCodeArguments args)
-    {
-        if (processor == nullptr)
-            return 0;
-
-        auto data = (void**) args.ptr;
-        bool onlyStoreCurrentProgramData = (args.index != 0);
-
-        chunkMemory.reset();
-        if (onlyStoreCurrentProgramData)
-            processor->getCurrentProgramStateInformation (chunkMemory);
-        else
-            processor->getStateInformation (chunkMemory);
-
-        *data = (void*) chunkMemory.getData();
-
-        // because the chunk is only needed temporarily by the host (or at least you'd
-        // hope so) we'll give it a while and then free it in the timer callback.
-        chunkMemoryTime = juce::Time::getApproximateMillisecondCounter();
-
-        return (int32) chunkMemory.getSize();
-    }
-
-    pointer_sized_int handleSetData (VstOpCodeArguments args)
-    {
-        if (processor != nullptr)
-        {
-            void* data = args.ptr;
-            int32 byteSize = (int32) args.value;
-            bool onlyRestoreCurrentProgramData = (args.index != 0);
-
-            chunkMemory.reset();
-            chunkMemoryTime = 0;
-
-            if (byteSize > 0 && data != nullptr)
-            {
-                if (onlyRestoreCurrentProgramData)
-                    processor->setCurrentProgramStateInformation (data, byteSize);
-                else
-                    processor->setStateInformation (data, byteSize);
-            }
-        }
-
-        return 0;
-    }
-
-    pointer_sized_int handlePreAudioProcessingEvents (VstOpCodeArguments args)
-    {
-       #if JucePlugin_WantsMidiInput || JucePlugin_IsMidiEffect
-        VSTMidiEventList::addEventsToMidiBuffer ((VstEventBlock*) args.ptr, midiEvents);
-        return 1;
-       #else
-        ignoreUnused (args);
-        return 0;
-       #endif
-    }
-
-    pointer_sized_int handleIsParameterAutomatable (VstOpCodeArguments args)
-    {
-        if (processor == nullptr)
-            return 0;
-
-        const bool isMeter = (((processor->getParameterCategory (args.index) & 0xffff0000) >> 16) == 2);
-        return (processor->isParameterAutomatable (args.index) && (! isMeter) ? 1 : 0);
-    }
-
-    pointer_sized_int handleParameterValueForText (VstOpCodeArguments args)
-    {
-        if (processor != nullptr)
-        {
-            jassert (isPositiveAndBelow (args.index, processor->getNumParameters()));
-
-            if (auto* p = processor->getParameters()[args.index])
-            {
-                processor->setParameter (args.index, p->getValueForText (String::fromUTF8 ((char*) args.ptr)));
-                return 1;
-            }
-        }
-
-        return 0;
-    }
-
-    pointer_sized_int handleGetProgramName (VstOpCodeArguments args)
-    {
-        if (processor != nullptr && isPositiveAndBelow (args.index, processor->getNumPrograms()))
-        {
-            processor->getProgramName (args.index).copyToUTF8 ((char*) args.ptr, 24 + 1);
-            return 1;
-        }
-
-        return 0;
-    }
-
-    pointer_sized_int handleGetInputPinProperties (VstOpCodeArguments args)
-    {
-        return (processor != nullptr && getPinProperties (*(VstPinInfo*) args.ptr, true, args.index)) ? 1 : 0;
-    }
-
-    pointer_sized_int handleGetOutputPinProperties (VstOpCodeArguments args)
-    {
-        return (processor != nullptr && getPinProperties (*(VstPinInfo*) args.ptr, false, args.index)) ? 1 : 0;
-    }
-
-    pointer_sized_int handleGetPlugInCategory (VstOpCodeArguments)
-    {
-        return JucePlugin_VSTCategory;
-    }
-
-    pointer_sized_int handleSetSpeakerConfiguration (VstOpCodeArguments args)
-    {
-        auto* pluginInput  = reinterpret_cast<VstSpeakerConfiguration*> (args.value);
-        auto* pluginOutput = reinterpret_cast<VstSpeakerConfiguration*> (args.ptr);
-
-        if (processor->isMidiEffect())
-            return 0;
-
-        auto numIns  = processor->getBusCount (true);
-        auto numOuts = processor->getBusCount (false);
-
-        if (pluginInput != nullptr && pluginInput->type >= 0)
-        {
-            // inconsistent request?
-            if (SpeakerMappings::vstArrangementTypeToChannelSet (*pluginInput).size() != pluginInput->numberOfChannels)
-                return 0;
-        }
-
-        if (pluginOutput != nullptr && pluginOutput->type >= 0)
-        {
-            // inconsistent request?
-            if (SpeakerMappings::vstArrangementTypeToChannelSet (*pluginOutput).size() != pluginOutput->numberOfChannels)
-                return 0;
-        }
-
-        if (pluginInput != nullptr  && pluginInput->numberOfChannels  > 0 && numIns  == 0)
-            return 0;
-
-        if (pluginOutput != nullptr && pluginOutput->numberOfChannels > 0 && numOuts == 0)
-            return 0;
-
-        auto layouts = processor->getBusesLayout();
-
-        if (pluginInput != nullptr && pluginInput-> numberOfChannels >= 0 && numIns  > 0)
-            layouts.getChannelSet (true,  0) = SpeakerMappings::vstArrangementTypeToChannelSet (*pluginInput);
-
-        if (pluginOutput != nullptr && pluginOutput->numberOfChannels >= 0 && numOuts > 0)
-            layouts.getChannelSet (false, 0) = SpeakerMappings::vstArrangementTypeToChannelSet (*pluginOutput);
-
-       #ifdef JucePlugin_PreferredChannelConfigurations
-        short configs[][2] = { JucePlugin_PreferredChannelConfigurations };
-        if (! AudioProcessor::containsLayout (layouts, configs))
-            return 0;
-       #endif
-
-        return processor->setBusesLayout (layouts) ? 1 : 0;
-    }
-
-    pointer_sized_int handleSetBypass (VstOpCodeArguments args)
-    {
-        isBypassed = (args.value != 0);
-        return 1;
-    }
-
-    pointer_sized_int handleGetPlugInName (VstOpCodeArguments args)
-    {
-        String (JucePlugin_Name).copyToUTF8 ((char*) args.ptr, 64 + 1);
-        return 1;
-    }
-
-    pointer_sized_int handleGetManufacturerName (VstOpCodeArguments args)
-    {
-        String (JucePlugin_Manufacturer).copyToUTF8 ((char*) args.ptr, 64 + 1);
-        return 1;
-    }
-
-    pointer_sized_int handleGetManufacturerVersion (VstOpCodeArguments)
-    {
-        return convertHexVersionToDecimal (JucePlugin_VersionCode);
-    }
-
-    pointer_sized_int handleManufacturerSpecific (VstOpCodeArguments args)
-    {
-        if (handleManufacturerSpecificVST2Opcode (args.index, args.value, args.ptr, args.opt))
-            return 1;
-
-        if (args.index == presonusVendorID && args.value == presonusSetContentScaleFactor)
-            return handleSetContentScaleFactor (args.opt);
-
-        if (auto callbackHandler = dynamic_cast<VSTCallbackHandler*> (processor))
-            return callbackHandler->handleVstManufacturerSpecific (args.index, args.value, args.ptr, args.opt);
-
-        return 0;
-    }
-
-    pointer_sized_int handleCanPlugInDo (VstOpCodeArguments args)
-    {
-        auto text = (const char*) args.ptr;
-        auto matches = [=](const char* s) { return strcmp (text, s) == 0; };
-
-        if (matches ("receiveVstEvents")
-             || matches ("receiveVstMidiEvent")
-             || matches ("receiveVstMidiEvents"))
-        {
-           #if JucePlugin_WantsMidiInput || JucePlugin_IsMidiEffect
-            return 1;
-           #else
-            return -1;
-           #endif
-        }
-
-        if (matches ("sendVstEvents")
-             || matches ("sendVstMidiEvent")
-             || matches ("sendVstMidiEvents"))
-        {
-           #if JucePlugin_ProducesMidiOutput || JucePlugin_IsMidiEffect
-            return 1;
-           #else
-            return -1;
-           #endif
-        }
-
-        if (matches ("receiveVstTimeInfo")
-             || matches ("conformsToWindowRules")
-             || matches ("supportsViewDpiScaling")
-             || matches ("bypass"))
-        {
-            return 1;
-        }
-
-        // This tells Wavelab to use the UI thread to invoke open/close,
-        // like all other hosts do.
-        if (matches ("openCloseAnyThread"))
-            return -1;
-
-        if (matches ("MPE"))
-            return processor->supportsMPE() ? 1 : 0;
-
-       #if JUCE_MAC
-        if (matches ("hasCockosViewAsConfig"))
-        {
-            useNSView = true;
-            return (int32) 0xbeef0000;
-        }
-       #endif
-
-        return 0;
-    }
-
-    pointer_sized_int handleGetTailSize (VstOpCodeArguments)
-    {
-        if (processor != nullptr)
-            return (pointer_sized_int) (processor->getTailLengthSeconds() * sampleRate);
-
-        return 0;
-    }
-
-    pointer_sized_int handleKeyboardFocusRequired (VstOpCodeArguments)
-    {
-        return (JucePlugin_EditorRequiresKeyboardFocus != 0) ? 1 : 0;
-    }
-
-    pointer_sized_int handleGetVstInterfaceVersion (VstOpCodeArguments)
-    {
-        return juceVstInterfaceVersion;
-    }
-
-    pointer_sized_int handleGetCurrentMidiProgram (VstOpCodeArguments)
-    {
-        return -1;
-    }
-
-    pointer_sized_int handleGetSpeakerConfiguration (VstOpCodeArguments args)
-    {
-        auto** pluginInput  = reinterpret_cast<VstSpeakerConfiguration**> (args.value);
-        auto** pluginOutput = reinterpret_cast<VstSpeakerConfiguration**> (args.ptr);
-
-        if (pluginHasSidechainsOrAuxs() || processor->isMidiEffect())
-            return false;
-
-        auto inputLayout  = processor->getChannelLayoutOfBus (true,  0);
-        auto outputLayout = processor->getChannelLayoutOfBus (false,  0);
-
-        auto speakerBaseSize = sizeof (VstSpeakerConfiguration) - (sizeof (VstIndividualSpeakerInfo) * 8);
-
-        cachedInArrangement .malloc (speakerBaseSize + (static_cast<std::size_t> (inputLayout. size()) * sizeof (VstSpeakerConfiguration)), 1);
-        cachedOutArrangement.malloc (speakerBaseSize + (static_cast<std::size_t> (outputLayout.size()) * sizeof (VstSpeakerConfiguration)), 1);
-
-        *pluginInput  = cachedInArrangement. getData();
-        *pluginOutput = cachedOutArrangement.getData();
-
-        SpeakerMappings::channelSetToVstArrangement (processor->getChannelLayoutOfBus (true,  0), **pluginInput);
-        SpeakerMappings::channelSetToVstArrangement (processor->getChannelLayoutOfBus (false, 0), **pluginOutput);
-
-        return 1;
-    }
-
-    pointer_sized_int handleSetNumberOfSamplesToProcess (VstOpCodeArguments args)
-    {
-        return args.value;
-    }
-
-    pointer_sized_int handleSetSampleFloatType (VstOpCodeArguments args)
-    {
-        if (! isProcessing)
-        {
-            if (processor != nullptr)
-            {
-                processor->setProcessingPrecision ((args.value == vstProcessingSampleTypeDouble
-                                                     && processor->supportsDoublePrecisionProcessing())
-                                                         ? AudioProcessor::doublePrecision
-                                                         : AudioProcessor::singlePrecision);
-
-                return 1;
-            }
-        }
-
-        return 0;
-    }
-
-    pointer_sized_int handleSetContentScaleFactor (float scale)
-    {
-        if (editorScaleFactor != scale)
-        {
-            editorScaleFactor = scale;
-
-           #if ! (JUCE_MAC || JUCE_IOS)
-            if (editorComp != nullptr)
-            {
-                if (auto* ed = editorComp->getEditorComp())
-                    ed->setScaleFactor (editorScaleFactor);
-
-                if (editorComp != nullptr)
-                    editorComp->updateWindowSize();
-            }
-           #endif
-        }
-
-        return 1;
-    }
-
-    //==============================================================================
-    pointer_sized_int handleGetNumMidiInputChannels()
-    {
-       #if JucePlugin_WantsMidiInput || JucePlugin_IsMidiEffect
-        return 16;
-       #else
-        return 0;
-       #endif
-    }
-
-    pointer_sized_int handleGetNumMidiOutputChannels()
-    {
-       #if JucePlugin_ProducesMidiOutput || JucePlugin_IsMidiEffect
-        return 16;
-       #else
-        return 0;
-       #endif
-    }
-
-    //==============================================================================
-    JUCE_DECLARE_NON_COPYABLE_WITH_LEAK_DETECTOR (JuceVSTWrapper)
-};
-
-
-//==============================================================================
-namespace
-{
-    VstEffectInterface* pluginEntryPoint (VstHostCallback audioMaster)
-    {
-        JUCE_AUTORELEASEPOOL
-        {
-            initialiseJuce_GUI();
-
-            try
-            {
-                if (audioMaster (0, hostOpcodeVstVersion, 0, 0, 0, 0) != 0)
-                {
-                   #if JUCE_LINUX
-                    MessageManagerLock mmLock;
-                   #endif
-
-                    auto* processor = createPluginFilterOfType (AudioProcessor::wrapperType_VST);
-                    auto* wrapper = new JuceVSTWrapper (audioMaster, processor);
-                    return wrapper->getVstEffectInterface();
-                }
-            }
-            catch (...)
-            {}
-        }
-
-        return nullptr;
-    }
-}
-
-#if ! JUCE_WINDOWS
- #define JUCE_EXPORTED_FUNCTION extern "C" __attribute__ ((visibility("default")))
-#endif
-
-//==============================================================================
-// Mac startup code..
-#if JUCE_MAC
-
-    JUCE_EXPORTED_FUNCTION VstEffectInterface* VSTPluginMain (VstHostCallback audioMaster);
-    JUCE_EXPORTED_FUNCTION VstEffectInterface* VSTPluginMain (VstHostCallback audioMaster)
-    {
-        PluginHostType::jucePlugInClientCurrentWrapperType = AudioProcessor::wrapperType_VST;
-
-        initialiseMacVST();
-        return pluginEntryPoint (audioMaster);
-    }
-
-    JUCE_EXPORTED_FUNCTION VstEffectInterface* main_macho (VstHostCallback audioMaster);
-    JUCE_EXPORTED_FUNCTION VstEffectInterface* main_macho (VstHostCallback audioMaster)
-    {
-        PluginHostType::jucePlugInClientCurrentWrapperType = AudioProcessor::wrapperType_VST;
-
-        initialiseMacVST();
-        return pluginEntryPoint (audioMaster);
-    }
-
-//==============================================================================
-// Linux startup code..
-#elif JUCE_LINUX
-
-    JUCE_EXPORTED_FUNCTION VstEffectInterface* VSTPluginMain (VstHostCallback audioMaster);
-    JUCE_EXPORTED_FUNCTION VstEffectInterface* VSTPluginMain (VstHostCallback audioMaster)
-    {
-        PluginHostType::jucePlugInClientCurrentWrapperType = AudioProcessor::wrapperType_VST;
-
-        SharedMessageThread::getInstance();
-        return pluginEntryPoint (audioMaster);
-    }
-
-    JUCE_EXPORTED_FUNCTION VstEffectInterface* main_plugin (VstHostCallback audioMaster) asm ("main");
-    JUCE_EXPORTED_FUNCTION VstEffectInterface* main_plugin (VstHostCallback audioMaster)
-    {
-        PluginHostType::jucePlugInClientCurrentWrapperType = AudioProcessor::wrapperType_VST;
-
-        return VSTPluginMain (audioMaster);
-    }
-
-    // don't put initialiseJuce_GUI or shutdownJuce_GUI in these... it will crash!
-    __attribute__((constructor)) void myPluginInit() {}
-    __attribute__((destructor))  void myPluginFini() {}
-
-//==============================================================================
-// Win32 startup code..
-#else
-
-    extern "C" __declspec (dllexport) VstEffectInterface* VSTPluginMain (VstHostCallback audioMaster)
-    {
-        PluginHostType::jucePlugInClientCurrentWrapperType = AudioProcessor::wrapperType_VST;
-
-        return pluginEntryPoint (audioMaster);
-    }
-
-   #ifndef JUCE_64BIT // (can't compile this on win64, but it's not needed anyway with VST2.4)
-    extern "C" __declspec (dllexport) int main (VstHostCallback audioMaster)
-    {
-        PluginHostType::jucePlugInClientCurrentWrapperType = AudioProcessor::wrapperType_VST;
-
-        return (int) pluginEntryPoint (audioMaster);
-    }
-   #endif
-
-    extern "C" BOOL WINAPI DllMain (HINSTANCE instance, DWORD reason, LPVOID)
-    {
-        if (reason == DLL_PROCESS_ATTACH)
-            Process::setCurrentModuleInstanceHandle (instance);
-
-        return true;
-    }
-#endif
-
-#endif
+/*
+  ==============================================================================
+
+   This file is part of the JUCE library.
+   Copyright (c) 2017 - ROLI Ltd.
+
+   JUCE is an open source library subject to commercial or open-source
+   licensing.
+
+   By using JUCE, you agree to the terms of both the JUCE 5 End-User License
+   Agreement and JUCE 5 Privacy Policy (both updated and effective as of the
+   27th April 2017).
+
+   End User License Agreement: www.juce.com/juce-5-licence
+   Privacy Policy: www.juce.com/juce-5-privacy-policy
+
+   Or: You may also use this code under the terms of the GPL v3 (see
+   www.gnu.org/licenses).
+
+   JUCE IS PROVIDED "AS IS" WITHOUT ANY WARRANTY, AND ALL WARRANTIES, WHETHER
+   EXPRESSED OR IMPLIED, INCLUDING MERCHANTABILITY AND FITNESS FOR PURPOSE, ARE
+   DISCLAIMED.
+
+  ==============================================================================
+*/
+
+#include "../../juce_core/system/juce_TargetPlatform.h"
+#include "../utility/juce_CheckSettingMacros.h"
+
+#if JucePlugin_Build_VST
+
+#ifdef _MSC_VER
+ #pragma warning (disable : 4996 4100)
+#endif
+
+#include "../utility/juce_IncludeSystemHeaders.h"
+
+#ifdef PRAGMA_ALIGN_SUPPORTED
+ #undef PRAGMA_ALIGN_SUPPORTED
+ #define PRAGMA_ALIGN_SUPPORTED 1
+#endif
+
+#ifndef _MSC_VER
+ #define __cdecl
+#endif
+
+#if JUCE_CLANG
+ #pragma clang diagnostic push
+ #pragma clang diagnostic ignored "-Wconversion"
+ #pragma clang diagnostic ignored "-Wshadow"
+ #pragma clang diagnostic ignored "-Wdeprecated-register"
+ #pragma clang diagnostic ignored "-Wunused-parameter"
+ #pragma clang diagnostic ignored "-Wdeprecated-writable-strings"
+ #pragma clang diagnostic ignored "-Wnon-virtual-dtor"
+#endif
+
+#ifdef _MSC_VER
+ #pragma warning (push)
+ #pragma warning (disable : 4458)
+#endif
+
+#include <juce_core/juce_core.h>
+#include "../../juce_audio_processors/format_types/juce_VSTInterface.h"
+
+#ifdef _MSC_VER
+ #pragma warning (pop)
+#endif
+
+#if JUCE_CLANG
+ #pragma clang diagnostic pop
+#endif
+
+//==============================================================================
+#ifdef _MSC_VER
+ #pragma pack (push, 8)
+#endif
+
+#include "../utility/juce_IncludeModuleHeaders.h"
+#include "../utility/juce_FakeMouseMoveGenerator.h"
+#include "../utility/juce_WindowsHooks.h"
+
+#include "../../juce_audio_processors/format_types/juce_VSTCommon.h"
+
+#ifdef _MSC_VER
+ #pragma pack (pop)
+#endif
+
+#undef MemoryBlock
+
+class JuceVSTWrapper;
+static bool recursionCheck = false;
+
+namespace juce
+{
+ #if JUCE_MAC
+  extern JUCE_API void initialiseMacVST();
+  extern JUCE_API void* attachComponentToWindowRefVST (Component*, void* parent, bool isNSView);
+  extern JUCE_API void detachComponentFromWindowRefVST (Component*, void* window, bool isNSView);
+  extern JUCE_API void setNativeHostWindowSizeVST (void* window, Component*, int newWidth, int newHeight, bool isNSView);
+  extern JUCE_API void checkWindowVisibilityVST (void* window, Component*, bool isNSView);
+  extern JUCE_API bool forwardCurrentKeyEventToHostVST (Component*, bool isNSView);
+ #if ! JUCE_64BIT
+  extern JUCE_API void updateEditorCompBoundsVST (Component*);
+ #endif
+ #endif
+
+  extern JUCE_API bool handleManufacturerSpecificVST2Opcode (int32, pointer_sized_int, void*, float);
+}
+
+
+//==============================================================================
+#if JUCE_WINDOWS
+
+namespace
+{
+    // Returns the actual container window, unlike GetParent, which can also return a separate owner window.
+    static HWND getWindowParent (HWND w) noexcept    { return GetAncestor (w, GA_PARENT); }
+
+    static HWND findMDIParentOf (HWND w)
+    {
+        const int frameThickness = GetSystemMetrics (SM_CYFIXEDFRAME);
+
+        while (w != 0)
+        {
+            auto parent = getWindowParent (w);
+
+            if (parent == 0)
+                break;
+
+            TCHAR windowType[32] = { 0 };
+            GetClassName (parent, windowType, 31);
+
+            if (String (windowType).equalsIgnoreCase ("MDIClient"))
+                return parent;
+
+            RECT windowPos, parentPos;
+            GetWindowRect (w, &windowPos);
+            GetWindowRect (parent, &parentPos);
+
+            auto dw = (parentPos.right - parentPos.left) - (windowPos.right - windowPos.left);
+            auto dh = (parentPos.bottom - parentPos.top) - (windowPos.bottom - windowPos.top);
+
+            if (dw > 100 || dh > 100)
+                break;
+
+            w = parent;
+
+            if (dw == 2 * frameThickness)
+                break;
+        }
+
+        return w;
+    }
+
+    static bool messageThreadIsDefinitelyCorrect = false;
+}
+
+//==============================================================================
+#elif JUCE_LINUX
+
+struct SharedMessageThread  : public Thread
+{
+    SharedMessageThread ()
+        : Thread ("VstMessageThread")
+    {
+        startThread (7);
+
+        while (! initialised)
+            sleep (1);
+    }
+
+    ~SharedMessageThread()
+    {
+        signalThreadShouldExit();
+        JUCEApplicationBase::quit();
+        waitForThreadToExit (5000);
+        clearSingletonInstance();
+    }
+
+    void run() override
+    {
+        initialiseJuce_GUI();
+        initialised = true;
+
+        MessageManagerLock mm;
+        MessageManager::getInstance()->setCurrentThreadAsMessageThread();
+
+        #if ! JUCE_HEADLESS_PLUGIN_CLIENT
+        ScopedXDisplay xDisplay;
+        #endif
+
+        while ((! threadShouldExit()) && MessageManager::getInstance()->runDispatchLoopUntil (250))
+        {}
+    }
+
+    juce_DeclareSingleton (SharedMessageThread, false)
+
+    bool initialised = false;
+};
+
+juce_ImplementSingleton (SharedMessageThread)
+
+#endif
+
+static Array<void*> activePlugins;
+
+//==============================================================================
+// Ableton Live host specific commands
+struct AbletonLiveHostSpecific
+{
+    enum
+    {
+        KCantBeSuspended = (1 << 2)
+    };
+
+    uint32 magic;        // 'AbLi'
+    int cmd;             // 5 = realtime properties
+    size_t commandSize;  // sizeof (int)
+    int flags;           // KCantBeSuspended = (1 << 2)
+};
+
+//==============================================================================
+/**
+    This is an AudioEffectX object that holds and wraps our AudioProcessor...
+*/
+class JuceVSTWrapper  : public AudioProcessorListener,
+                        public AudioPlayHead,
+                        private Timer,
+                        private AsyncUpdater
+{
+private:
+    //==============================================================================
+    template <typename FloatType>
+    struct VstTempBuffers
+    {
+        VstTempBuffers() {}
+        ~VstTempBuffers() { release(); }
+
+        void release() noexcept
+        {
+            for (auto* c : tempChannels)
+                delete[] c;
+
+            tempChannels.clear();
+        }
+
+        HeapBlock<FloatType*> channels;
+        Array<FloatType*> tempChannels;  // see note in processReplacing()
+        juce::AudioBuffer<FloatType> processTempBuffer;
+    };
+
+    /** Use the same names as the VST SDK. */
+    struct VstOpCodeArguments
+    {
+        int32 index;
+        pointer_sized_int value;
+        void* ptr;
+        float opt;
+    };
+
+public:
+    //==============================================================================
+    JuceVSTWrapper (VstHostCallback cb, AudioProcessor* af)
+       : hostCallback (cb),
+         processor (af)
+    {
+        // VST-2 does not support disabling buses: so always enable all of them
+        processor->enableAllBuses();
+
+        findMaxTotalChannels (maxNumInChannels, maxNumOutChannels);
+
+        // You must at least have some channels
+        jassert (processor->isMidiEffect() || (maxNumInChannels > 0 || maxNumOutChannels > 0));
+
+        if (processor->isMidiEffect())
+            maxNumInChannels = maxNumOutChannels = 2;
+
+       #ifdef JucePlugin_PreferredChannelConfigurations
+        processor->setPlayConfigDetails (maxNumInChannels, maxNumOutChannels, 44100.0, 1024);
+       #endif
+
+        processor->setRateAndBufferSizeDetails (0, 0);
+        processor->setPlayHead (this);
+        processor->addListener (this);
+
+        memset (&vstEffect, 0, sizeof (vstEffect));
+        vstEffect.interfaceIdentifier = juceVstInterfaceIdentifier;
+        vstEffect.dispatchFunction = dispatcherCB;
+        vstEffect.processAudioFunction = nullptr;
+        vstEffect.setParameterValueFunction = setParameterCB;
+        vstEffect.getParameterValueFunction = getParameterCB;
+        vstEffect.numPrograms = jmax (1, af->getNumPrograms());
+        vstEffect.numParameters = af->getNumParameters();
+        vstEffect.numInputChannels = maxNumInChannels;
+        vstEffect.numOutputChannels = maxNumOutChannels;
+        vstEffect.latency = processor->getLatencySamples();
+        vstEffect.effectPointer = this;
+        vstEffect.plugInIdentifier = JucePlugin_VSTUniqueID;
+
+       #ifdef JucePlugin_VSTChunkStructureVersion
+        vstEffect.plugInVersion = JucePlugin_VSTChunkStructureVersion;
+       #else
+        vstEffect.plugInVersion = JucePlugin_VersionCode;
+       #endif
+
+        vstEffect.processAudioInplaceFunction = processReplacingCB;
+        vstEffect.processDoubleAudioInplaceFunction = processDoubleReplacingCB;
+
+        vstEffect.flags |= vstEffectFlagHasEditor;
+
+        vstEffect.flags |= vstEffectFlagInplaceAudio;
+        if (processor->supportsDoublePrecisionProcessing())
+            vstEffect.flags |= vstEffectFlagInplaceDoubleAudio;
+
+       #if JucePlugin_IsSynth
+        vstEffect.flags |= vstEffectFlagIsSynth;
+       #endif
+
+        vstEffect.flags |= vstEffectFlagDataInChunks;
+
+        activePlugins.add (this);
+    }
+
+    ~JuceVSTWrapper()
+    {
+        JUCE_AUTORELEASEPOOL
+        {
+            {
+               #if JUCE_LINUX
+                MessageManagerLock mmLock;
+               #endif
+                stopTimer();
+                deleteEditor (false);
+
+                hasShutdown = true;
+
+                delete processor;
+                processor = nullptr;
+
+                jassert (editorComp == nullptr);
+
+                deleteTempChannels();
+
+                jassert (activePlugins.contains (this));
+                activePlugins.removeFirstMatchingValue (this);
+            }
+
+            if (activePlugins.size() == 0)
+            {
+               #if JUCE_LINUX
+                SharedMessageThread::deleteInstance();
+               #endif
+                shutdownJuce_GUI();
+
+               #if JUCE_WINDOWS
+                messageThreadIsDefinitelyCorrect = false;
+               #endif
+            }
+        }
+    }
+
+    VstEffectInterface* getVstEffectInterface() noexcept    { return &vstEffect; }
+
+    template <typename FloatType>
+    void internalProcessReplacing (FloatType** inputs, FloatType** outputs,
+                                   int32 numSamples, VstTempBuffers<FloatType>& tmpBuffers)
+    {
+        const bool isMidiEffect = processor->isMidiEffect();
+
+        if (firstProcessCallback)
+        {
+            firstProcessCallback = false;
+
+            // if this fails, the host hasn't called resume() before processing
+            jassert (isProcessing);
+
+            // (tragically, some hosts actually need this, although it's stupid to have
+            //  to do it here..)
+            if (! isProcessing)
+                resume();
+
+            processor->setNonRealtime (isProcessLevelOffline());
+
+           #if JUCE_WINDOWS
+            if (getHostType().isWavelab())
+            {
+                int priority = GetThreadPriority (GetCurrentThread());
+
+                if (priority <= THREAD_PRIORITY_NORMAL && priority >= THREAD_PRIORITY_LOWEST)
+                    processor->setNonRealtime (true);
+            }
+           #endif
+        }
+
+       #if JUCE_DEBUG && ! (JucePlugin_ProducesMidiOutput || JucePlugin_IsMidiEffect)
+        const int numMidiEventsComingIn = midiEvents.getNumEvents();
+       #endif
+
+        jassert (activePlugins.contains (this));
+
+        {
+            const int numIn  = processor->getTotalNumInputChannels();
+            const int numOut = processor->getTotalNumOutputChannels();
+
+            const ScopedLock sl (processor->getCallbackLock());
+
+            if (processor->isSuspended())
+            {
+                for (int i = 0; i < numOut; ++i)
+                    if (outputs[i] != nullptr)
+                        FloatVectorOperations::clear (outputs[i], numSamples);
+            }
+            else
+            {
+                int i;
+                for (i = 0; i < numOut; ++i)
+                {
+                    auto* chan = tmpBuffers.tempChannels.getUnchecked(i);
+
+                    if (chan == nullptr)
+                    {
+                        chan = outputs[i];
+
+                        bool bufferPointerReusedForOtherChannels = false;
+
+                        for (int j = i; --j >= 0;)
+                        {
+                            if (outputs[j] == chan)
+                            {
+                                bufferPointerReusedForOtherChannels = true;
+                                break;
+                            }
+                        }
+
+                        // if some output channels are disabled, some hosts supply the same buffer
+                        // for multiple channels or supply a nullptr - this buggers up our method
+                        // of copying the inputs over the outputs, so we need to create unique temp
+                        // buffers in this case..
+                        if (bufferPointerReusedForOtherChannels || chan == nullptr)
+                        {
+                            chan = new FloatType [(size_t) blockSize * 2];
+                            tmpBuffers.tempChannels.set (i, chan);
+                        }
+                    }
+
+                    if (i < numIn)
+                    {
+                        if (chan != inputs[i])
+                            memcpy (chan, inputs[i], sizeof (FloatType) * (size_t) numSamples);
+                    }
+                    else
+                    {
+                        FloatVectorOperations::clear (chan, numSamples);
+                    }
+
+                    tmpBuffers.channels[i] = chan;
+                }
+
+                for (; i < numIn; ++i)
+                    tmpBuffers.channels[i] = inputs[i];
+
+                {
+                    const int numChannels = jmax (numIn, numOut);
+                    AudioBuffer<FloatType> chans (tmpBuffers.channels, isMidiEffect ? 0 : numChannels, numSamples);
+
+                    if (isBypassed)
+                        processor->processBlockBypassed (chans, midiEvents);
+                    else
+                        processor->processBlock (chans, midiEvents);
+                }
+
+                // copy back any temp channels that may have been used..
+                for (i = 0; i < numOut; ++i)
+                    if (auto* chan = tmpBuffers.tempChannels.getUnchecked(i))
+                        if (auto* dest = outputs[i])
+                            memcpy (dest, chan, sizeof (FloatType) * (size_t) numSamples);
+            }
+        }
+
+        if (! midiEvents.isEmpty())
+        {
+           #if JucePlugin_ProducesMidiOutput || JucePlugin_IsMidiEffect
+            auto numEvents = midiEvents.getNumEvents();
+
+            outgoingEvents.ensureSize (numEvents);
+            outgoingEvents.clear();
+
+            const uint8* midiEventData;
+            int midiEventSize, midiEventPosition;
+            MidiBuffer::Iterator i (midiEvents);
+
+            while (i.getNextEvent (midiEventData, midiEventSize, midiEventPosition))
+            {
+                jassert (midiEventPosition >= 0 && midiEventPosition < numSamples);
+
+                outgoingEvents.addEvent (midiEventData, midiEventSize, midiEventPosition);
+            }
+
+            // Send VST events to the host.
+            if (hostCallback != nullptr)
+                hostCallback (&vstEffect, hostOpcodePreAudioProcessingEvents, 0, 0, outgoingEvents.events, 0);
+           #elif JUCE_DEBUG
+            /*  This assertion is caused when you've added some events to the
+                midiMessages array in your processBlock() method, which usually means
+                that you're trying to send them somewhere. But in this case they're
+                getting thrown away.
+
+                If your plugin does want to send midi messages, you'll need to set
+                the JucePlugin_ProducesMidiOutput macro to 1 in your
+                JucePluginCharacteristics.h file.
+
+                If you don't want to produce any midi output, then you should clear the
+                midiMessages array at the end of your processBlock() method, to
+                indicate that you don't want any of the events to be passed through
+                to the output.
+            */
+            jassert (midiEvents.getNumEvents() <= numMidiEventsComingIn);
+           #endif
+
+            midiEvents.clear();
+        }
+    }
+
+    void processReplacing (float** inputs, float** outputs, int32 sampleFrames)
+    {
+        jassert (! processor->isUsingDoublePrecision());
+        internalProcessReplacing (inputs, outputs, sampleFrames, floatTempBuffers);
+    }
+
+    static void processReplacingCB (VstEffectInterface* vstInterface, float** inputs, float** outputs, int32 sampleFrames)
+    {
+        getWrapper (vstInterface)->processReplacing (inputs, outputs, sampleFrames);
+    }
+
+    void processDoubleReplacing (double** inputs, double** outputs, int32 sampleFrames)
+    {
+        jassert (processor->isUsingDoublePrecision());
+        internalProcessReplacing (inputs, outputs, sampleFrames, doubleTempBuffers);
+    }
+
+    static void processDoubleReplacingCB (VstEffectInterface* vstInterface, double** inputs, double** outputs, int32 sampleFrames)
+    {
+        getWrapper (vstInterface)->processDoubleReplacing (inputs, outputs, sampleFrames);
+    }
+
+    //==============================================================================
+    void resume()
+    {
+        if (processor != nullptr)
+        {
+            isProcessing = true;
+
+            auto numInAndOutChannels = static_cast<size_t> (vstEffect.numInputChannels + vstEffect.numOutputChannels);
+            floatTempBuffers .channels.calloc (numInAndOutChannels);
+            doubleTempBuffers.channels.calloc (numInAndOutChannels);
+
+            auto currentRate = sampleRate;
+            auto currentBlockSize = blockSize;
+
+            firstProcessCallback = true;
+
+            processor->setNonRealtime (isProcessLevelOffline());
+            processor->setRateAndBufferSizeDetails (currentRate, currentBlockSize);
+
+            deleteTempChannels();
+
+            processor->prepareToPlay (currentRate, currentBlockSize);
+
+            midiEvents.ensureSize (2048);
+            midiEvents.clear();
+
+            vstEffect.latency = processor->getLatencySamples();
+
+            /** If this plug-in is a synth or it can receive midi events we need to tell the
+                host that we want midi. In the SDK this method is marked as deprecated, but
+                some hosts rely on this behaviour.
+            */
+            if (vstEffect.flags & vstEffectFlagIsSynth || JucePlugin_WantsMidiInput || JucePlugin_IsMidiEffect)
+            {
+                if (hostCallback != nullptr)
+                    hostCallback (&vstEffect, hostOpcodePlugInWantsMidi, 0, 1, 0, 0);
+            }
+
+            if (getHostType().isAbletonLive()
+                 && hostCallback != nullptr
+                 && processor->getTailLengthSeconds() == std::numeric_limits<double>::max())
+            {
+                AbletonLiveHostSpecific hostCmd;
+
+                hostCmd.magic = 0x41624c69; // 'AbLi'
+                hostCmd.cmd = 5;
+                hostCmd.commandSize = sizeof (int);
+                hostCmd.flags = AbletonLiveHostSpecific::KCantBeSuspended;
+
+                hostCallback (&vstEffect, hostOpcodeManufacturerSpecific, 0, 0, &hostCmd, 0.0f);
+            }
+
+           #if JucePlugin_ProducesMidiOutput || JucePlugin_IsMidiEffect
+            outgoingEvents.ensureSize (512);
+           #endif
+        }
+    }
+
+    void suspend()
+    {
+        if (processor != nullptr)
+        {
+            processor->releaseResources();
+            outgoingEvents.freeEvents();
+
+            isProcessing = false;
+            floatTempBuffers.channels.free();
+            doubleTempBuffers.channels.free();
+
+            deleteTempChannels();
+        }
+    }
+
+    //==============================================================================
+    bool getCurrentPosition (AudioPlayHead::CurrentPositionInfo& info) override
+    {
+        const VstTimingInformation* ti = nullptr;
+
+        if (hostCallback != nullptr)
+        {
+            int32 flags = vstTimingInfoFlagMusicalPositionValid | vstTimingInfoFlagTempoValid
+                              | vstTimingInfoFlagLastBarPositionValid | vstTimingInfoFlagLoopPositionValid
+                              | vstTimingInfoFlagTimeSignatureValid | vstTimingInfoFlagSmpteValid
+                              | vstTimingInfoFlagNearestClockValid;
+
+            auto result = hostCallback (&vstEffect, hostOpcodeGetTimingInfo, 0, flags, 0, 0);
+            ti = reinterpret_cast<VstTimingInformation*> (result);
+        }
+
+        if (ti == nullptr || ti->sampleRate <= 0)
+            return false;
+
+        info.bpm = (ti->flags & vstTimingInfoFlagTempoValid) != 0 ? ti->tempoBPM : 0.0;
+
+        if ((ti->flags & vstTimingInfoFlagTimeSignatureValid) != 0)
+        {
+            info.timeSigNumerator   = ti->timeSignatureNumerator;
+            info.timeSigDenominator = ti->timeSignatureDenominator;
+        }
+        else
+        {
+            info.timeSigNumerator   = 4;
+            info.timeSigDenominator = 4;
+        }
+
+        info.timeInSamples = (int64) (ti->samplePosition + 0.5);
+        info.timeInSeconds = ti->samplePosition / ti->sampleRate;
+        info.ppqPosition = (ti->flags & vstTimingInfoFlagMusicalPositionValid) != 0 ? ti->musicalPosition : 0.0;
+        info.ppqPositionOfLastBarStart = (ti->flags & vstTimingInfoFlagLastBarPositionValid) != 0 ? ti->lastBarPosition : 0.0;
+
+        if ((ti->flags & vstTimingInfoFlagSmpteValid) != 0)
+        {
+            AudioPlayHead::FrameRateType rate = AudioPlayHead::fpsUnknown;
+            double fps = 1.0;
+
+            switch (ti->smpteRate)
+            {
+                case vstSmpteRateFps239:       rate = AudioPlayHead::fps23976;    fps = 24.0 * 1000.0 / 1001.0; break;
+                case vstSmpteRateFps24:        rate = AudioPlayHead::fps24;       fps = 24.0;  break;
+                case vstSmpteRateFps25:        rate = AudioPlayHead::fps25;       fps = 25.0;  break;
+                case vstSmpteRateFps2997:      rate = AudioPlayHead::fps2997;     fps = 30.0 * 1000.0 / 1001.0; break;
+                case vstSmpteRateFps30:        rate = AudioPlayHead::fps30;       fps = 30.0;  break;
+                case vstSmpteRateFps2997drop:  rate = AudioPlayHead::fps2997drop; fps = 30.0 * 1000.0 / 1001.0; break;
+                case vstSmpteRateFps30drop:    rate = AudioPlayHead::fps30drop;   fps = 30.0;  break;
+
+                case vstSmpteRate16mmFilm:
+                case vstSmpteRate35mmFilm:     fps = 24.0; break;
+
+                case vstSmpteRateFps249:       fps = 25.0 * 1000.0 / 1001.0; break;
+                case vstSmpteRateFps599:       fps = 60.0 * 1000.0 / 1001.0; break;
+                case vstSmpteRateFps60:        fps = 60; break;
+
+                default:                       jassertfalse; // unknown frame-rate..
+            }
+
+            info.frameRate = rate;
+            info.editOriginTime = ti->smpteOffset / (80.0 * fps);
+        }
+        else
+        {
+            info.frameRate = AudioPlayHead::fpsUnknown;
+            info.editOriginTime = 0;
+        }
+
+        info.isRecording = (ti->flags & vstTimingInfoFlagCurrentlyRecording) != 0;
+        info.isPlaying   = (ti->flags & (vstTimingInfoFlagCurrentlyRecording | vstTimingInfoFlagCurrentlyPlaying)) != 0;
+        info.isLooping   = (ti->flags & vstTimingInfoFlagLoopActive) != 0;
+
+        if ((ti->flags & vstTimingInfoFlagLoopPositionValid) != 0)
+        {
+            info.ppqLoopStart = ti->loopStartPosition;
+            info.ppqLoopEnd   = ti->loopEndPosition;
+        }
+        else
+        {
+            info.ppqLoopStart = 0;
+            info.ppqLoopEnd = 0;
+        }
+
+        return true;
+    }
+
+    //==============================================================================
+    float getParameter (int32 index) const
+    {
+        if (processor == nullptr)
+            return 0.0f;
+
+        jassert (isPositiveAndBelow (index, processor->getNumParameters()));
+        return processor->getParameter (index);
+    }
+
+    static float getParameterCB (VstEffectInterface* vstInterface, int32 index)
+    {
+        return getWrapper (vstInterface)->getParameter (index);
+    }
+
+    void setParameter (int32 index, float value)
+    {
+        if (processor != nullptr)
+        {
+            jassert (isPositiveAndBelow (index, processor->getNumParameters()));
+            processor->setParameter (index, value);
+        }
+    }
+
+    static void setParameterCB (VstEffectInterface* vstInterface, int32 index, float value)
+    {
+        getWrapper (vstInterface)->setParameter (index, value);
+    }
+
+    void audioProcessorParameterChanged (AudioProcessor*, int index, float newValue) override
+    {
+        if (hostCallback != nullptr)
+            hostCallback (&vstEffect, hostOpcodeParameterChanged, index, 0, 0, newValue);
+    }
+
+    void audioProcessorParameterChangeGestureBegin (AudioProcessor*, int index) override
+    {
+        if (hostCallback != nullptr)
+            hostCallback (&vstEffect, hostOpcodeParameterChangeGestureBegin, index, 0, 0, 0);
+    }
+
+    void audioProcessorParameterChangeGestureEnd (AudioProcessor*, int index) override
+    {
+        if (hostCallback != nullptr)
+            hostCallback (&vstEffect, hostOpcodeParameterChangeGestureEnd, index, 0, 0, 0);
+    }
+
+    void audioProcessorChanged (AudioProcessor*) override
+    {
+        vstEffect.latency = processor->getLatencySamples();
+
+        if (hostCallback != nullptr)
+            hostCallback (&vstEffect, hostOpcodeUpdateView, 0, 0, 0, 0);
+
+        triggerAsyncUpdate();
+    }
+
+    void handleAsyncUpdate() override
+    {
+        if (hostCallback != nullptr)
+            hostCallback (&vstEffect, hostOpcodeIOModified, 0, 0, 0, 0);
+    }
+
+    bool getPinProperties (VstPinInfo& properties, bool direction, int index) const
+    {
+        if (processor->isMidiEffect())
+            return false;
+
+        int channelIdx, busIdx;
+
+        // fill with default
+        properties.flags = 0;
+        properties.text[0] = 0;
+        properties.shortText[0] = 0;
+        properties.configurationType = vstSpeakerConfigTypeEmpty;
+
+        if ((channelIdx = processor->getOffsetInBusBufferForAbsoluteChannelIndex (direction, index, busIdx)) >= 0)
+        {
+            auto& bus = *processor->getBus (direction, busIdx);
+            auto& channelSet = bus.getCurrentLayout();
+            auto channelType = channelSet.getTypeOfChannel (channelIdx);
+
+            properties.flags = vstPinInfoFlagIsActive | vstPinInfoFlagValid;
+            properties.configurationType = SpeakerMappings::channelSetToVstArrangementType (channelSet);
+            String label = bus.getName();
+
+           #ifdef JucePlugin_PreferredChannelConfigurations
+            label += " " + String (channelIdx);
+           #else
+            if (channelSet.size() > 1)
+                label += " " + AudioChannelSet::getAbbreviatedChannelTypeName (channelType);
+           #endif
+
+            label.copyToUTF8 (properties.text, (size_t) (vstMaxParameterOrPinLabelLength + 1));
+            label.copyToUTF8 (properties.shortText, (size_t) (vstMaxParameterOrPinShortLabelLength + 1));
+
+            if (channelType == AudioChannelSet::left
+                || channelType == AudioChannelSet::leftSurround
+                || channelType == AudioChannelSet::leftCentre
+                || channelType == AudioChannelSet::leftSurroundSide
+                || channelType == AudioChannelSet::topFrontLeft
+                || channelType == AudioChannelSet::topRearLeft
+                || channelType == AudioChannelSet::leftSurroundRear
+                || channelType == AudioChannelSet::wideLeft)
+                properties.flags |= vstPinInfoFlagIsStereo;
+
+            return true;
+        }
+
+        return false;
+    }
+
+    //==============================================================================
+    struct SpeakerMappings  : private AudioChannelSet // (inheritance only to give easier access to items in the namespace)
+    {
+        struct Mapping
+        {
+            int32 vst2;
+            ChannelType channels[13];
+
+            bool matches (const Array<ChannelType>& chans) const noexcept
+            {
+                const int n = sizeof (channels) / sizeof (ChannelType);
+
+                for (int i = 0; i < n; ++i)
+                {
+                    if (channels[i] == unknown)  return (i == chans.size());
+                    if (i == chans.size())       return (channels[i] == unknown);
+
+                    if (channels[i] != chans.getUnchecked(i))
+                        return false;
+                }
+
+                return true;
+            }
+        };
+
+        static AudioChannelSet vstArrangementTypeToChannelSet (const VstSpeakerConfiguration& arr)
+        {
+            if (arr.type == vstSpeakerConfigTypeEmpty)          return AudioChannelSet::disabled();
+            if (arr.type == vstSpeakerConfigTypeMono)           return AudioChannelSet::mono();
+            if (arr.type == vstSpeakerConfigTypeLR)             return AudioChannelSet::stereo();
+            if (arr.type == vstSpeakerConfigTypeLRC)            return AudioChannelSet::createLCR();
+            if (arr.type == vstSpeakerConfigTypeLRS)            return AudioChannelSet::createLRS();
+            if (arr.type == vstSpeakerConfigTypeLRCS)           return AudioChannelSet::createLCRS();
+            if (arr.type == vstSpeakerConfigTypeLRCLsRs)        return AudioChannelSet::create5point0();
+            if (arr.type == vstSpeakerConfigTypeLRCLfeLsRs)     return AudioChannelSet::create5point1();
+            if (arr.type == vstSpeakerConfigTypeLRCLsRsCs)      return AudioChannelSet::create6point0();
+            if (arr.type == vstSpeakerConfigTypeLRCLfeLsRsCs)   return AudioChannelSet::create6point1();
+            if (arr.type == vstSpeakerConfigTypeLRLsRsSlSr)     return AudioChannelSet::create6point0Music();
+            if (arr.type == vstSpeakerConfigTypeLRLfeLsRsSlSr)  return AudioChannelSet::create6point1Music();
+            if (arr.type == vstSpeakerConfigTypeLRCLsRsSlSr)    return AudioChannelSet::create7point0();
+            if (arr.type == vstSpeakerConfigTypeLRCLsRsLcRc)    return AudioChannelSet::create7point0SDDS();
+            if (arr.type == vstSpeakerConfigTypeLRCLfeLsRsSlSr) return AudioChannelSet::create7point1();
+            if (arr.type == vstSpeakerConfigTypeLRCLfeLsRsLcRc) return AudioChannelSet::create7point1SDDS();
+            if (arr.type == vstSpeakerConfigTypeLRLsRs)         return AudioChannelSet::quadraphonic();
+
+            for (auto* m = getMappings(); m->vst2 != vstSpeakerConfigTypeEmpty; ++m)
+            {
+                if (m->vst2 == arr.type)
+                {
+                    AudioChannelSet s;
+
+                    for (int i = 0; m->channels[i] != 0; ++i)
+                        s.addChannel (m->channels[i]);
+
+                    return s;
+                }
+            }
+
+            return AudioChannelSet::discreteChannels (arr.numberOfChannels);
+        }
+
+        static int32 channelSetToVstArrangementType (AudioChannelSet channels)
+        {
+            if (channels == AudioChannelSet::disabled())           return vstSpeakerConfigTypeEmpty;
+            if (channels == AudioChannelSet::mono())               return vstSpeakerConfigTypeMono;
+            if (channels == AudioChannelSet::stereo())             return vstSpeakerConfigTypeLR;
+            if (channels == AudioChannelSet::createLCR())          return vstSpeakerConfigTypeLRC;
+            if (channels == AudioChannelSet::createLRS())          return vstSpeakerConfigTypeLRS;
+            if (channels == AudioChannelSet::createLCRS())         return vstSpeakerConfigTypeLRCS;
+            if (channels == AudioChannelSet::create5point0())      return vstSpeakerConfigTypeLRCLsRs;
+            if (channels == AudioChannelSet::create5point1())      return vstSpeakerConfigTypeLRCLfeLsRs;
+            if (channels == AudioChannelSet::create6point0())      return vstSpeakerConfigTypeLRCLsRsCs;
+            if (channels == AudioChannelSet::create6point1())      return vstSpeakerConfigTypeLRCLfeLsRsCs;
+            if (channels == AudioChannelSet::create6point0Music()) return vstSpeakerConfigTypeLRLsRsSlSr;
+            if (channels == AudioChannelSet::create6point1Music()) return vstSpeakerConfigTypeLRLfeLsRsSlSr;
+            if (channels == AudioChannelSet::create7point0())      return vstSpeakerConfigTypeLRCLsRsSlSr;
+            if (channels == AudioChannelSet::create7point0SDDS())  return vstSpeakerConfigTypeLRCLsRsLcRc;
+            if (channels == AudioChannelSet::create7point1())      return vstSpeakerConfigTypeLRCLfeLsRsSlSr;
+            if (channels == AudioChannelSet::create7point1SDDS())  return vstSpeakerConfigTypeLRCLfeLsRsLcRc;
+            if (channels == AudioChannelSet::quadraphonic())       return vstSpeakerConfigTypeLRLsRs;
+
+            if (channels == AudioChannelSet::disabled())
+                return vstSpeakerConfigTypeEmpty;
+
+            auto chans = channels.getChannelTypes();
+
+            for (auto* m = getMappings(); m->vst2 != vstSpeakerConfigTypeEmpty; ++m)
+                if (m->matches (chans))
+                    return m->vst2;
+
+            return vstSpeakerConfigTypeUser;
+        }
+
+        static void channelSetToVstArrangement (const AudioChannelSet& channels, VstSpeakerConfiguration& result)
+        {
+            result.type = channelSetToVstArrangementType (channels);
+            result.numberOfChannels = channels.size();
+
+            for (int i = 0; i < result.numberOfChannels; ++i)
+            {
+                auto& speaker = result.speakers[i];
+
+                zeromem (&speaker, sizeof (VstIndividualSpeakerInfo));
+                speaker.type = getSpeakerType (channels.getTypeOfChannel (i));
+            }
+        }
+
+        static const Mapping* getMappings() noexcept
+        {
+            static const Mapping mappings[] =
+            {
+                { vstSpeakerConfigTypeMono,                          { centre, unknown } },
+                { vstSpeakerConfigTypeLR,                            { left, right, unknown } },
+                { vstSpeakerConfigTypeLsRs,                          { leftSurround, rightSurround, unknown } },
+                { vstSpeakerConfigTypeLcRc,                          { leftCentre, rightCentre, unknown } },
+                { vstSpeakerConfigTypeSlSr,                          { leftSurroundRear, rightSurroundRear, unknown } },
+                { vstSpeakerConfigTypeCLfe,                          { centre, LFE, unknown } },
+                { vstSpeakerConfigTypeLRC,                           { left, right, centre, unknown } },
+                { vstSpeakerConfigTypeLRS,                           { left, right, surround, unknown } },
+                { vstSpeakerConfigTypeLRCLfe,                        { left, right, centre, LFE, unknown } },
+                { vstSpeakerConfigTypeLRLfeS,                        { left, right, LFE, surround, unknown } },
+                { vstSpeakerConfigTypeLRCS,                          { left, right, centre, surround, unknown } },
+                { vstSpeakerConfigTypeLRLsRs,                        { left, right, leftSurround, rightSurround, unknown } },
+                { vstSpeakerConfigTypeLRCLfeS,                       { left, right, centre, LFE, surround, unknown } },
+                { vstSpeakerConfigTypeLRLfeLsRs,                     { left, right, LFE, leftSurround, rightSurround, unknown } },
+                { vstSpeakerConfigTypeLRCLsRs,                       { left, right, centre, leftSurround, rightSurround, unknown } },
+                { vstSpeakerConfigTypeLRCLfeLsRs,                    { left, right, centre, LFE, leftSurround, rightSurround, unknown } },
+                { vstSpeakerConfigTypeLRCLsRsCs,                     { left, right, centre, leftSurround, rightSurround, surround, unknown } },
+                { vstSpeakerConfigTypeLRLsRsSlSr,                    { left, right, leftSurround, rightSurround, leftSurroundRear, rightSurroundRear, unknown } },
+                { vstSpeakerConfigTypeLRCLfeLsRsCs,                  { left, right, centre, LFE, leftSurround, rightSurround, surround, unknown } },
+                { vstSpeakerConfigTypeLRLfeLsRsSlSr,                 { left, right, LFE, leftSurround, rightSurround, leftSurroundRear, rightSurroundRear, unknown } },
+                { vstSpeakerConfigTypeLRCLsRsLcRc,                   { left, right, centre, leftSurround, rightSurround, topFrontLeft, topFrontRight, unknown } },
+                { vstSpeakerConfigTypeLRCLsRsSlSr,                   { left, right, centre, leftSurround, rightSurround, leftSurroundRear, rightSurroundRear, unknown } },
+                { vstSpeakerConfigTypeLRCLfeLsRsLcRc,                { left, right, centre, LFE, leftSurround, rightSurround, topFrontLeft, topFrontRight, unknown } },
+                { vstSpeakerConfigTypeLRCLfeLsRsSlSr,                { left, right, centre, LFE, leftSurround, rightSurround, leftSurroundRear, rightSurroundRear, unknown } },
+                { vstSpeakerConfigTypeLRCLsRsLcRcCs,                 { left, right, centre, leftSurround, rightSurround, topFrontLeft, topFrontRight, surround, unknown } },
+                { vstSpeakerConfigTypeLRCLsRsCsSlSr,                 { left, right, centre, leftSurround, rightSurround, surround, leftSurroundRear, rightSurroundRear, unknown } },
+                { vstSpeakerConfigTypeLRCLfeLsRsLcRcCs,              { left, right, centre, LFE, leftSurround, rightSurround, topFrontLeft, topFrontRight, surround, unknown } },
+                { vstSpeakerConfigTypeLRCLfeLsRsCsSlSr,              { left, right, centre, LFE, leftSurround, rightSurround, surround, leftSurroundRear, rightSurroundRear, unknown } },
+                { vstSpeakerConfigTypeLRCLfeLsRsTflTfcTfrTrlTrrLfe2, { left, right, centre, LFE, leftSurround, rightSurround, topFrontLeft, topFrontCentre, topFrontRight, topRearLeft, topRearRight, LFE2, unknown } },
+                { vstSpeakerConfigTypeEmpty,                         { unknown } }
+            };
+
+            return mappings;
+        }
+
+        static inline int32 getSpeakerType (AudioChannelSet::ChannelType type) noexcept
+        {
+            switch (type)
+            {
+                case AudioChannelSet::left:              return vstIndividualSpeakerTypeLeft;
+                case AudioChannelSet::right:             return vstIndividualSpeakerTypeRight;
+                case AudioChannelSet::centre:            return vstIndividualSpeakerTypeCentre;
+                case AudioChannelSet::LFE:               return vstIndividualSpeakerTypeLFE;
+                case AudioChannelSet::leftSurround:      return vstIndividualSpeakerTypeLeftSurround;
+                case AudioChannelSet::rightSurround:     return vstIndividualSpeakerTypeRightSurround;
+                case AudioChannelSet::leftCentre:        return vstIndividualSpeakerTypeLeftCentre;
+                case AudioChannelSet::rightCentre:       return vstIndividualSpeakerTypeRightCentre;
+                case AudioChannelSet::surround:          return vstIndividualSpeakerTypeSurround;
+                case AudioChannelSet::leftSurroundRear:  return vstIndividualSpeakerTypeLeftRearSurround;
+                case AudioChannelSet::rightSurroundRear: return vstIndividualSpeakerTypeRightRearSurround;
+                case AudioChannelSet::topMiddle:         return vstIndividualSpeakerTypeTopMiddle;
+                case AudioChannelSet::topFrontLeft:      return vstIndividualSpeakerTypeTopFrontLeft;
+                case AudioChannelSet::topFrontCentre:    return vstIndividualSpeakerTypeTopFrontCentre;
+                case AudioChannelSet::topFrontRight:     return vstIndividualSpeakerTypeTopFrontRight;
+                case AudioChannelSet::topRearLeft:       return vstIndividualSpeakerTypeTopRearLeft;
+                case AudioChannelSet::topRearCentre:     return vstIndividualSpeakerTypeTopRearCentre;
+                case AudioChannelSet::topRearRight:      return vstIndividualSpeakerTypeTopRearRight;
+                case AudioChannelSet::LFE2:              return vstIndividualSpeakerTypeLFE2;
+                default: break;
+            }
+
+            return 0;
+        }
+
+        static inline AudioChannelSet::ChannelType getChannelType (int32 type) noexcept
+        {
+            switch (type)
+            {
+                case vstIndividualSpeakerTypeLeft:              return AudioChannelSet::left;
+                case vstIndividualSpeakerTypeRight:             return AudioChannelSet::right;
+                case vstIndividualSpeakerTypeCentre:            return AudioChannelSet::centre;
+                case vstIndividualSpeakerTypeLFE:               return AudioChannelSet::LFE;
+                case vstIndividualSpeakerTypeLeftSurround:      return AudioChannelSet::leftSurround;
+                case vstIndividualSpeakerTypeRightSurround:     return AudioChannelSet::rightSurround;
+                case vstIndividualSpeakerTypeLeftCentre:        return AudioChannelSet::leftCentre;
+                case vstIndividualSpeakerTypeRightCentre:       return AudioChannelSet::rightCentre;
+                case vstIndividualSpeakerTypeSurround:          return AudioChannelSet::surround;
+                case vstIndividualSpeakerTypeLeftRearSurround:  return AudioChannelSet::leftSurroundRear;
+                case vstIndividualSpeakerTypeRightRearSurround: return AudioChannelSet::rightSurroundRear;
+                case vstIndividualSpeakerTypeTopMiddle:         return AudioChannelSet::topMiddle;
+                case vstIndividualSpeakerTypeTopFrontLeft:      return AudioChannelSet::topFrontLeft;
+                case vstIndividualSpeakerTypeTopFrontCentre:    return AudioChannelSet::topFrontCentre;
+                case vstIndividualSpeakerTypeTopFrontRight:     return AudioChannelSet::topFrontRight;
+                case vstIndividualSpeakerTypeTopRearLeft:       return AudioChannelSet::topRearLeft;
+                case vstIndividualSpeakerTypeTopRearCentre:     return AudioChannelSet::topRearCentre;
+                case vstIndividualSpeakerTypeTopRearRight:      return AudioChannelSet::topRearRight;
+                case vstIndividualSpeakerTypeLFE2:              return AudioChannelSet::LFE2;
+                default: break;
+            }
+
+            return AudioChannelSet::unknown;
+        }
+    };
+
+    void timerCallback() override
+    {
+        if (shouldDeleteEditor)
+        {
+            shouldDeleteEditor = false;
+            deleteEditor (true);
+        }
+
+        if (chunkMemoryTime > 0
+             && chunkMemoryTime < juce::Time::getApproximateMillisecondCounter() - 2000
+             && ! recursionCheck)
+        {
+            chunkMemory.reset();
+            chunkMemoryTime = 0;
+        }
+
+        if (editorComp != nullptr)
+            editorComp->checkVisibility();
+    }
+
+    void createEditorComp()
+    {
+        if (hasShutdown || processor == nullptr)
+            return;
+
+        if (editorComp == nullptr)
+        {
+            if (auto* ed = processor->createEditorIfNeeded())
+            {
+                vstEffect.flags |= vstEffectFlagHasEditor;
+                editorComp = new EditorCompWrapper (*this, *ed);
+
+               #if ! (JUCE_MAC || JUCE_IOS)
+                ed->setScaleFactor (editorScaleFactor);
+               #endif
+            }
+            else
+            {
+                vstEffect.flags &= ~vstEffectFlagHasEditor;
+            }
+        }
+
+        shouldDeleteEditor = false;
+    }
+
+    void deleteEditor (bool canDeleteLaterIfModal)
+    {
+        JUCE_AUTORELEASEPOOL
+        {
+            PopupMenu::dismissAllActiveMenus();
+
+            jassert (! recursionCheck);
+            ScopedValueSetter<bool> svs (recursionCheck, true, false);
+
+            if (editorComp != nullptr)
+            {
+                if (auto* modalComponent = Component::getCurrentlyModalComponent())
+                {
+                    modalComponent->exitModalState (0);
+
+                    if (canDeleteLaterIfModal)
+                    {
+                        shouldDeleteEditor = true;
+                        return;
+                    }
+                }
+
+                editorComp->detachHostWindow();
+
+                if (auto* ed = editorComp->getEditorComp())
+                    processor->editorBeingDeleted (ed);
+
+                editorComp = nullptr;
+
+                // there's some kind of component currently modal, but the host
+                // is trying to delete our plugin. You should try to avoid this happening..
+                jassert (Component::getCurrentlyModalComponent() == nullptr);
+            }
+        }
+    }
+
+    pointer_sized_int dispatcher (int32 opCode, VstOpCodeArguments args)
+    {
+        if (hasShutdown)
+            return 0;
+
+        switch (opCode)
+        {
+            case plugInOpcodeOpen:                        return handleOpen (args);
+            case plugInOpcodeClose:                       return handleClose (args);
+            case plugInOpcodeSetCurrentProgram:           return handleSetCurrentProgram (args);
+            case plugInOpcodeGetCurrentProgram:           return handleGetCurrentProgram (args);
+            case plugInOpcodeSetCurrentProgramName:       return handleSetCurrentProgramName (args);
+            case plugInOpcodeGetCurrentProgramName:       return handleGetCurrentProgramName (args);
+            case plugInOpcodeGetParameterLabel:           return handleGetParameterLabel (args);
+            case plugInOpcodeGetParameterText:            return handleGetParameterText (args);
+            case plugInOpcodeGetParameterName:            return handleGetParameterName (args);
+            case plugInOpcodeSetSampleRate:               return handleSetSampleRate (args);
+            case plugInOpcodeSetBlockSize:                return handleSetBlockSize (args);
+            case plugInOpcodeResumeSuspend:               return handleResumeSuspend (args);
+            case plugInOpcodeGetEditorBounds:             return handleGetEditorBounds (args);
+            case plugInOpcodeOpenEditor:                  return handleOpenEditor (args);
+            case plugInOpcodeCloseEditor:                 return handleCloseEditor (args);
+            case plugInOpcodeIdentify:                    return (pointer_sized_int) ByteOrder::bigEndianInt ("NvEf");
+            case plugInOpcodeGetData:                     return handleGetData (args);
+            case plugInOpcodeSetData:                     return handleSetData (args);
+            case plugInOpcodePreAudioProcessingEvents:    return handlePreAudioProcessingEvents (args);
+            case plugInOpcodeIsParameterAutomatable:      return handleIsParameterAutomatable (args);
+            case plugInOpcodeParameterValueForText:       return handleParameterValueForText (args);
+            case plugInOpcodeGetProgramName:              return handleGetProgramName (args);
+            case plugInOpcodeGetInputPinProperties:       return handleGetInputPinProperties (args);
+            case plugInOpcodeGetOutputPinProperties:      return handleGetOutputPinProperties (args);
+            case plugInOpcodeGetPlugInCategory:           return handleGetPlugInCategory (args);
+            case plugInOpcodeSetSpeakerConfiguration:     return handleSetSpeakerConfiguration (args);
+            case plugInOpcodeSetBypass:                   return handleSetBypass (args);
+            case plugInOpcodeGetPlugInName:               return handleGetPlugInName (args);
+            case plugInOpcodeGetManufacturerProductName:  return handleGetPlugInName (args);
+            case plugInOpcodeGetManufacturerName:         return handleGetManufacturerName (args);
+            case plugInOpcodeGetManufacturerVersion:      return handleGetManufacturerVersion (args);
+            case plugInOpcodeManufacturerSpecific:        return handleManufacturerSpecific (args);
+            case plugInOpcodeCanPlugInDo:                 return handleCanPlugInDo (args);
+            case plugInOpcodeGetTailSize:                 return handleGetTailSize (args);
+            case plugInOpcodeKeyboardFocusRequired:       return handleKeyboardFocusRequired (args);
+            case plugInOpcodeGetVstInterfaceVersion:      return handleGetVstInterfaceVersion (args);
+            case plugInOpcodeGetCurrentMidiProgram:       return handleGetCurrentMidiProgram (args);
+            case plugInOpcodeGetSpeakerArrangement:       return handleGetSpeakerConfiguration (args);
+            case plugInOpcodeSetNumberOfSamplesToProcess: return handleSetNumberOfSamplesToProcess (args);
+            case plugInOpcodeSetSampleFloatType:          return handleSetSampleFloatType (args);
+            case pluginOpcodeGetNumMidiInputChannels:     return handleGetNumMidiInputChannels();
+            case pluginOpcodeGetNumMidiOutputChannels:    return handleGetNumMidiOutputChannels();
+            default:                                      return 0;
+        }
+    }
+
+    static pointer_sized_int dispatcherCB (VstEffectInterface* vstInterface, int32 opCode, int32 index,
+                                           pointer_sized_int value, void* ptr, float opt)
+    {
+        auto* wrapper = getWrapper (vstInterface);
+        VstOpCodeArguments args = { index, value, ptr, opt };
+
+        if (opCode == plugInOpcodeClose)
+        {
+            wrapper->dispatcher (opCode, args);
+            delete wrapper;
+            return 1;
+        }
+
+        return wrapper->dispatcher (opCode, args);
+    }
+
+    //==============================================================================
+    // A component to hold the AudioProcessorEditor, and cope with some housekeeping
+    // chores when it changes or repaints.
+    struct EditorCompWrapper  : public Component
+    {
+        EditorCompWrapper (JuceVSTWrapper& w, AudioProcessorEditor& editor)  : wrapper (w)
+        {
+            editor.setOpaque (true);
+            editor.setVisible (true);
+            setOpaque (true);
+
+            setTopLeftPosition (editor.getPosition());
+            editor.setTopLeftPosition (0, 0);
+            auto b = getLocalArea (&editor, editor.getLocalBounds());
+            setSize (b.getWidth(), b.getHeight());
+
+            addAndMakeVisible (editor);
+
+           #if JUCE_WINDOWS
+            if (! getHostType().isReceptor())
+                addMouseListener (this, true);
+           #endif
+
+            ignoreUnused (fakeMouseGenerator);
+        }
+
+        ~EditorCompWrapper()
+        {
+            deleteAllChildren(); // note that we can't use a ScopedPointer because the editor may
+                                 // have been transferred to another parent which takes over ownership.
+        }
+
+        void paint (Graphics&) override {}
+
+        void getEditorBounds (VstEditorBounds& bounds)
+        {
+            auto b = getSizeToContainChild();
+
+            bounds.upper     = 0;
+            bounds.leftmost  = 0;
+            bounds.lower     = (int16) b.getHeight();
+            bounds.rightmost = (int16) b.getWidth();
+        }
+
+        void attachToHost (VstOpCodeArguments args)
+        {
+            setOpaque (true);
+            setVisible (false);
+
+           #if JUCE_WINDOWS
+            addToDesktop (0, args.ptr);
+            hostWindow = (HWND) args.ptr;
+           #elif JUCE_LINUX
+            #if ! JUCE_HEADLESS_PLUGIN_CLIENT
+            addToDesktop (0, args.ptr);
+            hostWindow = (Window) args.ptr;
+            XReparentWindow (display.display, (Window) getWindowHandle(), hostWindow, 0, 0);
+            #endif
+           #else
+            hostWindow = attachComponentToWindowRefVST (this, args.ptr, wrapper.useNSView);
+           #endif
+
+            setVisible (true);
+        }
+
+        void detachHostWindow()
+        {
+           #if JUCE_MAC
+            if (hostWindow != 0)
+            {
+                detachComponentFromWindowRefVST (this, hostWindow, wrapper.useNSView);
+                hostWindow = 0;
+            }
+           #endif
+
+           #if JUCE_LINUX
+            hostWindow = 0;
+           #endif
+        }
+
+        void checkVisibility()
+        {
+           #if JUCE_MAC
+            if (hostWindow != 0)
+                checkWindowVisibilityVST (hostWindow, this, wrapper.useNSView);
+           #endif
+        }
+
+        AudioProcessorEditor* getEditorComp() const noexcept
+        {
+            return dynamic_cast<AudioProcessorEditor*> (getChildComponent(0));
+        }
+
+        void resized() override
+        {
+            if (auto* ed = getEditorComp())
+            {
+                ed->setTopLeftPosition (0, 0);
+                ed->setBounds (ed->getLocalArea (this, getLocalBounds()));
+
+                if (! getHostType().isBitwigStudio())
+                    updateWindowSize();
+            }
+
+           #if JUCE_MAC && ! JUCE_64BIT
+            if (! wrapper.useNSView)
+                updateEditorCompBoundsVST (this);
+           #endif
+        }
+
+        void childBoundsChanged (Component*) override
+        {
+            updateWindowSize();
+        }
+
+        juce::Rectangle<int> getSizeToContainChild()
+        {
+            if (auto* ed = getEditorComp())
+                return getLocalArea (ed, ed->getLocalBounds());
+
+            return {};
+        }
+
+        void updateWindowSize()
+        {
+            if (! isInSizeWindow)
+            {
+                if (auto* ed = getEditorComp())
+                {
+                    ed->setTopLeftPosition (0, 0);
+                    auto pos = getSizeToContainChild();
+
+                   #if JUCE_MAC
+                    if (wrapper.useNSView)
+                        setTopLeftPosition (0, getHeight() - pos.getHeight());
+                   #endif
+
+                    resizeHostWindow (pos.getWidth(), pos.getHeight());
+
+                   #if ! JUCE_LINUX // setSize() on linux causes renoise and energyxt to fail.
+                    setSize (pos.getWidth(), pos.getHeight());
+                   #elif ! JUCE_HEADLESS_PLUGIN_CLIENT
+                    XResizeWindow (display.display, (Window) getWindowHandle(), pos.getWidth(), pos.getHeight());
+                   #endif
+
+                   #if JUCE_MAC
+                    resizeHostWindow (pos.getWidth(), pos.getHeight()); // (doing this a second time seems to be necessary in tracktion)
+                   #endif
+                }
+            }
+        }
+
+        void resizeHostWindow (int newWidth, int newHeight)
+        {
+            bool sizeWasSuccessful = false;
+
+            if (auto host = wrapper.hostCallback)
+            {
+                auto status = host (wrapper.getVstEffectInterface(), hostOpcodeCanHostDo, 0, 0, const_cast<char*> ("sizeWindow"), 0);
+
+                if (status == (pointer_sized_int) 1 || getHostType().isAbletonLive())
+                {
+                    isInSizeWindow = true;
+                    sizeWasSuccessful = (host (wrapper.getVstEffectInterface(), hostOpcodeWindowSize, newWidth, newHeight, 0, 0) != 0);
+                    isInSizeWindow = false;
+                }
+            }
+
+            if (! sizeWasSuccessful)
+            {
+                // some hosts don't support the sizeWindow call, so do it manually..
+               #if JUCE_MAC
+                setNativeHostWindowSizeVST (hostWindow, this, newWidth, newHeight, wrapper.useNSView);
+
+               #elif JUCE_LINUX
+                // (Currently, all linux hosts support sizeWindow, so this should never need to happen)
+                setSize (newWidth, newHeight);
+
+               #else
+                int dw = 0;
+                int dh = 0;
+                const int frameThickness = GetSystemMetrics (SM_CYFIXEDFRAME);
+
+                HWND w = (HWND) getWindowHandle();
+
+                while (w != 0)
+                {
+                    HWND parent = getWindowParent (w);
+
+                    if (parent == 0)
+                        break;
+
+                    TCHAR windowType [32] = { 0 };
+                    GetClassName (parent, windowType, 31);
+
+                    if (String (windowType).equalsIgnoreCase ("MDIClient"))
+                        break;
+
+                    RECT windowPos, parentPos;
+                    GetWindowRect (w, &windowPos);
+                    GetWindowRect (parent, &parentPos);
+
+                    SetWindowPos (w, 0, 0, 0, newWidth + dw, newHeight + dh,
+                                  SWP_NOACTIVATE | SWP_NOMOVE | SWP_NOZORDER | SWP_NOOWNERZORDER);
+
+                    dw = (parentPos.right - parentPos.left) - (windowPos.right - windowPos.left);
+                    dh = (parentPos.bottom - parentPos.top) - (windowPos.bottom - windowPos.top);
+
+                    w = parent;
+
+                    if (dw == 2 * frameThickness)
+                        break;
+
+                    if (dw > 100 || dh > 100)
+                        w = 0;
+                }
+
+                if (w != 0)
+                    SetWindowPos (w, 0, 0, 0, newWidth + dw, newHeight + dh,
+                                  SWP_NOACTIVATE | SWP_NOMOVE | SWP_NOZORDER | SWP_NOOWNERZORDER);
+               #endif
+            }
+
+            if (auto* peer = getPeer())
+            {
+                peer->handleMovedOrResized();
+                repaint();
+            }
+        }
+
+       #if JUCE_WINDOWS
+        void mouseDown (const MouseEvent&) override
+        {
+            broughtToFront();
+        }
+
+        void broughtToFront() override
+        {
+            // for hosts like nuendo, need to also pop the MDI container to the
+            // front when our comp is clicked on.
+            if (! isCurrentlyBlockedByAnotherModalComponent())
+                if (HWND parent = findMDIParentOf ((HWND) getWindowHandle()))
+                    SetWindowPos (parent, HWND_TOP, 0, 0, 0, 0, SWP_NOMOVE | SWP_NOSIZE);
+        }
+       #endif
+
+       #if JUCE_MAC
+        bool keyPressed (const KeyPress&) override
+        {
+            // If we have an unused keypress, move the key-focus to a host window
+            // and re-inject the event..
+            return forwardCurrentKeyEventToHostVST (this, wrapper.useNSView);
+        }
+       #endif
+
+        //==============================================================================
+        JuceVSTWrapper& wrapper;
+        FakeMouseMoveGenerator fakeMouseGenerator;
+        bool isInSizeWindow = false;
+
+       #if JUCE_MAC
+        void* hostWindow = {};
+       #elif JUCE_LINUX
+        #if ! JUCE_HEADLESS_PLUGIN_CLIENT
+        ScopedXDisplay display;
+        #endif
+        Window hostWindow = {};
+       #else
+        HWND hostWindow = {};
+        WindowsHooks hooks;
+       #endif
+
+        JUCE_DECLARE_NON_COPYABLE_WITH_LEAK_DETECTOR (EditorCompWrapper)
+    };
+
+    //==============================================================================
+private:
+    VstHostCallback hostCallback;
+    AudioProcessor* processor = {};
+    double sampleRate = 44100.0;
+    int32 blockSize = 1024;
+    VstEffectInterface vstEffect;
+    juce::MemoryBlock chunkMemory;
+    juce::uint32 chunkMemoryTime = 0;
+    ScopedPointer<EditorCompWrapper> editorComp;
+    VstEditorBounds editorBounds;
+    MidiBuffer midiEvents;
+    VSTMidiEventList outgoingEvents;
+    float editorScaleFactor = 1.0f;
+
+    bool isProcessing = false, isBypassed = false, hasShutdown = false;
+    bool firstProcessCallback = true, shouldDeleteEditor = false;
+
+   #if JUCE_64BIT
+    bool useNSView = true;
+   #else
+    bool useNSView = false;
+   #endif
+
+    VstTempBuffers<float> floatTempBuffers;
+    VstTempBuffers<double> doubleTempBuffers;
+    int maxNumInChannels = 0, maxNumOutChannels = 0;
+
+    HeapBlock<VstSpeakerConfiguration> cachedInArrangement, cachedOutArrangement;
+
+    static JuceVSTWrapper* getWrapper (VstEffectInterface* v) noexcept  { return static_cast<JuceVSTWrapper*> (v->effectPointer); }
+
+    bool isProcessLevelOffline()
+    {
+        return hostCallback != nullptr
+                && (int32) hostCallback (&vstEffect, hostOpcodeGetCurrentAudioProcessingLevel, 0, 0, 0, 0) == 4;
+    }
+
+    static inline int32 convertHexVersionToDecimal (const unsigned int hexVersion)
+    {
+       #if JUCE_VST_RETURN_HEX_VERSION_NUMBER_DIRECTLY
+        return (int32) hexVersion;
+       #else
+        // Currently, only Cubase displays the version number to the user
+        // We are hoping here that when other DAWs start to display the version
+        // number, that they do so according to yfede's encoding table in the link
+        // below. If not, then this code will need an if (isSteinberg()) in the
+        // future.
+        int major = (hexVersion >> 16) & 0xff;
+        int minor = (hexVersion >> 8) & 0xff;
+        int bugfix = hexVersion & 0xff;
+
+        // for details, see: https://forum.juce.com/t/issues-with-version-integer-reported-by-vst2/23867
+
+        // Encoding B
+        if (major < 1)
+            return major * 1000 + minor * 100 + bugfix * 10;
+
+        // Encoding E
+        if (major > 100)
+            return major * 10000000 + minor * 100000 + bugfix * 1000;
+
+        // Encoding D
+        return static_cast<int32> (hexVersion);
+       #endif
+    }
+
+    //==============================================================================
+   #if JUCE_WINDOWS
+    // Workarounds for hosts which attempt to open editor windows on a non-GUI thread.. (Grrrr...)
+    static void checkWhetherMessageThreadIsCorrect()
+    {
+        auto host = getHostType();
+
+        if (host.isWavelab() || host.isCubaseBridged() || host.isPremiere())
+        {
+            if (! messageThreadIsDefinitelyCorrect)
+            {
+                MessageManager::getInstance()->setCurrentThreadAsMessageThread();
+
+                struct MessageThreadCallback  : public CallbackMessage
+                {
+                    MessageThreadCallback (bool& tr) : triggered (tr) {}
+                    void messageCallback() override     { triggered = true; }
+
+                    bool& triggered;
+                };
+
+                (new MessageThreadCallback (messageThreadIsDefinitelyCorrect))->post();
+            }
+        }
+    }
+   #else
+    static void checkWhetherMessageThreadIsCorrect() {}
+   #endif
+
+    //==============================================================================
+    template <typename FloatType>
+    void deleteTempChannels (VstTempBuffers<FloatType>& tmpBuffers)
+    {
+        tmpBuffers.release();
+
+        if (processor != nullptr)
+            tmpBuffers.tempChannels.insertMultiple (0, nullptr, vstEffect.numInputChannels
+                                                                 + vstEffect.numOutputChannels);
+    }
+
+    void deleteTempChannels()
+    {
+        deleteTempChannels (floatTempBuffers);
+        deleteTempChannels (doubleTempBuffers);
+    }
+
+    //==============================================================================
+    void findMaxTotalChannels (int& maxTotalIns, int& maxTotalOuts)
+    {
+       #ifdef JucePlugin_PreferredChannelConfigurations
+        int configs[][2] = { JucePlugin_PreferredChannelConfigurations };
+        maxTotalIns = maxTotalOuts = 0;
+
+        for (auto& config : configs)
+        {
+            maxTotalIns =  jmax (maxTotalIns,  config[0]);
+            maxTotalOuts = jmax (maxTotalOuts, config[1]);
+        }
+       #else
+        auto numInputBuses  = processor->getBusCount (true);
+        auto numOutputBuses = processor->getBusCount (false);
+
+        if (numInputBuses > 1 || numOutputBuses > 1)
+        {
+            maxTotalIns = maxTotalOuts = 0;
+
+            for (int i = 0; i < numInputBuses; ++i)
+                maxTotalIns  += processor->getChannelCountOfBus (true, i);
+
+            for (int i = 0; i < numOutputBuses; ++i)
+                maxTotalOuts += processor->getChannelCountOfBus (false, i);
+        }
+        else
+        {
+            maxTotalIns  = numInputBuses  > 0 ? processor->getBus (true,  0)->getMaxSupportedChannels (64) : 0;
+            maxTotalOuts = numOutputBuses > 0 ? processor->getBus (false, 0)->getMaxSupportedChannels (64) : 0;
+        }
+       #endif
+    }
+
+    bool pluginHasSidechainsOrAuxs() const  { return (processor->getBusCount (true) > 1 || processor->getBusCount (false) > 1); }
+
+    //==============================================================================
+    /** Host to plug-in calls. */
+
+    pointer_sized_int handleOpen (VstOpCodeArguments)
+    {
+        // Note: most hosts call this on the UI thread, but wavelab doesn't, so be careful in here.
+        if (processor->hasEditor())
+            vstEffect.flags |= vstEffectFlagHasEditor;
+        else
+            vstEffect.flags &= ~vstEffectFlagHasEditor;
+
+        return 0;
+    }
+
+    pointer_sized_int handleClose (VstOpCodeArguments)
+    {
+        // Note: most hosts call this on the UI thread, but wavelab doesn't, so be careful in here.
+        stopTimer();
+
+        if (MessageManager::getInstance()->isThisTheMessageThread())
+            deleteEditor (false);
+
+        return 0;
+    }
+
+    pointer_sized_int handleSetCurrentProgram (VstOpCodeArguments args)
+    {
+        if (processor != nullptr && isPositiveAndBelow ((int) args.value, processor->getNumPrograms()))
+            processor->setCurrentProgram ((int) args.value);
+
+        return 0;
+    }
+
+    pointer_sized_int handleGetCurrentProgram (VstOpCodeArguments)
+    {
+        return (processor != nullptr && processor->getNumPrograms() > 0 ? processor->getCurrentProgram() : 0);
+    }
+
+    pointer_sized_int handleSetCurrentProgramName (VstOpCodeArguments args)
+    {
+        if (processor != nullptr && processor->getNumPrograms() > 0)
+            processor->changeProgramName (processor->getCurrentProgram(), (char*) args.ptr);
+
+        return 0;
+    }
+
+    pointer_sized_int handleGetCurrentProgramName (VstOpCodeArguments args)
+    {
+        if (processor != nullptr && processor->getNumPrograms() > 0)
+            processor->getProgramName (processor->getCurrentProgram()).copyToUTF8 ((char*) args.ptr, 24 + 1);
+
+        return 0;
+    }
+
+    pointer_sized_int handleGetParameterLabel (VstOpCodeArguments args)
+    {
+        if (processor != nullptr)
+        {
+            jassert (isPositiveAndBelow (args.index, processor->getNumParameters()));
+            // length should technically be kVstMaxParamStrLen, which is 8, but hosts will normally allow a bit more.
+            processor->getParameterLabel (args.index).copyToUTF8 ((char*) args.ptr, 24 + 1);
+        }
+
+        return 0;
+    }
+
+    pointer_sized_int handleGetParameterText (VstOpCodeArguments args)
+    {
+        if (processor != nullptr)
+        {
+            jassert (isPositiveAndBelow (args.index, processor->getNumParameters()));
+            // length should technically be kVstMaxParamStrLen, which is 8, but hosts will normally allow a bit more.
+            processor->getParameterText (args.index, 24).copyToUTF8 ((char*) args.ptr, 24 + 1);
+        }
+
+        return 0;
+    }
+
+    pointer_sized_int handleGetParameterName (VstOpCodeArguments args)
+    {
+        if (processor != nullptr)
+        {
+            jassert (isPositiveAndBelow (args.index, processor->getNumParameters()));
+            // length should technically be kVstMaxParamStrLen, which is 8, but hosts will normally allow a bit more.
+            processor->getParameterName (args.index, 32).copyToUTF8 ((char*) args.ptr, 32 + 1);
+        }
+
+        return 0;
+    }
+
+    pointer_sized_int handleSetSampleRate (VstOpCodeArguments args)
+    {
+        sampleRate = args.opt;
+        return 0;
+    }
+
+    pointer_sized_int handleSetBlockSize (VstOpCodeArguments args)
+    {
+        blockSize = (int32) args.value;
+        return 0;
+    }
+
+    pointer_sized_int handleResumeSuspend (VstOpCodeArguments args)
+    {
+        if (args.value)
+            resume();
+        else
+            suspend();
+
+        return 0;
+    }
+
+    pointer_sized_int handleGetEditorBounds (VstOpCodeArguments args)
+    {
+        checkWhetherMessageThreadIsCorrect();
+        const MessageManagerLock mmLock;
+        createEditorComp();
+
+        if (editorComp != nullptr)
+        {
+            editorComp->getEditorBounds (editorBounds);
+            *((VstEditorBounds**) args.ptr) = &editorBounds;
+            return (pointer_sized_int) &editorBounds;
+        }
+
+        return 0;
+    }
+
+    pointer_sized_int handleOpenEditor (VstOpCodeArguments args)
+    {
+        checkWhetherMessageThreadIsCorrect();
+        const MessageManagerLock mmLock;
+        jassert (! recursionCheck);
+
+        startTimerHz (4); // performs misc housekeeping chores
+
+        deleteEditor (true);
+        createEditorComp();
+
+        if (editorComp != nullptr)
+        {
+            editorComp->attachToHost (args);
+            return 1;
+        }
+
+        return 0;
+    }
+
+    pointer_sized_int handleCloseEditor (VstOpCodeArguments)
+    {
+        checkWhetherMessageThreadIsCorrect();
+        const MessageManagerLock mmLock;
+        deleteEditor (true);
+        return 0;
+    }
+
+    pointer_sized_int handleGetData (VstOpCodeArguments args)
+    {
+        if (processor == nullptr)
+            return 0;
+
+        auto data = (void**) args.ptr;
+        bool onlyStoreCurrentProgramData = (args.index != 0);
+
+        chunkMemory.reset();
+        if (onlyStoreCurrentProgramData)
+            processor->getCurrentProgramStateInformation (chunkMemory);
+        else
+            processor->getStateInformation (chunkMemory);
+
+        *data = (void*) chunkMemory.getData();
+
+        // because the chunk is only needed temporarily by the host (or at least you'd
+        // hope so) we'll give it a while and then free it in the timer callback.
+        chunkMemoryTime = juce::Time::getApproximateMillisecondCounter();
+
+        return (int32) chunkMemory.getSize();
+    }
+
+    pointer_sized_int handleSetData (VstOpCodeArguments args)
+    {
+        if (processor != nullptr)
+        {
+            void* data = args.ptr;
+            int32 byteSize = (int32) args.value;
+            bool onlyRestoreCurrentProgramData = (args.index != 0);
+
+            chunkMemory.reset();
+            chunkMemoryTime = 0;
+
+            if (byteSize > 0 && data != nullptr)
+            {
+                if (onlyRestoreCurrentProgramData)
+                    processor->setCurrentProgramStateInformation (data, byteSize);
+                else
+                    processor->setStateInformation (data, byteSize);
+            }
+        }
+
+        return 0;
+    }
+
+    pointer_sized_int handlePreAudioProcessingEvents (VstOpCodeArguments args)
+    {
+       #if JucePlugin_WantsMidiInput || JucePlugin_IsMidiEffect
+        VSTMidiEventList::addEventsToMidiBuffer ((VstEventBlock*) args.ptr, midiEvents);
+        return 1;
+       #else
+        ignoreUnused (args);
+        return 0;
+       #endif
+    }
+
+    pointer_sized_int handleIsParameterAutomatable (VstOpCodeArguments args)
+    {
+        if (processor == nullptr)
+            return 0;
+
+        const bool isMeter = (((processor->getParameterCategory (args.index) & 0xffff0000) >> 16) == 2);
+        return (processor->isParameterAutomatable (args.index) && (! isMeter) ? 1 : 0);
+    }
+
+    pointer_sized_int handleParameterValueForText (VstOpCodeArguments args)
+    {
+        if (processor != nullptr)
+        {
+            jassert (isPositiveAndBelow (args.index, processor->getNumParameters()));
+
+            if (auto* p = processor->getParameters()[args.index])
+            {
+                processor->setParameter (args.index, p->getValueForText (String::fromUTF8 ((char*) args.ptr)));
+                return 1;
+            }
+        }
+
+        return 0;
+    }
+
+    pointer_sized_int handleGetProgramName (VstOpCodeArguments args)
+    {
+        if (processor != nullptr && isPositiveAndBelow (args.index, processor->getNumPrograms()))
+        {
+            processor->getProgramName (args.index).copyToUTF8 ((char*) args.ptr, 24 + 1);
+            return 1;
+        }
+
+        return 0;
+    }
+
+    pointer_sized_int handleGetInputPinProperties (VstOpCodeArguments args)
+    {
+        return (processor != nullptr && getPinProperties (*(VstPinInfo*) args.ptr, true, args.index)) ? 1 : 0;
+    }
+
+    pointer_sized_int handleGetOutputPinProperties (VstOpCodeArguments args)
+    {
+        return (processor != nullptr && getPinProperties (*(VstPinInfo*) args.ptr, false, args.index)) ? 1 : 0;
+    }
+
+    pointer_sized_int handleGetPlugInCategory (VstOpCodeArguments)
+    {
+        return JucePlugin_VSTCategory;
+    }
+
+    pointer_sized_int handleSetSpeakerConfiguration (VstOpCodeArguments args)
+    {
+        auto* pluginInput  = reinterpret_cast<VstSpeakerConfiguration*> (args.value);
+        auto* pluginOutput = reinterpret_cast<VstSpeakerConfiguration*> (args.ptr);
+
+        if (processor->isMidiEffect())
+            return 0;
+
+        auto numIns  = processor->getBusCount (true);
+        auto numOuts = processor->getBusCount (false);
+
+        if (pluginInput != nullptr && pluginInput->type >= 0)
+        {
+            // inconsistent request?
+            if (SpeakerMappings::vstArrangementTypeToChannelSet (*pluginInput).size() != pluginInput->numberOfChannels)
+                return 0;
+        }
+
+        if (pluginOutput != nullptr && pluginOutput->type >= 0)
+        {
+            // inconsistent request?
+            if (SpeakerMappings::vstArrangementTypeToChannelSet (*pluginOutput).size() != pluginOutput->numberOfChannels)
+                return 0;
+        }
+
+        if (pluginInput != nullptr  && pluginInput->numberOfChannels  > 0 && numIns  == 0)
+            return 0;
+
+        if (pluginOutput != nullptr && pluginOutput->numberOfChannels > 0 && numOuts == 0)
+            return 0;
+
+        auto layouts = processor->getBusesLayout();
+
+        if (pluginInput != nullptr && pluginInput-> numberOfChannels >= 0 && numIns  > 0)
+            layouts.getChannelSet (true,  0) = SpeakerMappings::vstArrangementTypeToChannelSet (*pluginInput);
+
+        if (pluginOutput != nullptr && pluginOutput->numberOfChannels >= 0 && numOuts > 0)
+            layouts.getChannelSet (false, 0) = SpeakerMappings::vstArrangementTypeToChannelSet (*pluginOutput);
+
+       #ifdef JucePlugin_PreferredChannelConfigurations
+        short configs[][2] = { JucePlugin_PreferredChannelConfigurations };
+        if (! AudioProcessor::containsLayout (layouts, configs))
+            return 0;
+       #endif
+
+        return processor->setBusesLayout (layouts) ? 1 : 0;
+    }
+
+    pointer_sized_int handleSetBypass (VstOpCodeArguments args)
+    {
+        isBypassed = (args.value != 0);
+        return 1;
+    }
+
+    pointer_sized_int handleGetPlugInName (VstOpCodeArguments args)
+    {
+        String (JucePlugin_Name).copyToUTF8 ((char*) args.ptr, 64 + 1);
+        return 1;
+    }
+
+    pointer_sized_int handleGetManufacturerName (VstOpCodeArguments args)
+    {
+        String (JucePlugin_Manufacturer).copyToUTF8 ((char*) args.ptr, 64 + 1);
+        return 1;
+    }
+
+    pointer_sized_int handleGetManufacturerVersion (VstOpCodeArguments)
+    {
+        return convertHexVersionToDecimal (JucePlugin_VersionCode);
+    }
+
+    pointer_sized_int handleManufacturerSpecific (VstOpCodeArguments args)
+    {
+        if (handleManufacturerSpecificVST2Opcode (args.index, args.value, args.ptr, args.opt))
+            return 1;
+
+        if (args.index == presonusVendorID && args.value == presonusSetContentScaleFactor)
+            return handleSetContentScaleFactor (args.opt);
+
+        if (auto callbackHandler = dynamic_cast<VSTCallbackHandler*> (processor))
+            return callbackHandler->handleVstManufacturerSpecific (args.index, args.value, args.ptr, args.opt);
+
+        return 0;
+    }
+
+    pointer_sized_int handleCanPlugInDo (VstOpCodeArguments args)
+    {
+        auto text = (const char*) args.ptr;
+        auto matches = [=](const char* s) { return strcmp (text, s) == 0; };
+
+        if (matches ("receiveVstEvents")
+             || matches ("receiveVstMidiEvent")
+             || matches ("receiveVstMidiEvents"))
+        {
+           #if JucePlugin_WantsMidiInput || JucePlugin_IsMidiEffect
+            return 1;
+           #else
+            return -1;
+           #endif
+        }
+
+        if (matches ("sendVstEvents")
+             || matches ("sendVstMidiEvent")
+             || matches ("sendVstMidiEvents"))
+        {
+           #if JucePlugin_ProducesMidiOutput || JucePlugin_IsMidiEffect
+            return 1;
+           #else
+            return -1;
+           #endif
+        }
+
+        if (matches ("receiveVstTimeInfo")
+             || matches ("conformsToWindowRules")
+             || matches ("supportsViewDpiScaling")
+             || matches ("bypass"))
+        {
+            return 1;
+        }
+
+        // This tells Wavelab to use the UI thread to invoke open/close,
+        // like all other hosts do.
+        if (matches ("openCloseAnyThread"))
+            return -1;
+
+        if (matches ("MPE"))
+            return processor->supportsMPE() ? 1 : 0;
+
+       #if JUCE_MAC
+        if (matches ("hasCockosViewAsConfig"))
+        {
+            useNSView = true;
+            return (int32) 0xbeef0000;
+        }
+       #endif
+
+        return 0;
+    }
+
+    pointer_sized_int handleGetTailSize (VstOpCodeArguments)
+    {
+        if (processor != nullptr)
+            return (pointer_sized_int) (processor->getTailLengthSeconds() * sampleRate);
+
+        return 0;
+    }
+
+    pointer_sized_int handleKeyboardFocusRequired (VstOpCodeArguments)
+    {
+        return (JucePlugin_EditorRequiresKeyboardFocus != 0) ? 1 : 0;
+    }
+
+    pointer_sized_int handleGetVstInterfaceVersion (VstOpCodeArguments)
+    {
+        return juceVstInterfaceVersion;
+    }
+
+    pointer_sized_int handleGetCurrentMidiProgram (VstOpCodeArguments)
+    {
+        return -1;
+    }
+
+    pointer_sized_int handleGetSpeakerConfiguration (VstOpCodeArguments args)
+    {
+        auto** pluginInput  = reinterpret_cast<VstSpeakerConfiguration**> (args.value);
+        auto** pluginOutput = reinterpret_cast<VstSpeakerConfiguration**> (args.ptr);
+
+        if (pluginHasSidechainsOrAuxs() || processor->isMidiEffect())
+            return false;
+
+        auto inputLayout  = processor->getChannelLayoutOfBus (true,  0);
+        auto outputLayout = processor->getChannelLayoutOfBus (false,  0);
+
+        auto speakerBaseSize = sizeof (VstSpeakerConfiguration) - (sizeof (VstIndividualSpeakerInfo) * 8);
+
+        cachedInArrangement .malloc (speakerBaseSize + (static_cast<std::size_t> (inputLayout. size()) * sizeof (VstSpeakerConfiguration)), 1);
+        cachedOutArrangement.malloc (speakerBaseSize + (static_cast<std::size_t> (outputLayout.size()) * sizeof (VstSpeakerConfiguration)), 1);
+
+        *pluginInput  = cachedInArrangement. getData();
+        *pluginOutput = cachedOutArrangement.getData();
+
+        SpeakerMappings::channelSetToVstArrangement (processor->getChannelLayoutOfBus (true,  0), **pluginInput);
+        SpeakerMappings::channelSetToVstArrangement (processor->getChannelLayoutOfBus (false, 0), **pluginOutput);
+
+        return 1;
+    }
+
+    pointer_sized_int handleSetNumberOfSamplesToProcess (VstOpCodeArguments args)
+    {
+        return args.value;
+    }
+
+    pointer_sized_int handleSetSampleFloatType (VstOpCodeArguments args)
+    {
+        if (! isProcessing)
+        {
+            if (processor != nullptr)
+            {
+                processor->setProcessingPrecision ((args.value == vstProcessingSampleTypeDouble
+                                                     && processor->supportsDoublePrecisionProcessing())
+                                                         ? AudioProcessor::doublePrecision
+                                                         : AudioProcessor::singlePrecision);
+
+                return 1;
+            }
+        }
+
+        return 0;
+    }
+
+    pointer_sized_int handleSetContentScaleFactor (float scale)
+    {
+        if (editorScaleFactor != scale)
+        {
+            editorScaleFactor = scale;
+
+           #if ! (JUCE_MAC || JUCE_IOS)
+            if (editorComp != nullptr)
+            {
+                if (auto* ed = editorComp->getEditorComp())
+                    ed->setScaleFactor (editorScaleFactor);
+
+                if (editorComp != nullptr)
+                    editorComp->updateWindowSize();
+            }
+           #endif
+        }
+
+        return 1;
+    }
+
+    //==============================================================================
+    pointer_sized_int handleGetNumMidiInputChannels()
+    {
+       #if JucePlugin_WantsMidiInput || JucePlugin_IsMidiEffect
+        return 16;
+       #else
+        return 0;
+       #endif
+    }
+
+    pointer_sized_int handleGetNumMidiOutputChannels()
+    {
+       #if JucePlugin_ProducesMidiOutput || JucePlugin_IsMidiEffect
+        return 16;
+       #else
+        return 0;
+       #endif
+    }
+
+    //==============================================================================
+    JUCE_DECLARE_NON_COPYABLE_WITH_LEAK_DETECTOR (JuceVSTWrapper)
+};
+
+
+//==============================================================================
+namespace
+{
+    VstEffectInterface* pluginEntryPoint (VstHostCallback audioMaster)
+    {
+        JUCE_AUTORELEASEPOOL
+        {
+            initialiseJuce_GUI();
+
+            try
+            {
+                if (audioMaster (0, hostOpcodeVstVersion, 0, 0, 0, 0) != 0)
+                {
+                   #if JUCE_LINUX
+                    MessageManagerLock mmLock;
+                   #endif
+
+                    auto* processor = createPluginFilterOfType (AudioProcessor::wrapperType_VST);
+                    auto* wrapper = new JuceVSTWrapper (audioMaster, processor);
+                    return wrapper->getVstEffectInterface();
+                }
+            }
+            catch (...)
+            {}
+        }
+
+        return nullptr;
+    }
+}
+
+#if ! JUCE_WINDOWS
+ #define JUCE_EXPORTED_FUNCTION extern "C" __attribute__ ((visibility("default")))
+#endif
+
+//==============================================================================
+// Mac startup code..
+#if JUCE_MAC
+
+    JUCE_EXPORTED_FUNCTION VstEffectInterface* VSTPluginMain (VstHostCallback audioMaster);
+    JUCE_EXPORTED_FUNCTION VstEffectInterface* VSTPluginMain (VstHostCallback audioMaster)
+    {
+        PluginHostType::jucePlugInClientCurrentWrapperType = AudioProcessor::wrapperType_VST;
+
+        initialiseMacVST();
+        return pluginEntryPoint (audioMaster);
+    }
+
+    JUCE_EXPORTED_FUNCTION VstEffectInterface* main_macho (VstHostCallback audioMaster);
+    JUCE_EXPORTED_FUNCTION VstEffectInterface* main_macho (VstHostCallback audioMaster)
+    {
+        PluginHostType::jucePlugInClientCurrentWrapperType = AudioProcessor::wrapperType_VST;
+
+        initialiseMacVST();
+        return pluginEntryPoint (audioMaster);
+    }
+
+//==============================================================================
+// Linux startup code..
+#elif JUCE_LINUX
+
+    JUCE_EXPORTED_FUNCTION VstEffectInterface* VSTPluginMain (VstHostCallback audioMaster);
+    JUCE_EXPORTED_FUNCTION VstEffectInterface* VSTPluginMain (VstHostCallback audioMaster)
+    {
+        PluginHostType::jucePlugInClientCurrentWrapperType = AudioProcessor::wrapperType_VST;
+
+        SharedMessageThread::getInstance();
+        return pluginEntryPoint (audioMaster);
+    }
+
+    JUCE_EXPORTED_FUNCTION VstEffectInterface* main_plugin (VstHostCallback audioMaster) asm ("main");
+    JUCE_EXPORTED_FUNCTION VstEffectInterface* main_plugin (VstHostCallback audioMaster)
+    {
+        PluginHostType::jucePlugInClientCurrentWrapperType = AudioProcessor::wrapperType_VST;
+
+        return VSTPluginMain (audioMaster);
+    }
+
+    // don't put initialiseJuce_GUI or shutdownJuce_GUI in these... it will crash!
+    __attribute__((constructor)) void myPluginInit() {}
+    __attribute__((destructor))  void myPluginFini() {}
+
+//==============================================================================
+// Win32 startup code..
+#else
+
+    extern "C" __declspec (dllexport) VstEffectInterface* VSTPluginMain (VstHostCallback audioMaster)
+    {
+        PluginHostType::jucePlugInClientCurrentWrapperType = AudioProcessor::wrapperType_VST;
+
+        return pluginEntryPoint (audioMaster);
+    }
+
+   #ifndef JUCE_64BIT // (can't compile this on win64, but it's not needed anyway with VST2.4)
+    extern "C" __declspec (dllexport) int main (VstHostCallback audioMaster)
+    {
+        PluginHostType::jucePlugInClientCurrentWrapperType = AudioProcessor::wrapperType_VST;
+
+        return (int) pluginEntryPoint (audioMaster);
+    }
+   #endif
+
+    extern "C" BOOL WINAPI DllMain (HINSTANCE instance, DWORD reason, LPVOID)
+    {
+        if (reason == DLL_PROCESS_ATTACH)
+            Process::setCurrentModuleInstanceHandle (instance);
+
+        return true;
+    }
+#endif
+
+#endif