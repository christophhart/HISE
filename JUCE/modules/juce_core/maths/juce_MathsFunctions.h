/*
  ==============================================================================

   This file is part of the JUCE library.
   Copyright (c) 2017 - ROLI Ltd.

   JUCE is an open source library subject to commercial or open-source
   licensing.

   The code included in this file is provided under the terms of the ISC license
   http://www.isc.org/downloads/software-support-policy/isc-license. Permission
   To use, copy, modify, and/or distribute this software for any purpose with or
   without fee is hereby granted provided that the above copyright notice and
   this permission notice appear in all copies.

   JUCE IS PROVIDED "AS IS" WITHOUT ANY WARRANTY, AND ALL WARRANTIES, WHETHER
   EXPRESSED OR IMPLIED, INCLUDING MERCHANTABILITY AND FITNESS FOR PURPOSE, ARE
   DISCLAIMED.

  ==============================================================================
*/

namespace juce
{

//==============================================================================
/*
    This file sets up some handy mathematical typdefs and functions.
*/

//==============================================================================
// Definitions for the int8, int16, int32, int64 and pointer_sized_int types.

/** A platform-independent 8-bit signed integer type. */
using int8      = signed char;
/** A platform-independent 8-bit unsigned integer type. */
using uint8     = unsigned char;
/** A platform-independent 16-bit signed integer type. */
using int16     = signed short;
/** A platform-independent 16-bit unsigned integer type. */
using uint16    = unsigned short;
/** A platform-independent 32-bit signed integer type. */
using int32     = signed int;
/** A platform-independent 32-bit unsigned integer type. */
using uint32    = unsigned int;

#if JUCE_MSVC
  /** A platform-independent 64-bit integer type. */
  using int64  = __int64;
  /** A platform-independent 64-bit unsigned integer type. */
  using uint64 = unsigned __int64;
#else
  /** A platform-independent 64-bit integer type. */
  using int64  = long long;
  /** A platform-independent 64-bit unsigned integer type. */
  using uint64 = unsigned long long;
#endif

#ifndef DOXYGEN
 /** A macro for creating 64-bit literals.
     Historically, this was needed to support portability with MSVC6, and is kept here
     so that old code will still compile, but nowadays every compiler will support the
     LL and ULL suffixes, so you should use those in preference to this macro.
 */
 #define literal64bit(longLiteral)     (longLiteral##LL)
#endif

#if JUCE_64BIT
  /** A signed integer type that's guaranteed to be large enough to hold a pointer without truncating it. */
  using pointer_sized_int  = int64;
  /** An unsigned integer type that's guaranteed to be large enough to hold a pointer without truncating it. */
  using pointer_sized_uint = uint64;
#elif JUCE_MSVC
  /** A signed integer type that's guaranteed to be large enough to hold a pointer without truncating it. */
  using pointer_sized_int  = _W64 int;
  /** An unsigned integer type that's guaranteed to be large enough to hold a pointer without truncating it. */
  using pointer_sized_uint = _W64 unsigned int;
#else
  /** A signed integer type that's guaranteed to be large enough to hold a pointer without truncating it. */
  using pointer_sized_int  = int;
  /** An unsigned integer type that's guaranteed to be large enough to hold a pointer without truncating it. */
  using pointer_sized_uint = unsigned int;
#endif

#if JUCE_WINDOWS && ! JUCE_MINGW
  using ssize_t = pointer_sized_int;
#endif

//==============================================================================
// Some indispensable min/max functions

/** Returns the larger of two values. */
template <typename Type>
JUCE_CONSTEXPR Type jmax (Type a, Type b)                                   { return a < b ? b : a; }

/** Returns the larger of three values. */
template <typename Type>
JUCE_CONSTEXPR Type jmax (Type a, Type b, Type c)                           { return a < b ? (b < c ? c : b) : (a < c ? c : a); }

/** Returns the larger of four values. */
template <typename Type>
JUCE_CONSTEXPR Type jmax (Type a, Type b, Type c, Type d)                   { return jmax (a, jmax (b, c, d)); }

/** Returns the smaller of two values. */
template <typename Type>
JUCE_CONSTEXPR Type jmin (Type a, Type b)                                   { return b < a ? b : a; }

/** Returns the smaller of three values. */
template <typename Type>
JUCE_CONSTEXPR Type jmin (Type a, Type b, Type c)                           { return b < a ? (c < b ? c : b) : (c < a ? c : a); }

/** Returns the smaller of four values. */
template <typename Type>
JUCE_CONSTEXPR Type jmin (Type a, Type b, Type c, Type d)                   { return jmin (a, jmin (b, c, d)); }

/** Remaps a normalised value (between 0 and 1) to a target range.
    This effectively returns (targetRangeMin + value0To1 * (targetRangeMax - targetRangeMin)).
*/
template <typename Type>
JUCE_CONSTEXPR Type jmap (Type value0To1, Type targetRangeMin, Type targetRangeMax)
{
    return targetRangeMin + value0To1 * (targetRangeMax - targetRangeMin);
}

/** Remaps a value from a source range to a target range. */
template <typename Type>
Type jmap (Type sourceValue, Type sourceRangeMin, Type sourceRangeMax, Type targetRangeMin, Type targetRangeMax)
{
    jassert (sourceRangeMax != sourceRangeMin); // mapping from a range of zero will produce NaN!
    return targetRangeMin + ((targetRangeMax - targetRangeMin) * (sourceValue - sourceRangeMin)) / (sourceRangeMax - sourceRangeMin);
}

/** Scans an array of values, returning the minimum value that it contains. */
template <typename Type>
Type findMinimum (const Type* data, int numValues)
{
    if (numValues <= 0)
        return Type (0);

    auto result = *data++;

    while (--numValues > 0) // (> 0 rather than >= 0 because we've already taken the first sample)
    {
        auto v = *data++;

        if (v < result)
            result = v;
    }

    return result;
}

/** Scans an array of values, returning the maximum value that it contains. */
template <typename Type>
Type findMaximum (const Type* values, int numValues)
{
    if (numValues <= 0)
        return Type (0);

    auto result = *values++;

    while (--numValues > 0) // (> 0 rather than >= 0 because we've already taken the first sample)
    {
        auto v = *values++;

        if (result < v)
            result = v;
    }

    return result;
}

/** Scans an array of values, returning the minimum and maximum values that it contains. */
template <typename Type>
void findMinAndMax (const Type* values, int numValues, Type& lowest, Type& highest)
{
    if (numValues <= 0)
    {
        lowest = Type (0);
        highest = Type (0);
    }
    else
    {
        auto mn = *values++;
        auto mx = mn;

        while (--numValues > 0) // (> 0 rather than >= 0 because we've already taken the first sample)
        {
            auto v = *values++;

            if (mx < v)  mx = v;
            if (v < mn)  mn = v;
        }

        lowest = mn;
        highest = mx;
    }
}

//==============================================================================
/** Constrains a value to keep it within a given range.

    This will check that the specified value lies between the lower and upper bounds
    specified, and if not, will return the nearest value that would be in-range. Effectively,
    it's like calling jmax (lowerLimit, jmin (upperLimit, value)).

    Note that it expects that lowerLimit <= upperLimit. If this isn't true,
    the results will be unpredictable.

    @param lowerLimit           the minimum value to return
    @param upperLimit           the maximum value to return
    @param valueToConstrain     the value to try to return
    @returns    the closest value to valueToConstrain which lies between lowerLimit
                and upperLimit (inclusive)
    @see jmin, jmax, jmap
*/
template <typename Type>
Type jlimit (Type lowerLimit,
             Type upperLimit,
             Type valueToConstrain) noexcept
{
    jassert (lowerLimit <= upperLimit); // if these are in the wrong order, results are unpredictable..

    return valueToConstrain < lowerLimit ? lowerLimit
                                         : (upperLimit < valueToConstrain ? upperLimit
                                                                          : valueToConstrain);
}

/** Returns true if a value is at least zero, and also below a specified upper limit.
    This is basically a quicker way to write:
    @code valueToTest >= 0 && valueToTest < upperLimit
    @endcode
*/
template <typename Type1, typename Type2>
bool isPositiveAndBelow (Type1 valueToTest, Type2 upperLimit) noexcept
{
    jassert (Type1() <= static_cast<Type1> (upperLimit)); // makes no sense to call this if the upper limit is itself below zero..
    return Type1() <= valueToTest && valueToTest < static_cast<Type1> (upperLimit);
}

template <typename Type>
bool isPositiveAndBelow (int valueToTest, Type upperLimit) noexcept
{
    jassert (upperLimit >= 0); // makes no sense to call this if the upper limit is itself below zero..
    return static_cast<unsigned int> (valueToTest) < static_cast<unsigned int> (upperLimit);
}

/** Returns true if a value is at least zero, and also less than or equal to a specified upper limit.
    This is basically a quicker way to write:
    @code valueToTest >= 0 && valueToTest <= upperLimit
    @endcode
*/
template <typename Type1, typename Type2>
bool isPositiveAndNotGreaterThan (Type1 valueToTest, Type2 upperLimit) noexcept
{
    jassert (Type1() <= static_cast<Type1> (upperLimit)); // makes no sense to call this if the upper limit is itself below zero..
    return Type1() <= valueToTest && valueToTest <= static_cast<Type1> (upperLimit);
}

template <typename Type>
bool isPositiveAndNotGreaterThan (int valueToTest, Type upperLimit) noexcept
{
    jassert (upperLimit >= 0); // makes no sense to call this if the upper limit is itself below zero..
    return static_cast<unsigned int> (valueToTest) <= static_cast<unsigned int> (upperLimit);
}

/** Computes the absolute difference between two values and returns true if it is less than or equal
    to a given tolerance, otherwise it returns false.
*/
template <typename Type>
bool isWithin (Type a, Type b, Type tolerance) noexcept
{
    return std::abs (a - b) <= tolerance;
}

/** Returns true if the two numbers are approximately equal. This is useful for floating-point
    and double comparisons.
*/
template <typename Type>
bool approximatelyEqual (Type a, Type b) noexcept
{
    return std::abs (a - b) <= (std::numeric_limits<Type>::epsilon() * std::max (a, b))
            || std::abs (a - b) < std::numeric_limits<Type>::min();
}

//==============================================================================
/** Handy function for avoiding unused variables warning. */
template <typename... Types>
void ignoreUnused (Types&&...) noexcept {}

/** Handy function for getting the number of elements in a simple const C array.
    E.g.
    @code
    static int myArray[] = { 1, 2, 3 };

    int numElements = numElementsInArray (myArray) // returns 3
    @endcode
*/
template <typename Type, int N>
int numElementsInArray (Type (&array)[N])
{
    (void) array;
    (void) sizeof (0[array]); // This line should cause an error if you pass an object with a user-defined subscript operator
    return N;
}

//==============================================================================
// Some useful maths functions that aren't always present with all compilers and build settings.

/** Using juce_hypot is easier than dealing with the different types of hypot function
    that are provided by the various platforms and compilers. */
template <typename Type>
Type juce_hypot (Type a, Type b) noexcept
{
   #if JUCE_MSVC
    return static_cast<Type> (_hypot (a, b));
   #else
    return static_cast<Type> (hypot (a, b));
   #endif
}

#ifndef DOXYGEN
template <>
inline float juce_hypot (float a, float b) noexcept
{
   #if JUCE_MSVC
    return _hypotf (a, b);
   #else
    return hypotf (a, b);
   #endif
}
#endif

#if JUCE_MSVC && ! defined (DOXYGEN)  // The MSVC libraries omit these functions for some reason...
 template<typename Type> Type asinh (Type x)  { return std::log (x + std::sqrt (x * x + (Type) 1)); }
 template<typename Type> Type acosh (Type x)  { return std::log (x + std::sqrt (x * x - (Type) 1)); }
 template<typename Type> Type atanh (Type x)  { return (std::log (x + (Type) 1) - std::log (((Type) 1) - x)) / (Type) 2; }
#endif

//==============================================================================
#if JUCE_HAS_CONSTEXPR

/** Commonly used mathematical constants

    @tags{Core}
*/
template <typename FloatType>
struct MathConstants
{
    /** A predefined value for Pi */
    static constexpr FloatType pi = static_cast<FloatType> (3.141592653589793238L);

    /** A predefined value for 2 * Pi */
    static constexpr FloatType twoPi = static_cast<FloatType> (2 * 3.141592653589793238L);

    /** A predefined value for Pi / 2 */
    static constexpr FloatType halfPi = static_cast<FloatType> (3.141592653589793238L / 2);

    /** A predefined value for Euler's number */
    static constexpr FloatType euler = static_cast<FloatType> (2.71828182845904523536L);

    /** A predefined value for sqrt(2) */
    static constexpr FloatType sqrt2 = static_cast<FloatType> (1.4142135623730950488L);
};

#else

/** Commonly used mathematical constants

    @tags{Core}
*/
template <typename FloatType>
struct MathConstants
{
    /** A predefined value for Pi */
    static const FloatType pi;

    /** A predefined value for 2 * Pi */
    static const FloatType twoPi;

    /** A predefined value for Pi / 2 */
    static const FloatType halfPi;

    /** A predefined value for Euler's number */
    static const FloatType euler;

<<<<<<< HEAD

	/** A predefined value for Pi / 2 */
	static constexpr FloatType halfPi = static_cast<FloatType> (3.141592653589793238L / 2);

	/** A predefined value for 2 * Pi */
	static constexpr FloatType twoPi = static_cast<FloatType> (2 * 3.141592653589793238L);

	/** A predefined value for sqrt(2) */
	static constexpr FloatType sqrt2 = static_cast<FloatType> (1.4142135623730950488L);

=======
    /** A predefined value for sqrt(2) */
    static const FloatType sqrt2;
>>>>>>> a1416b55
};

template <typename FloatType>
const FloatType MathConstants<FloatType>::pi = static_cast<FloatType> (3.141592653589793238L);

template <typename FloatType>
const FloatType MathConstants<FloatType>::twoPi = static_cast<FloatType> (2 * 3.141592653589793238L);

template <typename FloatType>
const FloatType MathConstants<FloatType>::halfPi = static_cast<FloatType> (3.141592653589793238L / 2);

template <typename FloatType>
const FloatType MathConstants<FloatType>::euler = static_cast<FloatType> (2.71828182845904523536L);

template <typename FloatType>
const FloatType MathConstants<FloatType>::sqrt2 = static_cast<FloatType> (1.4142135623730950488L);

#endif

#ifndef DOXYGEN
/** A double-precision constant for pi.
    @deprecated This is deprecated in favour of MathConstants<double>::pi.
    The reason is that "double_Pi" was a confusing name, and many people misused it,
    wrongly thinking it meant 2 * pi !
*/
const JUCE_CONSTEXPR double  double_Pi  = MathConstants<double>::pi;

/** A single-precision constant for pi.
    @deprecated This is deprecated in favour of MathConstants<float>::pi.
    The reason is that "double_Pi" was a confusing name, and many people misused it,
    wrongly thinking it meant 2 * pi !
*/
const JUCE_CONSTEXPR float   float_Pi   = MathConstants<float>::pi;
#endif

/** Converts an angle in degrees to radians. */
template <typename FloatType>
JUCE_CONSTEXPR FloatType degreesToRadians (FloatType degrees) noexcept     { return degrees * (MathConstants<FloatType>::pi / FloatType (180)); }

/** Converts an angle in radians to degrees. */
template <typename FloatType>
JUCE_CONSTEXPR FloatType radiansToDegrees (FloatType radians) noexcept     { return radians * (FloatType (180) / MathConstants<FloatType>::pi); }


//==============================================================================
/** The isfinite() method seems to vary between platforms, so this is a
    platform-independent function for it.
*/
template <typename NumericType>
bool juce_isfinite (NumericType) noexcept
{
    return true; // Integer types are always finite
}

template <>
inline bool juce_isfinite (float value) noexcept
{
   #if JUCE_WINDOWS && ! JUCE_MINGW
    return _finite (value) != 0;
   #else
    return std::isfinite (value);
   #endif
}

template <>
inline bool juce_isfinite (double value) noexcept
{
   #if JUCE_WINDOWS && ! JUCE_MINGW
    return _finite (value) != 0;
   #else
    return std::isfinite (value);
   #endif
}

//==============================================================================
#if JUCE_MSVC
 #pragma optimize ("t", off)
 #ifndef __INTEL_COMPILER
  #pragma float_control (precise, on, push)
 #endif
#endif

/** Fast floating-point-to-integer conversion.

    This is faster than using the normal c++ cast to convert a float to an int, and
    it will round the value to the nearest integer, rather than rounding it down
    like the normal cast does.

    Note that this routine gets its speed at the expense of some accuracy, and when
    rounding values whose floating point component is exactly 0.5, odd numbers and
    even numbers will be rounded up or down differently.
*/
template <typename FloatType>
int roundToInt (const FloatType value) noexcept
{
  #ifdef __INTEL_COMPILER
   #pragma float_control (precise, on, push)
  #endif

    union { int asInt[2]; double asDouble; } n;
    n.asDouble = ((double) value) + 6755399441055744.0;

   #if JUCE_BIG_ENDIAN
    return n.asInt [1];
   #else
    return n.asInt [0];
   #endif
}

inline int roundToInt (int value) noexcept
{
    return value;
}

#if JUCE_MSVC
 #ifndef __INTEL_COMPILER
  #pragma float_control (pop)
 #endif
 #pragma optimize ("", on)  // resets optimisations to the project defaults
#endif

/** Fast floating-point-to-integer conversion.

    This is a slightly slower and slightly more accurate version of roundToInt(). It works
    fine for values above zero, but negative numbers are rounded the wrong way.
*/
inline int roundToIntAccurate (double value) noexcept
{
   #ifdef __INTEL_COMPILER
    #pragma float_control (pop)
   #endif

    return roundToInt (value + 1.5e-8);
}

//==============================================================================
/** Truncates a positive floating-point number to an unsigned int.

    This is generally faster than static_cast<unsigned int> (std::floor (x))
    but it only works for positive numbers small enough to be represented as an
    unsigned int.
*/
template <typename FloatType>
unsigned int truncatePositiveToUnsignedInt (FloatType value) noexcept
{
    jassert (value >= static_cast<FloatType> (0));
    jassert (static_cast<FloatType> (value) <= std::numeric_limits<unsigned int>::max());

    return static_cast<unsigned int> (value);
}

//==============================================================================
/** Returns true if the specified integer is a power-of-two. */
template <typename IntegerType>
JUCE_CONSTEXPR bool isPowerOfTwo (IntegerType value)
{
   return (value & (value - 1)) == 0;
}

/** Returns the smallest power-of-two which is equal to or greater than the given integer. */
inline int nextPowerOfTwo (int n) noexcept
{
    --n;
    n |= (n >> 1);
    n |= (n >> 2);
    n |= (n >> 4);
    n |= (n >> 8);
    n |= (n >> 16);
    return n + 1;
}

/** Returns the index of the highest set bit in a (non-zero) number.
    So for n=3 this would return 1, for n=7 it returns 2, etc.
    An input value of 0 is illegal!
*/
int findHighestSetBit (uint32 n) noexcept;

/** Returns the number of bits in a 32-bit integer. */
inline int countNumberOfBits (uint32 n) noexcept
{
    n -= ((n >> 1) & 0x55555555);
    n =  (((n >> 2) & 0x33333333) + (n & 0x33333333));
    n =  (((n >> 4) + n) & 0x0f0f0f0f);
    n += (n >> 8);
    n += (n >> 16);
    return (int) (n & 0x3f);
}

/** Returns the number of bits in a 64-bit integer. */
inline int countNumberOfBits (uint64 n) noexcept
{
    return countNumberOfBits ((uint32) n) + countNumberOfBits ((uint32) (n >> 32));
}

/** Performs a modulo operation, but can cope with the dividend being negative.
    The divisor must be greater than zero.
*/
template <typename IntegerType>
IntegerType negativeAwareModulo (IntegerType dividend, const IntegerType divisor) noexcept
{
    jassert (divisor > 0);
    dividend %= divisor;
    return (dividend < 0) ? (dividend + divisor) : dividend;
}

/** Returns the square of its argument. */
template <typename NumericType>
inline JUCE_CONSTEXPR NumericType square (NumericType n) noexcept
{
    return n * n;
}

//==============================================================================
/** Writes a number of bits into a memory buffer at a given bit index.
    The buffer is treated as a sequence of 8-bit bytes, and the value is encoded in little-endian order,
    so for example if startBit = 10, and numBits = 11 then the lower 6 bits of the value would be written
    into bits 2-8 of targetBuffer[1], and the upper 5 bits of value into bits 0-5 of targetBuffer[2].

    @see readLittleEndianBitsInBuffer
*/
void writeLittleEndianBitsInBuffer (void* targetBuffer, uint32 startBit, uint32 numBits, uint32 value) noexcept;

/** Reads a number of bits from a buffer at a given bit index.
    The buffer is treated as a sequence of 8-bit bytes, and the value is encoded in little-endian order,
    so for example if startBit = 10, and numBits = 11 then the lower 6 bits of the result would be read
    from bits 2-8 of sourceBuffer[1], and the upper 5 bits of the result from bits 0-5 of sourceBuffer[2].

    @see writeLittleEndianBitsInBuffer
*/
uint32 readLittleEndianBitsInBuffer (const void* sourceBuffer, uint32 startBit, uint32 numBits) noexcept;


//==============================================================================
#if JUCE_INTEL || defined (DOXYGEN)
 /** This macro can be applied to a float variable to check whether it contains a denormalised
     value, and to normalise it if necessary.
     On CPUs that aren't vulnerable to denormalisation problems, this will have no effect.
 */
 #define JUCE_UNDENORMALISE(x)   { (x) += 0.1f; (x) -= 0.1f; }
#else
 #define JUCE_UNDENORMALISE(x)
#endif

//==============================================================================
/** This namespace contains a few template classes for helping work out class type variations.
*/
namespace TypeHelpers
{
    /** The ParameterType struct is used to find the best type to use when passing some kind
        of object as a parameter.

        Of course, this is only likely to be useful in certain esoteric template situations.

        E.g. "myFunction (typename TypeHelpers::ParameterType<int>::type, typename TypeHelpers::ParameterType<MyObject>::type)"
        would evaluate to "myfunction (int, const MyObject&)", keeping any primitive types as
        pass-by-value, but passing objects as a const reference, to avoid copying.

        @tags{Core}
    */
    template <typename Type> struct ParameterType                   { using type = const Type&; };

   #if ! DOXYGEN
    template <typename Type> struct ParameterType <Type&>           { using type = Type&; };
    template <typename Type> struct ParameterType <Type*>           { using type = Type*; };
    template <>              struct ParameterType <char>            { using type = char; };
    template <>              struct ParameterType <unsigned char>   { using type = unsigned char; };
    template <>              struct ParameterType <short>           { using type = short; };
    template <>              struct ParameterType <unsigned short>  { using type = unsigned short; };
    template <>              struct ParameterType <int>             { using type = int; };
    template <>              struct ParameterType <unsigned int>    { using type = unsigned int; };
    template <>              struct ParameterType <long>            { using type = long; };
    template <>              struct ParameterType <unsigned long>   { using type = unsigned long; };
    template <>              struct ParameterType <int64>           { using type = int64; };
    template <>              struct ParameterType <uint64>          { using type = uint64; };
    template <>              struct ParameterType <bool>            { using type = bool; };
    template <>              struct ParameterType <float>           { using type = float; };
    template <>              struct ParameterType <double>          { using type = double; };
   #endif

    /** These templates are designed to take a type, and if it's a double, they return a double
        type; for anything else, they return a float type.

        @tags{Core}
    */
    template <typename Type> struct SmallestFloatType               { using type = float; };

   #if ! DOXYGEN
    template <>              struct SmallestFloatType <double>      { using type = double; };
   #endif

    /** These templates are designed to take an integer type, and return an unsigned int
        version with the same size.

        @tags{Core}
    */
    template <int bytes>     struct UnsignedTypeWithSize            {};

   #if ! DOXYGEN
    template <>              struct UnsignedTypeWithSize<1>         { using type = uint8; };
    template <>              struct UnsignedTypeWithSize<2>         { using type = uint16; };
    template <>              struct UnsignedTypeWithSize<4>         { using type = uint32; };
    template <>              struct UnsignedTypeWithSize<8>         { using type = uint64; };
   #endif
}

//==============================================================================
#if ! DOXYGEN
 // These old functions are deprecated: Just use roundToInt instead.
 JUCE_DEPRECATED_ATTRIBUTE inline int roundDoubleToInt (double value) noexcept  { return roundToInt (value); }
 JUCE_DEPRECATED_ATTRIBUTE inline int roundFloatToInt  (float  value) noexcept  { return roundToInt (value); }

 // This old function isn't needed - just use std::abs() instead
 JUCE_DEPRECATED_ATTRIBUTE inline int64 abs64 (int64 n) noexcept                { return std::abs (n); }
#endif

} // namespace juce
<|MERGE_RESOLUTION|>--- conflicted
+++ resolved
@@ -1,717 +1,710 @@
-/*
-  ==============================================================================
-
-   This file is part of the JUCE library.
-   Copyright (c) 2017 - ROLI Ltd.
-
-   JUCE is an open source library subject to commercial or open-source
-   licensing.
-
-   The code included in this file is provided under the terms of the ISC license
-   http://www.isc.org/downloads/software-support-policy/isc-license. Permission
-   To use, copy, modify, and/or distribute this software for any purpose with or
-   without fee is hereby granted provided that the above copyright notice and
-   this permission notice appear in all copies.
-
-   JUCE IS PROVIDED "AS IS" WITHOUT ANY WARRANTY, AND ALL WARRANTIES, WHETHER
-   EXPRESSED OR IMPLIED, INCLUDING MERCHANTABILITY AND FITNESS FOR PURPOSE, ARE
-   DISCLAIMED.
-
-  ==============================================================================
-*/
-
-namespace juce
-{
-
-//==============================================================================
-/*
-    This file sets up some handy mathematical typdefs and functions.
-*/
-
-//==============================================================================
-// Definitions for the int8, int16, int32, int64 and pointer_sized_int types.
-
-/** A platform-independent 8-bit signed integer type. */
-using int8      = signed char;
-/** A platform-independent 8-bit unsigned integer type. */
-using uint8     = unsigned char;
-/** A platform-independent 16-bit signed integer type. */
-using int16     = signed short;
-/** A platform-independent 16-bit unsigned integer type. */
-using uint16    = unsigned short;
-/** A platform-independent 32-bit signed integer type. */
-using int32     = signed int;
-/** A platform-independent 32-bit unsigned integer type. */
-using uint32    = unsigned int;
-
-#if JUCE_MSVC
-  /** A platform-independent 64-bit integer type. */
-  using int64  = __int64;
-  /** A platform-independent 64-bit unsigned integer type. */
-  using uint64 = unsigned __int64;
-#else
-  /** A platform-independent 64-bit integer type. */
-  using int64  = long long;
-  /** A platform-independent 64-bit unsigned integer type. */
-  using uint64 = unsigned long long;
-#endif
-
-#ifndef DOXYGEN
- /** A macro for creating 64-bit literals.
-     Historically, this was needed to support portability with MSVC6, and is kept here
-     so that old code will still compile, but nowadays every compiler will support the
-     LL and ULL suffixes, so you should use those in preference to this macro.
- */
- #define literal64bit(longLiteral)     (longLiteral##LL)
-#endif
-
-#if JUCE_64BIT
-  /** A signed integer type that's guaranteed to be large enough to hold a pointer without truncating it. */
-  using pointer_sized_int  = int64;
-  /** An unsigned integer type that's guaranteed to be large enough to hold a pointer without truncating it. */
-  using pointer_sized_uint = uint64;
-#elif JUCE_MSVC
-  /** A signed integer type that's guaranteed to be large enough to hold a pointer without truncating it. */
-  using pointer_sized_int  = _W64 int;
-  /** An unsigned integer type that's guaranteed to be large enough to hold a pointer without truncating it. */
-  using pointer_sized_uint = _W64 unsigned int;
-#else
-  /** A signed integer type that's guaranteed to be large enough to hold a pointer without truncating it. */
-  using pointer_sized_int  = int;
-  /** An unsigned integer type that's guaranteed to be large enough to hold a pointer without truncating it. */
-  using pointer_sized_uint = unsigned int;
-#endif
-
-#if JUCE_WINDOWS && ! JUCE_MINGW
-  using ssize_t = pointer_sized_int;
-#endif
-
-//==============================================================================
-// Some indispensable min/max functions
-
-/** Returns the larger of two values. */
-template <typename Type>
-JUCE_CONSTEXPR Type jmax (Type a, Type b)                                   { return a < b ? b : a; }
-
-/** Returns the larger of three values. */
-template <typename Type>
-JUCE_CONSTEXPR Type jmax (Type a, Type b, Type c)                           { return a < b ? (b < c ? c : b) : (a < c ? c : a); }
-
-/** Returns the larger of four values. */
-template <typename Type>
-JUCE_CONSTEXPR Type jmax (Type a, Type b, Type c, Type d)                   { return jmax (a, jmax (b, c, d)); }
-
-/** Returns the smaller of two values. */
-template <typename Type>
-JUCE_CONSTEXPR Type jmin (Type a, Type b)                                   { return b < a ? b : a; }
-
-/** Returns the smaller of three values. */
-template <typename Type>
-JUCE_CONSTEXPR Type jmin (Type a, Type b, Type c)                           { return b < a ? (c < b ? c : b) : (c < a ? c : a); }
-
-/** Returns the smaller of four values. */
-template <typename Type>
-JUCE_CONSTEXPR Type jmin (Type a, Type b, Type c, Type d)                   { return jmin (a, jmin (b, c, d)); }
-
-/** Remaps a normalised value (between 0 and 1) to a target range.
-    This effectively returns (targetRangeMin + value0To1 * (targetRangeMax - targetRangeMin)).
-*/
-template <typename Type>
-JUCE_CONSTEXPR Type jmap (Type value0To1, Type targetRangeMin, Type targetRangeMax)
-{
-    return targetRangeMin + value0To1 * (targetRangeMax - targetRangeMin);
-}
-
-/** Remaps a value from a source range to a target range. */
-template <typename Type>
-Type jmap (Type sourceValue, Type sourceRangeMin, Type sourceRangeMax, Type targetRangeMin, Type targetRangeMax)
-{
-    jassert (sourceRangeMax != sourceRangeMin); // mapping from a range of zero will produce NaN!
-    return targetRangeMin + ((targetRangeMax - targetRangeMin) * (sourceValue - sourceRangeMin)) / (sourceRangeMax - sourceRangeMin);
-}
-
-/** Scans an array of values, returning the minimum value that it contains. */
-template <typename Type>
-Type findMinimum (const Type* data, int numValues)
-{
-    if (numValues <= 0)
-        return Type (0);
-
-    auto result = *data++;
-
-    while (--numValues > 0) // (> 0 rather than >= 0 because we've already taken the first sample)
-    {
-        auto v = *data++;
-
-        if (v < result)
-            result = v;
-    }
-
-    return result;
-}
-
-/** Scans an array of values, returning the maximum value that it contains. */
-template <typename Type>
-Type findMaximum (const Type* values, int numValues)
-{
-    if (numValues <= 0)
-        return Type (0);
-
-    auto result = *values++;
-
-    while (--numValues > 0) // (> 0 rather than >= 0 because we've already taken the first sample)
-    {
-        auto v = *values++;
-
-        if (result < v)
-            result = v;
-    }
-
-    return result;
-}
-
-/** Scans an array of values, returning the minimum and maximum values that it contains. */
-template <typename Type>
-void findMinAndMax (const Type* values, int numValues, Type& lowest, Type& highest)
-{
-    if (numValues <= 0)
-    {
-        lowest = Type (0);
-        highest = Type (0);
-    }
-    else
-    {
-        auto mn = *values++;
-        auto mx = mn;
-
-        while (--numValues > 0) // (> 0 rather than >= 0 because we've already taken the first sample)
-        {
-            auto v = *values++;
-
-            if (mx < v)  mx = v;
-            if (v < mn)  mn = v;
-        }
-
-        lowest = mn;
-        highest = mx;
-    }
-}
-
-//==============================================================================
-/** Constrains a value to keep it within a given range.
-
-    This will check that the specified value lies between the lower and upper bounds
-    specified, and if not, will return the nearest value that would be in-range. Effectively,
-    it's like calling jmax (lowerLimit, jmin (upperLimit, value)).
-
-    Note that it expects that lowerLimit <= upperLimit. If this isn't true,
-    the results will be unpredictable.
-
-    @param lowerLimit           the minimum value to return
-    @param upperLimit           the maximum value to return
-    @param valueToConstrain     the value to try to return
-    @returns    the closest value to valueToConstrain which lies between lowerLimit
-                and upperLimit (inclusive)
-    @see jmin, jmax, jmap
-*/
-template <typename Type>
-Type jlimit (Type lowerLimit,
-             Type upperLimit,
-             Type valueToConstrain) noexcept
-{
-    jassert (lowerLimit <= upperLimit); // if these are in the wrong order, results are unpredictable..
-
-    return valueToConstrain < lowerLimit ? lowerLimit
-                                         : (upperLimit < valueToConstrain ? upperLimit
-                                                                          : valueToConstrain);
-}
-
-/** Returns true if a value is at least zero, and also below a specified upper limit.
-    This is basically a quicker way to write:
-    @code valueToTest >= 0 && valueToTest < upperLimit
-    @endcode
-*/
-template <typename Type1, typename Type2>
-bool isPositiveAndBelow (Type1 valueToTest, Type2 upperLimit) noexcept
-{
-    jassert (Type1() <= static_cast<Type1> (upperLimit)); // makes no sense to call this if the upper limit is itself below zero..
-    return Type1() <= valueToTest && valueToTest < static_cast<Type1> (upperLimit);
-}
-
-template <typename Type>
-bool isPositiveAndBelow (int valueToTest, Type upperLimit) noexcept
-{
-    jassert (upperLimit >= 0); // makes no sense to call this if the upper limit is itself below zero..
-    return static_cast<unsigned int> (valueToTest) < static_cast<unsigned int> (upperLimit);
-}
-
-/** Returns true if a value is at least zero, and also less than or equal to a specified upper limit.
-    This is basically a quicker way to write:
-    @code valueToTest >= 0 && valueToTest <= upperLimit
-    @endcode
-*/
-template <typename Type1, typename Type2>
-bool isPositiveAndNotGreaterThan (Type1 valueToTest, Type2 upperLimit) noexcept
-{
-    jassert (Type1() <= static_cast<Type1> (upperLimit)); // makes no sense to call this if the upper limit is itself below zero..
-    return Type1() <= valueToTest && valueToTest <= static_cast<Type1> (upperLimit);
-}
-
-template <typename Type>
-bool isPositiveAndNotGreaterThan (int valueToTest, Type upperLimit) noexcept
-{
-    jassert (upperLimit >= 0); // makes no sense to call this if the upper limit is itself below zero..
-    return static_cast<unsigned int> (valueToTest) <= static_cast<unsigned int> (upperLimit);
-}
-
-/** Computes the absolute difference between two values and returns true if it is less than or equal
-    to a given tolerance, otherwise it returns false.
-*/
-template <typename Type>
-bool isWithin (Type a, Type b, Type tolerance) noexcept
-{
-    return std::abs (a - b) <= tolerance;
-}
-
-/** Returns true if the two numbers are approximately equal. This is useful for floating-point
-    and double comparisons.
-*/
-template <typename Type>
-bool approximatelyEqual (Type a, Type b) noexcept
-{
-    return std::abs (a - b) <= (std::numeric_limits<Type>::epsilon() * std::max (a, b))
-            || std::abs (a - b) < std::numeric_limits<Type>::min();
-}
-
-//==============================================================================
-/** Handy function for avoiding unused variables warning. */
-template <typename... Types>
-void ignoreUnused (Types&&...) noexcept {}
-
-/** Handy function for getting the number of elements in a simple const C array.
-    E.g.
-    @code
-    static int myArray[] = { 1, 2, 3 };
-
-    int numElements = numElementsInArray (myArray) // returns 3
-    @endcode
-*/
-template <typename Type, int N>
-int numElementsInArray (Type (&array)[N])
-{
-    (void) array;
-    (void) sizeof (0[array]); // This line should cause an error if you pass an object with a user-defined subscript operator
-    return N;
-}
-
-//==============================================================================
-// Some useful maths functions that aren't always present with all compilers and build settings.
-
-/** Using juce_hypot is easier than dealing with the different types of hypot function
-    that are provided by the various platforms and compilers. */
-template <typename Type>
-Type juce_hypot (Type a, Type b) noexcept
-{
-   #if JUCE_MSVC
-    return static_cast<Type> (_hypot (a, b));
-   #else
-    return static_cast<Type> (hypot (a, b));
-   #endif
-}
-
-#ifndef DOXYGEN
-template <>
-inline float juce_hypot (float a, float b) noexcept
-{
-   #if JUCE_MSVC
-    return _hypotf (a, b);
-   #else
-    return hypotf (a, b);
-   #endif
-}
-#endif
-
-#if JUCE_MSVC && ! defined (DOXYGEN)  // The MSVC libraries omit these functions for some reason...
- template<typename Type> Type asinh (Type x)  { return std::log (x + std::sqrt (x * x + (Type) 1)); }
- template<typename Type> Type acosh (Type x)  { return std::log (x + std::sqrt (x * x - (Type) 1)); }
- template<typename Type> Type atanh (Type x)  { return (std::log (x + (Type) 1) - std::log (((Type) 1) - x)) / (Type) 2; }
-#endif
-
-//==============================================================================
-#if JUCE_HAS_CONSTEXPR
-
-/** Commonly used mathematical constants
-
-    @tags{Core}
-*/
-template <typename FloatType>
-struct MathConstants
-{
-    /** A predefined value for Pi */
-    static constexpr FloatType pi = static_cast<FloatType> (3.141592653589793238L);
-
-    /** A predefined value for 2 * Pi */
-    static constexpr FloatType twoPi = static_cast<FloatType> (2 * 3.141592653589793238L);
-
-    /** A predefined value for Pi / 2 */
-    static constexpr FloatType halfPi = static_cast<FloatType> (3.141592653589793238L / 2);
-
-    /** A predefined value for Euler's number */
-    static constexpr FloatType euler = static_cast<FloatType> (2.71828182845904523536L);
-
-    /** A predefined value for sqrt(2) */
-    static constexpr FloatType sqrt2 = static_cast<FloatType> (1.4142135623730950488L);
-};
-
-#else
-
-/** Commonly used mathematical constants
-
-    @tags{Core}
-*/
-template <typename FloatType>
-struct MathConstants
-{
-    /** A predefined value for Pi */
-    static const FloatType pi;
-
-    /** A predefined value for 2 * Pi */
-    static const FloatType twoPi;
-
-    /** A predefined value for Pi / 2 */
-    static const FloatType halfPi;
-
-    /** A predefined value for Euler's number */
-    static const FloatType euler;
-
-<<<<<<< HEAD
-
-	/** A predefined value for Pi / 2 */
-	static constexpr FloatType halfPi = static_cast<FloatType> (3.141592653589793238L / 2);
-
-	/** A predefined value for 2 * Pi */
-	static constexpr FloatType twoPi = static_cast<FloatType> (2 * 3.141592653589793238L);
-
-	/** A predefined value for sqrt(2) */
-	static constexpr FloatType sqrt2 = static_cast<FloatType> (1.4142135623730950488L);
-
-=======
-    /** A predefined value for sqrt(2) */
-    static const FloatType sqrt2;
->>>>>>> a1416b55
-};
-
-template <typename FloatType>
-const FloatType MathConstants<FloatType>::pi = static_cast<FloatType> (3.141592653589793238L);
-
-template <typename FloatType>
-const FloatType MathConstants<FloatType>::twoPi = static_cast<FloatType> (2 * 3.141592653589793238L);
-
-template <typename FloatType>
-const FloatType MathConstants<FloatType>::halfPi = static_cast<FloatType> (3.141592653589793238L / 2);
-
-template <typename FloatType>
-const FloatType MathConstants<FloatType>::euler = static_cast<FloatType> (2.71828182845904523536L);
-
-template <typename FloatType>
-const FloatType MathConstants<FloatType>::sqrt2 = static_cast<FloatType> (1.4142135623730950488L);
-
-#endif
-
-#ifndef DOXYGEN
-/** A double-precision constant for pi.
-    @deprecated This is deprecated in favour of MathConstants<double>::pi.
-    The reason is that "double_Pi" was a confusing name, and many people misused it,
-    wrongly thinking it meant 2 * pi !
-*/
-const JUCE_CONSTEXPR double  double_Pi  = MathConstants<double>::pi;
-
-/** A single-precision constant for pi.
-    @deprecated This is deprecated in favour of MathConstants<float>::pi.
-    The reason is that "double_Pi" was a confusing name, and many people misused it,
-    wrongly thinking it meant 2 * pi !
-*/
-const JUCE_CONSTEXPR float   float_Pi   = MathConstants<float>::pi;
-#endif
-
-/** Converts an angle in degrees to radians. */
-template <typename FloatType>
-JUCE_CONSTEXPR FloatType degreesToRadians (FloatType degrees) noexcept     { return degrees * (MathConstants<FloatType>::pi / FloatType (180)); }
-
-/** Converts an angle in radians to degrees. */
-template <typename FloatType>
-JUCE_CONSTEXPR FloatType radiansToDegrees (FloatType radians) noexcept     { return radians * (FloatType (180) / MathConstants<FloatType>::pi); }
-
-
-//==============================================================================
-/** The isfinite() method seems to vary between platforms, so this is a
-    platform-independent function for it.
-*/
-template <typename NumericType>
-bool juce_isfinite (NumericType) noexcept
-{
-    return true; // Integer types are always finite
-}
-
-template <>
-inline bool juce_isfinite (float value) noexcept
-{
-   #if JUCE_WINDOWS && ! JUCE_MINGW
-    return _finite (value) != 0;
-   #else
-    return std::isfinite (value);
-   #endif
-}
-
-template <>
-inline bool juce_isfinite (double value) noexcept
-{
-   #if JUCE_WINDOWS && ! JUCE_MINGW
-    return _finite (value) != 0;
-   #else
-    return std::isfinite (value);
-   #endif
-}
-
-//==============================================================================
-#if JUCE_MSVC
- #pragma optimize ("t", off)
- #ifndef __INTEL_COMPILER
-  #pragma float_control (precise, on, push)
- #endif
-#endif
-
-/** Fast floating-point-to-integer conversion.
-
-    This is faster than using the normal c++ cast to convert a float to an int, and
-    it will round the value to the nearest integer, rather than rounding it down
-    like the normal cast does.
-
-    Note that this routine gets its speed at the expense of some accuracy, and when
-    rounding values whose floating point component is exactly 0.5, odd numbers and
-    even numbers will be rounded up or down differently.
-*/
-template <typename FloatType>
-int roundToInt (const FloatType value) noexcept
-{
-  #ifdef __INTEL_COMPILER
-   #pragma float_control (precise, on, push)
-  #endif
-
-    union { int asInt[2]; double asDouble; } n;
-    n.asDouble = ((double) value) + 6755399441055744.0;
-
-   #if JUCE_BIG_ENDIAN
-    return n.asInt [1];
-   #else
-    return n.asInt [0];
-   #endif
-}
-
-inline int roundToInt (int value) noexcept
-{
-    return value;
-}
-
-#if JUCE_MSVC
- #ifndef __INTEL_COMPILER
-  #pragma float_control (pop)
- #endif
- #pragma optimize ("", on)  // resets optimisations to the project defaults
-#endif
-
-/** Fast floating-point-to-integer conversion.
-
-    This is a slightly slower and slightly more accurate version of roundToInt(). It works
-    fine for values above zero, but negative numbers are rounded the wrong way.
-*/
-inline int roundToIntAccurate (double value) noexcept
-{
-   #ifdef __INTEL_COMPILER
-    #pragma float_control (pop)
-   #endif
-
-    return roundToInt (value + 1.5e-8);
-}
-
-//==============================================================================
-/** Truncates a positive floating-point number to an unsigned int.
-
-    This is generally faster than static_cast<unsigned int> (std::floor (x))
-    but it only works for positive numbers small enough to be represented as an
-    unsigned int.
-*/
-template <typename FloatType>
-unsigned int truncatePositiveToUnsignedInt (FloatType value) noexcept
-{
-    jassert (value >= static_cast<FloatType> (0));
-    jassert (static_cast<FloatType> (value) <= std::numeric_limits<unsigned int>::max());
-
-    return static_cast<unsigned int> (value);
-}
-
-//==============================================================================
-/** Returns true if the specified integer is a power-of-two. */
-template <typename IntegerType>
-JUCE_CONSTEXPR bool isPowerOfTwo (IntegerType value)
-{
-   return (value & (value - 1)) == 0;
-}
-
-/** Returns the smallest power-of-two which is equal to or greater than the given integer. */
-inline int nextPowerOfTwo (int n) noexcept
-{
-    --n;
-    n |= (n >> 1);
-    n |= (n >> 2);
-    n |= (n >> 4);
-    n |= (n >> 8);
-    n |= (n >> 16);
-    return n + 1;
-}
-
-/** Returns the index of the highest set bit in a (non-zero) number.
-    So for n=3 this would return 1, for n=7 it returns 2, etc.
-    An input value of 0 is illegal!
-*/
-int findHighestSetBit (uint32 n) noexcept;
-
-/** Returns the number of bits in a 32-bit integer. */
-inline int countNumberOfBits (uint32 n) noexcept
-{
-    n -= ((n >> 1) & 0x55555555);
-    n =  (((n >> 2) & 0x33333333) + (n & 0x33333333));
-    n =  (((n >> 4) + n) & 0x0f0f0f0f);
-    n += (n >> 8);
-    n += (n >> 16);
-    return (int) (n & 0x3f);
-}
-
-/** Returns the number of bits in a 64-bit integer. */
-inline int countNumberOfBits (uint64 n) noexcept
-{
-    return countNumberOfBits ((uint32) n) + countNumberOfBits ((uint32) (n >> 32));
-}
-
-/** Performs a modulo operation, but can cope with the dividend being negative.
-    The divisor must be greater than zero.
-*/
-template <typename IntegerType>
-IntegerType negativeAwareModulo (IntegerType dividend, const IntegerType divisor) noexcept
-{
-    jassert (divisor > 0);
-    dividend %= divisor;
-    return (dividend < 0) ? (dividend + divisor) : dividend;
-}
-
-/** Returns the square of its argument. */
-template <typename NumericType>
-inline JUCE_CONSTEXPR NumericType square (NumericType n) noexcept
-{
-    return n * n;
-}
-
-//==============================================================================
-/** Writes a number of bits into a memory buffer at a given bit index.
-    The buffer is treated as a sequence of 8-bit bytes, and the value is encoded in little-endian order,
-    so for example if startBit = 10, and numBits = 11 then the lower 6 bits of the value would be written
-    into bits 2-8 of targetBuffer[1], and the upper 5 bits of value into bits 0-5 of targetBuffer[2].
-
-    @see readLittleEndianBitsInBuffer
-*/
-void writeLittleEndianBitsInBuffer (void* targetBuffer, uint32 startBit, uint32 numBits, uint32 value) noexcept;
-
-/** Reads a number of bits from a buffer at a given bit index.
-    The buffer is treated as a sequence of 8-bit bytes, and the value is encoded in little-endian order,
-    so for example if startBit = 10, and numBits = 11 then the lower 6 bits of the result would be read
-    from bits 2-8 of sourceBuffer[1], and the upper 5 bits of the result from bits 0-5 of sourceBuffer[2].
-
-    @see writeLittleEndianBitsInBuffer
-*/
-uint32 readLittleEndianBitsInBuffer (const void* sourceBuffer, uint32 startBit, uint32 numBits) noexcept;
-
-
-//==============================================================================
-#if JUCE_INTEL || defined (DOXYGEN)
- /** This macro can be applied to a float variable to check whether it contains a denormalised
-     value, and to normalise it if necessary.
-     On CPUs that aren't vulnerable to denormalisation problems, this will have no effect.
- */
- #define JUCE_UNDENORMALISE(x)   { (x) += 0.1f; (x) -= 0.1f; }
-#else
- #define JUCE_UNDENORMALISE(x)
-#endif
-
-//==============================================================================
-/** This namespace contains a few template classes for helping work out class type variations.
-*/
-namespace TypeHelpers
-{
-    /** The ParameterType struct is used to find the best type to use when passing some kind
-        of object as a parameter.
-
-        Of course, this is only likely to be useful in certain esoteric template situations.
-
-        E.g. "myFunction (typename TypeHelpers::ParameterType<int>::type, typename TypeHelpers::ParameterType<MyObject>::type)"
-        would evaluate to "myfunction (int, const MyObject&)", keeping any primitive types as
-        pass-by-value, but passing objects as a const reference, to avoid copying.
-
-        @tags{Core}
-    */
-    template <typename Type> struct ParameterType                   { using type = const Type&; };
-
-   #if ! DOXYGEN
-    template <typename Type> struct ParameterType <Type&>           { using type = Type&; };
-    template <typename Type> struct ParameterType <Type*>           { using type = Type*; };
-    template <>              struct ParameterType <char>            { using type = char; };
-    template <>              struct ParameterType <unsigned char>   { using type = unsigned char; };
-    template <>              struct ParameterType <short>           { using type = short; };
-    template <>              struct ParameterType <unsigned short>  { using type = unsigned short; };
-    template <>              struct ParameterType <int>             { using type = int; };
-    template <>              struct ParameterType <unsigned int>    { using type = unsigned int; };
-    template <>              struct ParameterType <long>            { using type = long; };
-    template <>              struct ParameterType <unsigned long>   { using type = unsigned long; };
-    template <>              struct ParameterType <int64>           { using type = int64; };
-    template <>              struct ParameterType <uint64>          { using type = uint64; };
-    template <>              struct ParameterType <bool>            { using type = bool; };
-    template <>              struct ParameterType <float>           { using type = float; };
-    template <>              struct ParameterType <double>          { using type = double; };
-   #endif
-
-    /** These templates are designed to take a type, and if it's a double, they return a double
-        type; for anything else, they return a float type.
-
-        @tags{Core}
-    */
-    template <typename Type> struct SmallestFloatType               { using type = float; };
-
-   #if ! DOXYGEN
-    template <>              struct SmallestFloatType <double>      { using type = double; };
-   #endif
-
-    /** These templates are designed to take an integer type, and return an unsigned int
-        version with the same size.
-
-        @tags{Core}
-    */
-    template <int bytes>     struct UnsignedTypeWithSize            {};
-
-   #if ! DOXYGEN
-    template <>              struct UnsignedTypeWithSize<1>         { using type = uint8; };
-    template <>              struct UnsignedTypeWithSize<2>         { using type = uint16; };
-    template <>              struct UnsignedTypeWithSize<4>         { using type = uint32; };
-    template <>              struct UnsignedTypeWithSize<8>         { using type = uint64; };
-   #endif
-}
-
-//==============================================================================
-#if ! DOXYGEN
- // These old functions are deprecated: Just use roundToInt instead.
- JUCE_DEPRECATED_ATTRIBUTE inline int roundDoubleToInt (double value) noexcept  { return roundToInt (value); }
- JUCE_DEPRECATED_ATTRIBUTE inline int roundFloatToInt  (float  value) noexcept  { return roundToInt (value); }
-
- // This old function isn't needed - just use std::abs() instead
- JUCE_DEPRECATED_ATTRIBUTE inline int64 abs64 (int64 n) noexcept                { return std::abs (n); }
-#endif
-
-} // namespace juce
+/*
+  ==============================================================================
+
+   This file is part of the JUCE library.
+   Copyright (c) 2017 - ROLI Ltd.
+
+   JUCE is an open source library subject to commercial or open-source
+   licensing.
+
+   The code included in this file is provided under the terms of the ISC license
+   http://www.isc.org/downloads/software-support-policy/isc-license. Permission
+   To use, copy, modify, and/or distribute this software for any purpose with or
+   without fee is hereby granted provided that the above copyright notice and
+   this permission notice appear in all copies.
+
+   JUCE IS PROVIDED "AS IS" WITHOUT ANY WARRANTY, AND ALL WARRANTIES, WHETHER
+   EXPRESSED OR IMPLIED, INCLUDING MERCHANTABILITY AND FITNESS FOR PURPOSE, ARE
+   DISCLAIMED.
+
+  ==============================================================================
+*/
+
+namespace juce
+{
+
+//==============================================================================
+/*
+    This file sets up some handy mathematical typdefs and functions.
+*/
+
+//==============================================================================
+// Definitions for the int8, int16, int32, int64 and pointer_sized_int types.
+
+/** A platform-independent 8-bit signed integer type. */
+using int8      = signed char;
+/** A platform-independent 8-bit unsigned integer type. */
+using uint8     = unsigned char;
+/** A platform-independent 16-bit signed integer type. */
+using int16     = signed short;
+/** A platform-independent 16-bit unsigned integer type. */
+using uint16    = unsigned short;
+/** A platform-independent 32-bit signed integer type. */
+using int32     = signed int;
+/** A platform-independent 32-bit unsigned integer type. */
+using uint32    = unsigned int;
+
+#if JUCE_MSVC
+  /** A platform-independent 64-bit integer type. */
+  using int64  = __int64;
+  /** A platform-independent 64-bit unsigned integer type. */
+  using uint64 = unsigned __int64;
+#else
+  /** A platform-independent 64-bit integer type. */
+  using int64  = long long;
+  /** A platform-independent 64-bit unsigned integer type. */
+  using uint64 = unsigned long long;
+#endif
+
+#ifndef DOXYGEN
+ /** A macro for creating 64-bit literals.
+     Historically, this was needed to support portability with MSVC6, and is kept here
+     so that old code will still compile, but nowadays every compiler will support the
+     LL and ULL suffixes, so you should use those in preference to this macro.
+ */
+ #define literal64bit(longLiteral)     (longLiteral##LL)
+#endif
+
+#if JUCE_64BIT
+  /** A signed integer type that's guaranteed to be large enough to hold a pointer without truncating it. */
+  using pointer_sized_int  = int64;
+  /** An unsigned integer type that's guaranteed to be large enough to hold a pointer without truncating it. */
+  using pointer_sized_uint = uint64;
+#elif JUCE_MSVC
+  /** A signed integer type that's guaranteed to be large enough to hold a pointer without truncating it. */
+  using pointer_sized_int  = _W64 int;
+  /** An unsigned integer type that's guaranteed to be large enough to hold a pointer without truncating it. */
+  using pointer_sized_uint = _W64 unsigned int;
+#else
+  /** A signed integer type that's guaranteed to be large enough to hold a pointer without truncating it. */
+  using pointer_sized_int  = int;
+  /** An unsigned integer type that's guaranteed to be large enough to hold a pointer without truncating it. */
+  using pointer_sized_uint = unsigned int;
+#endif
+
+#if JUCE_WINDOWS && ! JUCE_MINGW
+  using ssize_t = pointer_sized_int;
+#endif
+
+//==============================================================================
+// Some indispensable min/max functions
+
+/** Returns the larger of two values. */
+template <typename Type>
+JUCE_CONSTEXPR Type jmax (Type a, Type b)                                   { return a < b ? b : a; }
+
+/** Returns the larger of three values. */
+template <typename Type>
+JUCE_CONSTEXPR Type jmax (Type a, Type b, Type c)                           { return a < b ? (b < c ? c : b) : (a < c ? c : a); }
+
+/** Returns the larger of four values. */
+template <typename Type>
+JUCE_CONSTEXPR Type jmax (Type a, Type b, Type c, Type d)                   { return jmax (a, jmax (b, c, d)); }
+
+/** Returns the smaller of two values. */
+template <typename Type>
+JUCE_CONSTEXPR Type jmin (Type a, Type b)                                   { return b < a ? b : a; }
+
+/** Returns the smaller of three values. */
+template <typename Type>
+JUCE_CONSTEXPR Type jmin (Type a, Type b, Type c)                           { return b < a ? (c < b ? c : b) : (c < a ? c : a); }
+
+/** Returns the smaller of four values. */
+template <typename Type>
+JUCE_CONSTEXPR Type jmin (Type a, Type b, Type c, Type d)                   { return jmin (a, jmin (b, c, d)); }
+
+/** Remaps a normalised value (between 0 and 1) to a target range.
+    This effectively returns (targetRangeMin + value0To1 * (targetRangeMax - targetRangeMin)).
+*/
+template <typename Type>
+JUCE_CONSTEXPR Type jmap (Type value0To1, Type targetRangeMin, Type targetRangeMax)
+{
+    return targetRangeMin + value0To1 * (targetRangeMax - targetRangeMin);
+}
+
+/** Remaps a value from a source range to a target range. */
+template <typename Type>
+Type jmap (Type sourceValue, Type sourceRangeMin, Type sourceRangeMax, Type targetRangeMin, Type targetRangeMax)
+{
+    jassert (sourceRangeMax != sourceRangeMin); // mapping from a range of zero will produce NaN!
+    return targetRangeMin + ((targetRangeMax - targetRangeMin) * (sourceValue - sourceRangeMin)) / (sourceRangeMax - sourceRangeMin);
+}
+
+/** Scans an array of values, returning the minimum value that it contains. */
+template <typename Type>
+Type findMinimum (const Type* data, int numValues)
+{
+    if (numValues <= 0)
+        return Type (0);
+
+    auto result = *data++;
+
+    while (--numValues > 0) // (> 0 rather than >= 0 because we've already taken the first sample)
+    {
+        auto v = *data++;
+
+        if (v < result)
+            result = v;
+    }
+
+    return result;
+}
+
+/** Scans an array of values, returning the maximum value that it contains. */
+template <typename Type>
+Type findMaximum (const Type* values, int numValues)
+{
+    if (numValues <= 0)
+        return Type (0);
+
+    auto result = *values++;
+
+    while (--numValues > 0) // (> 0 rather than >= 0 because we've already taken the first sample)
+    {
+        auto v = *values++;
+
+        if (result < v)
+            result = v;
+    }
+
+    return result;
+}
+
+/** Scans an array of values, returning the minimum and maximum values that it contains. */
+template <typename Type>
+void findMinAndMax (const Type* values, int numValues, Type& lowest, Type& highest)
+{
+    if (numValues <= 0)
+    {
+        lowest = Type (0);
+        highest = Type (0);
+    }
+    else
+    {
+        auto mn = *values++;
+        auto mx = mn;
+
+        while (--numValues > 0) // (> 0 rather than >= 0 because we've already taken the first sample)
+        {
+            auto v = *values++;
+
+            if (mx < v)  mx = v;
+            if (v < mn)  mn = v;
+        }
+
+        lowest = mn;
+        highest = mx;
+    }
+}
+
+//==============================================================================
+/** Constrains a value to keep it within a given range.
+
+    This will check that the specified value lies between the lower and upper bounds
+    specified, and if not, will return the nearest value that would be in-range. Effectively,
+    it's like calling jmax (lowerLimit, jmin (upperLimit, value)).
+
+    Note that it expects that lowerLimit <= upperLimit. If this isn't true,
+    the results will be unpredictable.
+
+    @param lowerLimit           the minimum value to return
+    @param upperLimit           the maximum value to return
+    @param valueToConstrain     the value to try to return
+    @returns    the closest value to valueToConstrain which lies between lowerLimit
+                and upperLimit (inclusive)
+    @see jmin, jmax, jmap
+*/
+template <typename Type>
+Type jlimit (Type lowerLimit,
+             Type upperLimit,
+             Type valueToConstrain) noexcept
+{
+    jassert (lowerLimit <= upperLimit); // if these are in the wrong order, results are unpredictable..
+
+    return valueToConstrain < lowerLimit ? lowerLimit
+                                         : (upperLimit < valueToConstrain ? upperLimit
+                                                                          : valueToConstrain);
+}
+
+/** Returns true if a value is at least zero, and also below a specified upper limit.
+    This is basically a quicker way to write:
+    @code valueToTest >= 0 && valueToTest < upperLimit
+    @endcode
+*/
+template <typename Type1, typename Type2>
+bool isPositiveAndBelow (Type1 valueToTest, Type2 upperLimit) noexcept
+{
+    jassert (Type1() <= static_cast<Type1> (upperLimit)); // makes no sense to call this if the upper limit is itself below zero..
+    return Type1() <= valueToTest && valueToTest < static_cast<Type1> (upperLimit);
+}
+
+template <typename Type>
+bool isPositiveAndBelow (int valueToTest, Type upperLimit) noexcept
+{
+    jassert (upperLimit >= 0); // makes no sense to call this if the upper limit is itself below zero..
+    return static_cast<unsigned int> (valueToTest) < static_cast<unsigned int> (upperLimit);
+}
+
+/** Returns true if a value is at least zero, and also less than or equal to a specified upper limit.
+    This is basically a quicker way to write:
+    @code valueToTest >= 0 && valueToTest <= upperLimit
+    @endcode
+*/
+template <typename Type1, typename Type2>
+bool isPositiveAndNotGreaterThan (Type1 valueToTest, Type2 upperLimit) noexcept
+{
+    jassert (Type1() <= static_cast<Type1> (upperLimit)); // makes no sense to call this if the upper limit is itself below zero..
+    return Type1() <= valueToTest && valueToTest <= static_cast<Type1> (upperLimit);
+}
+
+template <typename Type>
+bool isPositiveAndNotGreaterThan (int valueToTest, Type upperLimit) noexcept
+{
+    jassert (upperLimit >= 0); // makes no sense to call this if the upper limit is itself below zero..
+    return static_cast<unsigned int> (valueToTest) <= static_cast<unsigned int> (upperLimit);
+}
+
+/** Computes the absolute difference between two values and returns true if it is less than or equal
+    to a given tolerance, otherwise it returns false.
+*/
+template <typename Type>
+bool isWithin (Type a, Type b, Type tolerance) noexcept
+{
+    return std::abs (a - b) <= tolerance;
+}
+
+/** Returns true if the two numbers are approximately equal. This is useful for floating-point
+    and double comparisons.
+*/
+template <typename Type>
+bool approximatelyEqual (Type a, Type b) noexcept
+{
+    return std::abs (a - b) <= (std::numeric_limits<Type>::epsilon() * std::max (a, b))
+            || std::abs (a - b) < std::numeric_limits<Type>::min();
+}
+
+//==============================================================================
+/** Handy function for avoiding unused variables warning. */
+template <typename... Types>
+void ignoreUnused (Types&&...) noexcept {}
+
+/** Handy function for getting the number of elements in a simple const C array.
+    E.g.
+    @code
+    static int myArray[] = { 1, 2, 3 };
+
+    int numElements = numElementsInArray (myArray) // returns 3
+    @endcode
+*/
+template <typename Type, int N>
+int numElementsInArray (Type (&array)[N])
+{
+    (void) array;
+    (void) sizeof (0[array]); // This line should cause an error if you pass an object with a user-defined subscript operator
+    return N;
+}
+
+//==============================================================================
+// Some useful maths functions that aren't always present with all compilers and build settings.
+
+/** Using juce_hypot is easier than dealing with the different types of hypot function
+    that are provided by the various platforms and compilers. */
+template <typename Type>
+Type juce_hypot (Type a, Type b) noexcept
+{
+   #if JUCE_MSVC
+    return static_cast<Type> (_hypot (a, b));
+   #else
+    return static_cast<Type> (hypot (a, b));
+   #endif
+}
+
+#ifndef DOXYGEN
+template <>
+inline float juce_hypot (float a, float b) noexcept
+{
+   #if JUCE_MSVC
+    return _hypotf (a, b);
+   #else
+    return hypotf (a, b);
+   #endif
+}
+#endif
+
+#if JUCE_MSVC && ! defined (DOXYGEN)  // The MSVC libraries omit these functions for some reason...
+ template<typename Type> Type asinh (Type x)  { return std::log (x + std::sqrt (x * x + (Type) 1)); }
+ template<typename Type> Type acosh (Type x)  { return std::log (x + std::sqrt (x * x - (Type) 1)); }
+ template<typename Type> Type atanh (Type x)  { return (std::log (x + (Type) 1) - std::log (((Type) 1) - x)) / (Type) 2; }
+#endif
+
+//==============================================================================
+#if JUCE_HAS_CONSTEXPR
+
+/** Commonly used mathematical constants
+
+    @tags{Core}
+*/
+template <typename FloatType>
+struct MathConstants
+{
+    /** A predefined value for Pi */
+    static constexpr FloatType pi = static_cast<FloatType> (3.141592653589793238L);
+
+    /** A predefined value for 2 * Pi */
+    static constexpr FloatType twoPi = static_cast<FloatType> (2 * 3.141592653589793238L);
+
+    /** A predefined value for Pi / 2 */
+    static constexpr FloatType halfPi = static_cast<FloatType> (3.141592653589793238L / 2);
+
+    /** A predefined value for Euler's number */
+    static constexpr FloatType euler = static_cast<FloatType> (2.71828182845904523536L);
+
+    /** A predefined value for sqrt(2) */
+    static constexpr FloatType sqrt2 = static_cast<FloatType> (1.4142135623730950488L);
+};
+
+#else
+
+/** Commonly used mathematical constants
+
+    @tags{Core}
+*/
+template <typename FloatType>
+struct MathConstants
+{
+    /** A predefined value for Pi */
+    static const FloatType pi;
+
+    /** A predefined value for 2 * Pi */
+    static const FloatType twoPi;
+
+    /** A predefined value for Pi / 2 */
+    static const FloatType halfPi;
+
+    /** A predefined value for Euler's number */
+    static const FloatType euler;
+
+	/** A predefined value for Pi / 2 */
+	static constexpr FloatType halfPi = static_cast<FloatType> (3.141592653589793238L / 2);
+
+	/** A predefined value for 2 * Pi */
+	static constexpr FloatType twoPi = static_cast<FloatType> (2 * 3.141592653589793238L);
+
+	/** A predefined value for sqrt(2) */
+	static constexpr FloatType sqrt2 = static_cast<FloatType> (1.4142135623730950488L);
+};
+
+template <typename FloatType>
+const FloatType MathConstants<FloatType>::pi = static_cast<FloatType> (3.141592653589793238L);
+
+template <typename FloatType>
+const FloatType MathConstants<FloatType>::twoPi = static_cast<FloatType> (2 * 3.141592653589793238L);
+
+template <typename FloatType>
+const FloatType MathConstants<FloatType>::halfPi = static_cast<FloatType> (3.141592653589793238L / 2);
+
+template <typename FloatType>
+const FloatType MathConstants<FloatType>::euler = static_cast<FloatType> (2.71828182845904523536L);
+
+template <typename FloatType>
+const FloatType MathConstants<FloatType>::sqrt2 = static_cast<FloatType> (1.4142135623730950488L);
+
+#endif
+
+#ifndef DOXYGEN
+/** A double-precision constant for pi.
+    @deprecated This is deprecated in favour of MathConstants<double>::pi.
+    The reason is that "double_Pi" was a confusing name, and many people misused it,
+    wrongly thinking it meant 2 * pi !
+*/
+const JUCE_CONSTEXPR double  double_Pi  = MathConstants<double>::pi;
+
+/** A single-precision constant for pi.
+    @deprecated This is deprecated in favour of MathConstants<float>::pi.
+    The reason is that "double_Pi" was a confusing name, and many people misused it,
+    wrongly thinking it meant 2 * pi !
+*/
+const JUCE_CONSTEXPR float   float_Pi   = MathConstants<float>::pi;
+#endif
+
+/** Converts an angle in degrees to radians. */
+template <typename FloatType>
+JUCE_CONSTEXPR FloatType degreesToRadians (FloatType degrees) noexcept     { return degrees * (MathConstants<FloatType>::pi / FloatType (180)); }
+
+/** Converts an angle in radians to degrees. */
+template <typename FloatType>
+JUCE_CONSTEXPR FloatType radiansToDegrees (FloatType radians) noexcept     { return radians * (FloatType (180) / MathConstants<FloatType>::pi); }
+
+
+//==============================================================================
+/** The isfinite() method seems to vary between platforms, so this is a
+    platform-independent function for it.
+*/
+template <typename NumericType>
+bool juce_isfinite (NumericType) noexcept
+{
+    return true; // Integer types are always finite
+}
+
+template <>
+inline bool juce_isfinite (float value) noexcept
+{
+   #if JUCE_WINDOWS && ! JUCE_MINGW
+    return _finite (value) != 0;
+   #else
+    return std::isfinite (value);
+   #endif
+}
+
+template <>
+inline bool juce_isfinite (double value) noexcept
+{
+   #if JUCE_WINDOWS && ! JUCE_MINGW
+    return _finite (value) != 0;
+   #else
+    return std::isfinite (value);
+   #endif
+}
+
+//==============================================================================
+#if JUCE_MSVC
+ #pragma optimize ("t", off)
+ #ifndef __INTEL_COMPILER
+  #pragma float_control (precise, on, push)
+ #endif
+#endif
+
+/** Fast floating-point-to-integer conversion.
+
+    This is faster than using the normal c++ cast to convert a float to an int, and
+    it will round the value to the nearest integer, rather than rounding it down
+    like the normal cast does.
+
+    Note that this routine gets its speed at the expense of some accuracy, and when
+    rounding values whose floating point component is exactly 0.5, odd numbers and
+    even numbers will be rounded up or down differently.
+*/
+template <typename FloatType>
+int roundToInt (const FloatType value) noexcept
+{
+  #ifdef __INTEL_COMPILER
+   #pragma float_control (precise, on, push)
+  #endif
+
+    union { int asInt[2]; double asDouble; } n;
+    n.asDouble = ((double) value) + 6755399441055744.0;
+
+   #if JUCE_BIG_ENDIAN
+    return n.asInt [1];
+   #else
+    return n.asInt [0];
+   #endif
+}
+
+inline int roundToInt (int value) noexcept
+{
+    return value;
+}
+
+#if JUCE_MSVC
+ #ifndef __INTEL_COMPILER
+  #pragma float_control (pop)
+ #endif
+ #pragma optimize ("", on)  // resets optimisations to the project defaults
+#endif
+
+/** Fast floating-point-to-integer conversion.
+
+    This is a slightly slower and slightly more accurate version of roundToInt(). It works
+    fine for values above zero, but negative numbers are rounded the wrong way.
+*/
+inline int roundToIntAccurate (double value) noexcept
+{
+   #ifdef __INTEL_COMPILER
+    #pragma float_control (pop)
+   #endif
+
+    return roundToInt (value + 1.5e-8);
+}
+
+//==============================================================================
+/** Truncates a positive floating-point number to an unsigned int.
+
+    This is generally faster than static_cast<unsigned int> (std::floor (x))
+    but it only works for positive numbers small enough to be represented as an
+    unsigned int.
+*/
+template <typename FloatType>
+unsigned int truncatePositiveToUnsignedInt (FloatType value) noexcept
+{
+    jassert (value >= static_cast<FloatType> (0));
+    jassert (static_cast<FloatType> (value) <= std::numeric_limits<unsigned int>::max());
+
+    return static_cast<unsigned int> (value);
+}
+
+//==============================================================================
+/** Returns true if the specified integer is a power-of-two. */
+template <typename IntegerType>
+JUCE_CONSTEXPR bool isPowerOfTwo (IntegerType value)
+{
+   return (value & (value - 1)) == 0;
+}
+
+/** Returns the smallest power-of-two which is equal to or greater than the given integer. */
+inline int nextPowerOfTwo (int n) noexcept
+{
+    --n;
+    n |= (n >> 1);
+    n |= (n >> 2);
+    n |= (n >> 4);
+    n |= (n >> 8);
+    n |= (n >> 16);
+    return n + 1;
+}
+
+/** Returns the index of the highest set bit in a (non-zero) number.
+    So for n=3 this would return 1, for n=7 it returns 2, etc.
+    An input value of 0 is illegal!
+*/
+int findHighestSetBit (uint32 n) noexcept;
+
+/** Returns the number of bits in a 32-bit integer. */
+inline int countNumberOfBits (uint32 n) noexcept
+{
+    n -= ((n >> 1) & 0x55555555);
+    n =  (((n >> 2) & 0x33333333) + (n & 0x33333333));
+    n =  (((n >> 4) + n) & 0x0f0f0f0f);
+    n += (n >> 8);
+    n += (n >> 16);
+    return (int) (n & 0x3f);
+}
+
+/** Returns the number of bits in a 64-bit integer. */
+inline int countNumberOfBits (uint64 n) noexcept
+{
+    return countNumberOfBits ((uint32) n) + countNumberOfBits ((uint32) (n >> 32));
+}
+
+/** Performs a modulo operation, but can cope with the dividend being negative.
+    The divisor must be greater than zero.
+*/
+template <typename IntegerType>
+IntegerType negativeAwareModulo (IntegerType dividend, const IntegerType divisor) noexcept
+{
+    jassert (divisor > 0);
+    dividend %= divisor;
+    return (dividend < 0) ? (dividend + divisor) : dividend;
+}
+
+/** Returns the square of its argument. */
+template <typename NumericType>
+inline JUCE_CONSTEXPR NumericType square (NumericType n) noexcept
+{
+    return n * n;
+}
+
+//==============================================================================
+/** Writes a number of bits into a memory buffer at a given bit index.
+    The buffer is treated as a sequence of 8-bit bytes, and the value is encoded in little-endian order,
+    so for example if startBit = 10, and numBits = 11 then the lower 6 bits of the value would be written
+    into bits 2-8 of targetBuffer[1], and the upper 5 bits of value into bits 0-5 of targetBuffer[2].
+
+    @see readLittleEndianBitsInBuffer
+*/
+void writeLittleEndianBitsInBuffer (void* targetBuffer, uint32 startBit, uint32 numBits, uint32 value) noexcept;
+
+/** Reads a number of bits from a buffer at a given bit index.
+    The buffer is treated as a sequence of 8-bit bytes, and the value is encoded in little-endian order,
+    so for example if startBit = 10, and numBits = 11 then the lower 6 bits of the result would be read
+    from bits 2-8 of sourceBuffer[1], and the upper 5 bits of the result from bits 0-5 of sourceBuffer[2].
+
+    @see writeLittleEndianBitsInBuffer
+*/
+uint32 readLittleEndianBitsInBuffer (const void* sourceBuffer, uint32 startBit, uint32 numBits) noexcept;
+
+
+//==============================================================================
+#if JUCE_INTEL || defined (DOXYGEN)
+ /** This macro can be applied to a float variable to check whether it contains a denormalised
+     value, and to normalise it if necessary.
+     On CPUs that aren't vulnerable to denormalisation problems, this will have no effect.
+ */
+ #define JUCE_UNDENORMALISE(x)   { (x) += 0.1f; (x) -= 0.1f; }
+#else
+ #define JUCE_UNDENORMALISE(x)
+#endif
+
+//==============================================================================
+/** This namespace contains a few template classes for helping work out class type variations.
+*/
+namespace TypeHelpers
+{
+    /** The ParameterType struct is used to find the best type to use when passing some kind
+        of object as a parameter.
+
+        Of course, this is only likely to be useful in certain esoteric template situations.
+
+        E.g. "myFunction (typename TypeHelpers::ParameterType<int>::type, typename TypeHelpers::ParameterType<MyObject>::type)"
+        would evaluate to "myfunction (int, const MyObject&)", keeping any primitive types as
+        pass-by-value, but passing objects as a const reference, to avoid copying.
+
+        @tags{Core}
+    */
+    template <typename Type> struct ParameterType                   { using type = const Type&; };
+
+   #if ! DOXYGEN
+    template <typename Type> struct ParameterType <Type&>           { using type = Type&; };
+    template <typename Type> struct ParameterType <Type*>           { using type = Type*; };
+    template <>              struct ParameterType <char>            { using type = char; };
+    template <>              struct ParameterType <unsigned char>   { using type = unsigned char; };
+    template <>              struct ParameterType <short>           { using type = short; };
+    template <>              struct ParameterType <unsigned short>  { using type = unsigned short; };
+    template <>              struct ParameterType <int>             { using type = int; };
+    template <>              struct ParameterType <unsigned int>    { using type = unsigned int; };
+    template <>              struct ParameterType <long>            { using type = long; };
+    template <>              struct ParameterType <unsigned long>   { using type = unsigned long; };
+    template <>              struct ParameterType <int64>           { using type = int64; };
+    template <>              struct ParameterType <uint64>          { using type = uint64; };
+    template <>              struct ParameterType <bool>            { using type = bool; };
+    template <>              struct ParameterType <float>           { using type = float; };
+    template <>              struct ParameterType <double>          { using type = double; };
+   #endif
+
+    /** These templates are designed to take a type, and if it's a double, they return a double
+        type; for anything else, they return a float type.
+
+        @tags{Core}
+    */
+    template <typename Type> struct SmallestFloatType               { using type = float; };
+
+   #if ! DOXYGEN
+    template <>              struct SmallestFloatType <double>      { using type = double; };
+   #endif
+
+    /** These templates are designed to take an integer type, and return an unsigned int
+        version with the same size.
+
+        @tags{Core}
+    */
+    template <int bytes>     struct UnsignedTypeWithSize            {};
+
+   #if ! DOXYGEN
+    template <>              struct UnsignedTypeWithSize<1>         { using type = uint8; };
+    template <>              struct UnsignedTypeWithSize<2>         { using type = uint16; };
+    template <>              struct UnsignedTypeWithSize<4>         { using type = uint32; };
+    template <>              struct UnsignedTypeWithSize<8>         { using type = uint64; };
+   #endif
+}
+
+//==============================================================================
+#if ! DOXYGEN
+ // These old functions are deprecated: Just use roundToInt instead.
+ JUCE_DEPRECATED_ATTRIBUTE inline int roundDoubleToInt (double value) noexcept  { return roundToInt (value); }
+ JUCE_DEPRECATED_ATTRIBUTE inline int roundFloatToInt  (float  value) noexcept  { return roundToInt (value); }
+
+ // This old function isn't needed - just use std::abs() instead
+ JUCE_DEPRECATED_ATTRIBUTE inline int64 abs64 (int64 n) noexcept                { return std::abs (n); }
+#endif
+
+} // namespace juce