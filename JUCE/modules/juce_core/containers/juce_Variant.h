/*
  ==============================================================================

   This file is part of the JUCE library.
   Copyright (c) 2017 - ROLI Ltd.

   JUCE is an open source library subject to commercial or open-source
   licensing.

   The code included in this file is provided under the terms of the ISC license
   http://www.isc.org/downloads/software-support-policy/isc-license. Permission
   To use, copy, modify, and/or distribute this software for any purpose with or
   without fee is hereby granted provided that the above copyright notice and
   this permission notice appear in all copies.

   JUCE IS PROVIDED "AS IS" WITHOUT ANY WARRANTY, AND ALL WARRANTIES, WHETHER
   EXPRESSED OR IMPLIED, INCLUDING MERCHANTABILITY AND FITNESS FOR PURPOSE, ARE
   DISCLAIMED.

  ==============================================================================
*/

namespace juce
{

class VariantBuffer;

//==============================================================================
/**
    A variant class, that can be used to hold a range of primitive values.

    A var object can hold a range of simple primitive values, strings, or
    any kind of ReferenceCountedObject. The var class is intended to act like
    the kind of values used in dynamic scripting languages.

    You can save/load var objects either in a small, proprietary binary format
    using writeToStream()/readFromStream(), or as JSON by using the JSON class.

    @see JSON, DynamicObject

    @tags{Core}
*/
class JUCE_API  var
{
public:
    //==============================================================================
    /** This structure is passed to a NativeFunction callback, and contains invocation
        details about the function's arguments and context.
    */
    struct JUCE_API  NativeFunctionArgs
    {
        NativeFunctionArgs (const var& thisObject, const var* args, int numArgs) noexcept;

        // Suppress a VS2013 compiler warning
        NativeFunctionArgs& operator= (const NativeFunctionArgs&) = delete;

        const var& thisObject;
        const var* arguments;
        int numArguments;
    };

    using NativeFunction = std::function<var (const NativeFunctionArgs&)>;

    //==============================================================================
    /** Creates a void variant. */
    var() noexcept;

    /** Destructor. */
    ~var() noexcept;

    var (const var& valueToCopy);
    var (int value) noexcept;
	var (uint32 value) noexcept;
    var (int64 value) noexcept;
    var (bool value) noexcept;
    var (double value) noexcept;
    var (const char* value);
    var (const wchar_t* value);
    var (const String& value);
    var (const Array<var>& value);
    var (const StringArray& value);
    var (ReferenceCountedObject* object);
    var (NativeFunction method) noexcept;
    var (const void* binaryData, size_t dataSize);
    var (const MemoryBlock& binaryData);
	var (VariantBuffer *buffer);

    var& operator= (const var& valueToCopy);
    var& operator= (int value);
    var& operator= (int64 value);
    var& operator= (bool value);
    var& operator= (double value);
    var& operator= (const char* value);
    var& operator= (const wchar_t* value);
    var& operator= (const String& value);
    var& operator= (const MemoryBlock& value);
    var& operator= (const Array<var>& value);
    var& operator= (ReferenceCountedObject* object);
    var& operator= (NativeFunction method);
	var& operator= (VariantBuffer *buffer);

    var (var&&) noexcept;
    var (String&&);
    var (MemoryBlock&&);
    var (Array<var>&&);
    var& operator= (var&&) noexcept;
    var& operator= (String&&);

    void swapWith (var& other) noexcept;

    /** Returns a var object that can be used where you need the javascript "undefined" value. */
    static var undefined() noexcept;

    //==============================================================================
    operator int() const noexcept;
    operator int64() const noexcept;
    operator bool() const noexcept;
    operator float() const noexcept;
    operator double() const noexcept;
    operator String() const;
    String toString() const;

    /** If this variant holds an array, this provides access to it.
        NOTE: Beware when you use this - the array pointer is only valid for the lifetime
        of the variant that returned it, so be very careful not to call this method on temporary
        var objects that are the return-value of a function, and which may go out of scope before
        you use the array!
    */
    Array<var>* getArray() const noexcept;

    /** If this variant holds a memory block, this provides access to it.
        NOTE: Beware when you use this - the MemoryBlock pointer is only valid for the lifetime
        of the variant that returned it, so be very careful not to call this method on temporary
        var objects that are the return-value of a function, and which may go out of scope before
        you use the MemoryBlock!
    */
    MemoryBlock* getBinaryData() const noexcept;

    ReferenceCountedObject* getObject() const noexcept;
    DynamicObject* getDynamicObject() const noexcept;

	VariantBuffer *getBuffer() const noexcept;

    //==============================================================================
    bool isVoid() const noexcept;
    bool isUndefined() const noexcept;
    bool isInt() const noexcept;
    bool isInt64() const noexcept;
    bool isBool() const noexcept;
    bool isDouble() const noexcept;
    bool isString() const noexcept;
    bool isObject() const noexcept;
    bool isArray() const noexcept;
    bool isBinaryData() const noexcept;
    bool isMethod() const noexcept;

	bool isBuffer() const noexcept;

    /** Returns true if this var has the same value as the one supplied.
        Note that this ignores the type, so a string var "123" and an integer var with the
        value 123 are considered to be equal.
        @see equalsWithSameType
    */
    bool equals (const var& other) const noexcept;

    /** Returns true if this var has the same value and type as the one supplied.
        This differs from equals() because e.g. "123" and 123 will be considered different.
        @see equals
    */
    bool equalsWithSameType (const var& other) const noexcept;

    /** Returns true if this var has the same type as the one supplied. */
    bool hasSameTypeAs (const var& other) const noexcept;

    /** Returns a deep copy of this object.
        For simple types this just returns a copy, but if the object contains any arrays
        or DynamicObjects, they will be cloned (recursively).
    */
    var clone() const noexcept;

    //==============================================================================
    /** If the var is an array, this returns the number of elements.
        If the var isn't actually an array, this will return 0.
    */
    int size() const;

    /** If the var is an array, this can be used to return one of its elements.
        To call this method, you must make sure that the var is actually an array, and
        that the index is a valid number. If these conditions aren't met, behaviour is
        undefined.
        For more control over the array's contents, you can call getArray() and manipulate
        it directly as an Array\<var\>.
    */
    const var& operator[] (int arrayIndex) const;

    /** If the var is an array, this can be used to return one of its elements.
        To call this method, you must make sure that the var is actually an array, and
        that the index is a valid number. If these conditions aren't met, behaviour is
        undefined.
        For more control over the array's contents, you can call getArray() and manipulate
        it directly as an Array\<var\>.
    */
    var& operator[] (int arrayIndex);

    /** Appends an element to the var, converting it to an array if it isn't already one.
        If the var isn't an array, it will be converted to one, and if its value was non-void,
        this value will be kept as the first element of the new array. The parameter value
        will then be appended to it.
        For more control over the array's contents, you can call getArray() and manipulate
        it directly as an Array\<var\>.
    */
    void append (const var& valueToAppend);

    /** Inserts an element to the var, converting it to an array if it isn't already one.
        If the var isn't an array, it will be converted to one, and if its value was non-void,
        this value will be kept as the first element of the new array. The parameter value
        will then be inserted into it.
        For more control over the array's contents, you can call getArray() and manipulate
        it directly as an Array\<var\>.
    */
    void insert (int index, const var& value);

    /** If the var is an array, this removes one of its elements.
        If the index is out-of-range or the var isn't an array, nothing will be done.
        For more control over the array's contents, you can call getArray() and manipulate
        it directly as an Array\<var\>.
    */
    void remove (int index);

    /** Treating the var as an array, this resizes it to contain the specified number of elements.
        If the var isn't an array, it will be converted to one, and if its value was non-void,
        this value will be kept as the first element of the new array before resizing.
        For more control over the array's contents, you can call getArray() and manipulate
        it directly as an Array\<var\>.
    */
    void resize (int numArrayElementsWanted);

    /** If the var is an array, this searches it for the first occurrence of the specified value,
        and returns its index.
        If the var isn't an array, or if the value isn't found, this returns -1.
    */
    int indexOf (const var& value) const;

    //==============================================================================
    /** If this variant is an object, this returns one of its properties. */
    const var& operator[] (const Identifier& propertyName) const;
    /** If this variant is an object, this returns one of its properties. */
    const var& operator[] (const char* propertyName) const;
    /** If this variant is an object, this returns one of its properties, or a default
        fallback value if the property is not set. */
    var getProperty (const Identifier& propertyName, const var& defaultReturnValue) const;
    /** Returns true if this variant is an object and if it has the given property. */
    bool hasProperty (const Identifier& propertyName) const noexcept;

    /** Invokes a named method call with no arguments. */
    var call (const Identifier& method) const;
    /** Invokes a named method call with one argument. */
    var call (const Identifier& method, const var& arg1) const;
    /** Invokes a named method call with 2 arguments. */
    var call (const Identifier& method, const var& arg1, const var& arg2) const;
    /** Invokes a named method call with 3 arguments. */
    var call (const Identifier& method, const var& arg1, const var& arg2, const var& arg3);
    /** Invokes a named method call with 4 arguments. */
    var call (const Identifier& method, const var& arg1, const var& arg2, const var& arg3, const var& arg4) const;
    /** Invokes a named method call with 5 arguments. */
    var call (const Identifier& method, const var& arg1, const var& arg2, const var& arg3, const var& arg4, const var& arg5) const;
    /** Invokes a named method call with a list of arguments. */
    var invoke (const Identifier& method, const var* arguments, int numArguments) const;
    /** If this object is a method, this returns the function pointer. */
    NativeFunction getNativeFunction() const;

    //==============================================================================
    /** Writes a binary representation of this value to a stream.
        The data can be read back later using readFromStream().
        @see JSON
    */
    void writeToStream (OutputStream& output) const;

    /** Reads back a stored binary representation of a value.
        The data in the stream must have been written using writeToStream(), or this
        will have unpredictable results.
        @see JSON
    */
    static var readFromStream (InputStream& input);

    /* This was a static empty var object, but is now deprecated as it's too easy to accidentally
       use it indirectly during a static constructor, leading to hard-to-find order-of-initialisation
       problems.
       @deprecated If you need a default-constructed var, just use var() or {}.
       The only time you might miss having var::null available might be if you need to return an
       empty var from a function by reference, but if you need to do that, it's easy enough to use
       a function-local static var and return that, avoiding any order-of-initialisation issues.
    */
    JUCE_DEPRECATED_STATIC (static const var null;)

private:
    //==============================================================================
<<<<<<< HEAD
    class VariantType;            friend class VariantType;
    class VariantType_Void;       friend class VariantType_Void;
    class VariantType_Undefined;  friend class VariantType_Undefined;
    class VariantType_Int;        friend class VariantType_Int;
    class VariantType_Int64;      friend class VariantType_Int64;
    class VariantType_Double;     friend class VariantType_Double;
    class VariantType_Bool;       friend class VariantType_Bool;
    class VariantType_String;     friend class VariantType_String;
    class VariantType_Object;     friend class VariantType_Object;
    class VariantType_Array;      friend class VariantType_Array;
    class VariantType_Binary;     friend class VariantType_Binary;
    class VariantType_Method;     friend class VariantType_Method;
	class VariantType_Buffer;	  friend class VariantType_Buffer;
=======
    class VariantType;
    class VariantType_Void;
    class VariantType_Undefined;
    class VariantType_Int;
    class VariantType_Int64;
    class VariantType_Double;
    class VariantType_Bool;
    class VariantType_String;
    class VariantType_Object;
    class VariantType_Array;
    class VariantType_Binary;
    class VariantType_Method;
>>>>>>> a1416b55

    union ValueUnion
    {
        int intValue;
        int64 int64Value;
        bool boolValue;
        double doubleValue;
        char stringValue [sizeof (String)];
        ReferenceCountedObject* objectValue;
        MemoryBlock* binaryValue;
        NativeFunction* methodValue;
    };

    friend bool canCompare (const var&, const var&);

    const VariantType* type;
    ValueUnion value;

    Array<var>* convertToArray();
    var (const VariantType&) noexcept;

    // This is needed to prevent the wrong constructor/operator being called
    var (const ReferenceCountedObject*) = delete;
    var& operator= (const ReferenceCountedObject*) = delete;
};

/** Compares the values of two var objects, using the var::equals() comparison. */
JUCE_API bool operator== (const var&, const var&);
/** Compares the values of two var objects, using the var::equals() comparison. */
JUCE_API bool operator!= (const var&, const var&);
/** Compares the values of two var objects, using the var::equals() comparison. */
JUCE_API bool operator<  (const var&, const var&);
/** Compares the values of two var objects, using the var::equals() comparison. */
JUCE_API bool operator<= (const var&, const var&);
/** Compares the values of two var objects, using the var::equals() comparison. */
JUCE_API bool operator>  (const var&, const var&);
/** Compares the values of two var objects, using the var::equals() comparison. */
JUCE_API bool operator>= (const var&, const var&);

JUCE_API bool operator== (const var&, const String&);
JUCE_API bool operator!= (const var&, const String&);
JUCE_API bool operator== (const var&, const char*);
JUCE_API bool operator!= (const var&, const char*);

//==============================================================================
/** This template-overloaded class can be used to convert between var and custom types.

    @tags{Core}
*/
template <typename Type>
struct VariantConverter
{
    static Type fromVar (const var& v)             { return static_cast<Type> (v); }
    static var toVar (const Type& t)               { return t; }
};

#ifndef DOXYGEN
template <>
struct VariantConverter<String>
{
    static String fromVar (const var& v)           { return v.toString(); }
    static var toVar (const String& s)             { return s; }
};
#endif

} // namespace juce
<|MERGE_RESOLUTION|>--- conflicted
+++ resolved
@@ -1,391 +1,377 @@
-/*
-  ==============================================================================
-
-   This file is part of the JUCE library.
-   Copyright (c) 2017 - ROLI Ltd.
-
-   JUCE is an open source library subject to commercial or open-source
-   licensing.
-
-   The code included in this file is provided under the terms of the ISC license
-   http://www.isc.org/downloads/software-support-policy/isc-license. Permission
-   To use, copy, modify, and/or distribute this software for any purpose with or
-   without fee is hereby granted provided that the above copyright notice and
-   this permission notice appear in all copies.
-
-   JUCE IS PROVIDED "AS IS" WITHOUT ANY WARRANTY, AND ALL WARRANTIES, WHETHER
-   EXPRESSED OR IMPLIED, INCLUDING MERCHANTABILITY AND FITNESS FOR PURPOSE, ARE
-   DISCLAIMED.
-
-  ==============================================================================
-*/
-
-namespace juce
-{
-
-class VariantBuffer;
-
-//==============================================================================
-/**
-    A variant class, that can be used to hold a range of primitive values.
-
-    A var object can hold a range of simple primitive values, strings, or
-    any kind of ReferenceCountedObject. The var class is intended to act like
-    the kind of values used in dynamic scripting languages.
-
-    You can save/load var objects either in a small, proprietary binary format
-    using writeToStream()/readFromStream(), or as JSON by using the JSON class.
-
-    @see JSON, DynamicObject
-
-    @tags{Core}
-*/
-class JUCE_API  var
-{
-public:
-    //==============================================================================
-    /** This structure is passed to a NativeFunction callback, and contains invocation
-        details about the function's arguments and context.
-    */
-    struct JUCE_API  NativeFunctionArgs
-    {
-        NativeFunctionArgs (const var& thisObject, const var* args, int numArgs) noexcept;
-
-        // Suppress a VS2013 compiler warning
-        NativeFunctionArgs& operator= (const NativeFunctionArgs&) = delete;
-
-        const var& thisObject;
-        const var* arguments;
-        int numArguments;
-    };
-
-    using NativeFunction = std::function<var (const NativeFunctionArgs&)>;
-
-    //==============================================================================
-    /** Creates a void variant. */
-    var() noexcept;
-
-    /** Destructor. */
-    ~var() noexcept;
-
-    var (const var& valueToCopy);
-    var (int value) noexcept;
-	var (uint32 value) noexcept;
-    var (int64 value) noexcept;
-    var (bool value) noexcept;
-    var (double value) noexcept;
-    var (const char* value);
-    var (const wchar_t* value);
-    var (const String& value);
-    var (const Array<var>& value);
-    var (const StringArray& value);
-    var (ReferenceCountedObject* object);
-    var (NativeFunction method) noexcept;
-    var (const void* binaryData, size_t dataSize);
-    var (const MemoryBlock& binaryData);
-	var (VariantBuffer *buffer);
-
-    var& operator= (const var& valueToCopy);
-    var& operator= (int value);
-    var& operator= (int64 value);
-    var& operator= (bool value);
-    var& operator= (double value);
-    var& operator= (const char* value);
-    var& operator= (const wchar_t* value);
-    var& operator= (const String& value);
-    var& operator= (const MemoryBlock& value);
-    var& operator= (const Array<var>& value);
-    var& operator= (ReferenceCountedObject* object);
-    var& operator= (NativeFunction method);
-	var& operator= (VariantBuffer *buffer);
-
-    var (var&&) noexcept;
-    var (String&&);
-    var (MemoryBlock&&);
-    var (Array<var>&&);
-    var& operator= (var&&) noexcept;
-    var& operator= (String&&);
-
-    void swapWith (var& other) noexcept;
-
-    /** Returns a var object that can be used where you need the javascript "undefined" value. */
-    static var undefined() noexcept;
-
-    //==============================================================================
-    operator int() const noexcept;
-    operator int64() const noexcept;
-    operator bool() const noexcept;
-    operator float() const noexcept;
-    operator double() const noexcept;
-    operator String() const;
-    String toString() const;
-
-    /** If this variant holds an array, this provides access to it.
-        NOTE: Beware when you use this - the array pointer is only valid for the lifetime
-        of the variant that returned it, so be very careful not to call this method on temporary
-        var objects that are the return-value of a function, and which may go out of scope before
-        you use the array!
-    */
-    Array<var>* getArray() const noexcept;
-
-    /** If this variant holds a memory block, this provides access to it.
-        NOTE: Beware when you use this - the MemoryBlock pointer is only valid for the lifetime
-        of the variant that returned it, so be very careful not to call this method on temporary
-        var objects that are the return-value of a function, and which may go out of scope before
-        you use the MemoryBlock!
-    */
-    MemoryBlock* getBinaryData() const noexcept;
-
-    ReferenceCountedObject* getObject() const noexcept;
-    DynamicObject* getDynamicObject() const noexcept;
-
-	VariantBuffer *getBuffer() const noexcept;
-
-    //==============================================================================
-    bool isVoid() const noexcept;
-    bool isUndefined() const noexcept;
-    bool isInt() const noexcept;
-    bool isInt64() const noexcept;
-    bool isBool() const noexcept;
-    bool isDouble() const noexcept;
-    bool isString() const noexcept;
-    bool isObject() const noexcept;
-    bool isArray() const noexcept;
-    bool isBinaryData() const noexcept;
-    bool isMethod() const noexcept;
-
-	bool isBuffer() const noexcept;
-
-    /** Returns true if this var has the same value as the one supplied.
-        Note that this ignores the type, so a string var "123" and an integer var with the
-        value 123 are considered to be equal.
-        @see equalsWithSameType
-    */
-    bool equals (const var& other) const noexcept;
-
-    /** Returns true if this var has the same value and type as the one supplied.
-        This differs from equals() because e.g. "123" and 123 will be considered different.
-        @see equals
-    */
-    bool equalsWithSameType (const var& other) const noexcept;
-
-    /** Returns true if this var has the same type as the one supplied. */
-    bool hasSameTypeAs (const var& other) const noexcept;
-
-    /** Returns a deep copy of this object.
-        For simple types this just returns a copy, but if the object contains any arrays
-        or DynamicObjects, they will be cloned (recursively).
-    */
-    var clone() const noexcept;
-
-    //==============================================================================
-    /** If the var is an array, this returns the number of elements.
-        If the var isn't actually an array, this will return 0.
-    */
-    int size() const;
-
-    /** If the var is an array, this can be used to return one of its elements.
-        To call this method, you must make sure that the var is actually an array, and
-        that the index is a valid number. If these conditions aren't met, behaviour is
-        undefined.
-        For more control over the array's contents, you can call getArray() and manipulate
-        it directly as an Array\<var\>.
-    */
-    const var& operator[] (int arrayIndex) const;
-
-    /** If the var is an array, this can be used to return one of its elements.
-        To call this method, you must make sure that the var is actually an array, and
-        that the index is a valid number. If these conditions aren't met, behaviour is
-        undefined.
-        For more control over the array's contents, you can call getArray() and manipulate
-        it directly as an Array\<var\>.
-    */
-    var& operator[] (int arrayIndex);
-
-    /** Appends an element to the var, converting it to an array if it isn't already one.
-        If the var isn't an array, it will be converted to one, and if its value was non-void,
-        this value will be kept as the first element of the new array. The parameter value
-        will then be appended to it.
-        For more control over the array's contents, you can call getArray() and manipulate
-        it directly as an Array\<var\>.
-    */
-    void append (const var& valueToAppend);
-
-    /** Inserts an element to the var, converting it to an array if it isn't already one.
-        If the var isn't an array, it will be converted to one, and if its value was non-void,
-        this value will be kept as the first element of the new array. The parameter value
-        will then be inserted into it.
-        For more control over the array's contents, you can call getArray() and manipulate
-        it directly as an Array\<var\>.
-    */
-    void insert (int index, const var& value);
-
-    /** If the var is an array, this removes one of its elements.
-        If the index is out-of-range or the var isn't an array, nothing will be done.
-        For more control over the array's contents, you can call getArray() and manipulate
-        it directly as an Array\<var\>.
-    */
-    void remove (int index);
-
-    /** Treating the var as an array, this resizes it to contain the specified number of elements.
-        If the var isn't an array, it will be converted to one, and if its value was non-void,
-        this value will be kept as the first element of the new array before resizing.
-        For more control over the array's contents, you can call getArray() and manipulate
-        it directly as an Array\<var\>.
-    */
-    void resize (int numArrayElementsWanted);
-
-    /** If the var is an array, this searches it for the first occurrence of the specified value,
-        and returns its index.
-        If the var isn't an array, or if the value isn't found, this returns -1.
-    */
-    int indexOf (const var& value) const;
-
-    //==============================================================================
-    /** If this variant is an object, this returns one of its properties. */
-    const var& operator[] (const Identifier& propertyName) const;
-    /** If this variant is an object, this returns one of its properties. */
-    const var& operator[] (const char* propertyName) const;
-    /** If this variant is an object, this returns one of its properties, or a default
-        fallback value if the property is not set. */
-    var getProperty (const Identifier& propertyName, const var& defaultReturnValue) const;
-    /** Returns true if this variant is an object and if it has the given property. */
-    bool hasProperty (const Identifier& propertyName) const noexcept;
-
-    /** Invokes a named method call with no arguments. */
-    var call (const Identifier& method) const;
-    /** Invokes a named method call with one argument. */
-    var call (const Identifier& method, const var& arg1) const;
-    /** Invokes a named method call with 2 arguments. */
-    var call (const Identifier& method, const var& arg1, const var& arg2) const;
-    /** Invokes a named method call with 3 arguments. */
-    var call (const Identifier& method, const var& arg1, const var& arg2, const var& arg3);
-    /** Invokes a named method call with 4 arguments. */
-    var call (const Identifier& method, const var& arg1, const var& arg2, const var& arg3, const var& arg4) const;
-    /** Invokes a named method call with 5 arguments. */
-    var call (const Identifier& method, const var& arg1, const var& arg2, const var& arg3, const var& arg4, const var& arg5) const;
-    /** Invokes a named method call with a list of arguments. */
-    var invoke (const Identifier& method, const var* arguments, int numArguments) const;
-    /** If this object is a method, this returns the function pointer. */
-    NativeFunction getNativeFunction() const;
-
-    //==============================================================================
-    /** Writes a binary representation of this value to a stream.
-        The data can be read back later using readFromStream().
-        @see JSON
-    */
-    void writeToStream (OutputStream& output) const;
-
-    /** Reads back a stored binary representation of a value.
-        The data in the stream must have been written using writeToStream(), or this
-        will have unpredictable results.
-        @see JSON
-    */
-    static var readFromStream (InputStream& input);
-
-    /* This was a static empty var object, but is now deprecated as it's too easy to accidentally
-       use it indirectly during a static constructor, leading to hard-to-find order-of-initialisation
-       problems.
-       @deprecated If you need a default-constructed var, just use var() or {}.
-       The only time you might miss having var::null available might be if you need to return an
-       empty var from a function by reference, but if you need to do that, it's easy enough to use
-       a function-local static var and return that, avoiding any order-of-initialisation issues.
-    */
-    JUCE_DEPRECATED_STATIC (static const var null;)
-
-private:
-    //==============================================================================
-<<<<<<< HEAD
-    class VariantType;            friend class VariantType;
-    class VariantType_Void;       friend class VariantType_Void;
-    class VariantType_Undefined;  friend class VariantType_Undefined;
-    class VariantType_Int;        friend class VariantType_Int;
-    class VariantType_Int64;      friend class VariantType_Int64;
-    class VariantType_Double;     friend class VariantType_Double;
-    class VariantType_Bool;       friend class VariantType_Bool;
-    class VariantType_String;     friend class VariantType_String;
-    class VariantType_Object;     friend class VariantType_Object;
-    class VariantType_Array;      friend class VariantType_Array;
-    class VariantType_Binary;     friend class VariantType_Binary;
-    class VariantType_Method;     friend class VariantType_Method;
-	class VariantType_Buffer;	  friend class VariantType_Buffer;
-=======
-    class VariantType;
-    class VariantType_Void;
-    class VariantType_Undefined;
-    class VariantType_Int;
-    class VariantType_Int64;
-    class VariantType_Double;
-    class VariantType_Bool;
-    class VariantType_String;
-    class VariantType_Object;
-    class VariantType_Array;
-    class VariantType_Binary;
-    class VariantType_Method;
->>>>>>> a1416b55
-
-    union ValueUnion
-    {
-        int intValue;
-        int64 int64Value;
-        bool boolValue;
-        double doubleValue;
-        char stringValue [sizeof (String)];
-        ReferenceCountedObject* objectValue;
-        MemoryBlock* binaryValue;
-        NativeFunction* methodValue;
-    };
-
-    friend bool canCompare (const var&, const var&);
-
-    const VariantType* type;
-    ValueUnion value;
-
-    Array<var>* convertToArray();
-    var (const VariantType&) noexcept;
-
-    // This is needed to prevent the wrong constructor/operator being called
-    var (const ReferenceCountedObject*) = delete;
-    var& operator= (const ReferenceCountedObject*) = delete;
-};
-
-/** Compares the values of two var objects, using the var::equals() comparison. */
-JUCE_API bool operator== (const var&, const var&);
-/** Compares the values of two var objects, using the var::equals() comparison. */
-JUCE_API bool operator!= (const var&, const var&);
-/** Compares the values of two var objects, using the var::equals() comparison. */
-JUCE_API bool operator<  (const var&, const var&);
-/** Compares the values of two var objects, using the var::equals() comparison. */
-JUCE_API bool operator<= (const var&, const var&);
-/** Compares the values of two var objects, using the var::equals() comparison. */
-JUCE_API bool operator>  (const var&, const var&);
-/** Compares the values of two var objects, using the var::equals() comparison. */
-JUCE_API bool operator>= (const var&, const var&);
-
-JUCE_API bool operator== (const var&, const String&);
-JUCE_API bool operator!= (const var&, const String&);
-JUCE_API bool operator== (const var&, const char*);
-JUCE_API bool operator!= (const var&, const char*);
-
-//==============================================================================
-/** This template-overloaded class can be used to convert between var and custom types.
-
-    @tags{Core}
-*/
-template <typename Type>
-struct VariantConverter
-{
-    static Type fromVar (const var& v)             { return static_cast<Type> (v); }
-    static var toVar (const Type& t)               { return t; }
-};
-
-#ifndef DOXYGEN
-template <>
-struct VariantConverter<String>
-{
-    static String fromVar (const var& v)           { return v.toString(); }
-    static var toVar (const String& s)             { return s; }
-};
-#endif
-
-} // namespace juce
+/*
+  ==============================================================================
+
+   This file is part of the JUCE library.
+   Copyright (c) 2017 - ROLI Ltd.
+
+   JUCE is an open source library subject to commercial or open-source
+   licensing.
+
+   The code included in this file is provided under the terms of the ISC license
+   http://www.isc.org/downloads/software-support-policy/isc-license. Permission
+   To use, copy, modify, and/or distribute this software for any purpose with or
+   without fee is hereby granted provided that the above copyright notice and
+   this permission notice appear in all copies.
+
+   JUCE IS PROVIDED "AS IS" WITHOUT ANY WARRANTY, AND ALL WARRANTIES, WHETHER
+   EXPRESSED OR IMPLIED, INCLUDING MERCHANTABILITY AND FITNESS FOR PURPOSE, ARE
+   DISCLAIMED.
+
+  ==============================================================================
+*/
+
+namespace juce
+{
+
+class VariantBuffer;
+
+//==============================================================================
+/**
+    A variant class, that can be used to hold a range of primitive values.
+
+    A var object can hold a range of simple primitive values, strings, or
+    any kind of ReferenceCountedObject. The var class is intended to act like
+    the kind of values used in dynamic scripting languages.
+
+    You can save/load var objects either in a small, proprietary binary format
+    using writeToStream()/readFromStream(), or as JSON by using the JSON class.
+
+    @see JSON, DynamicObject
+
+    @tags{Core}
+*/
+class JUCE_API  var
+{
+public:
+    //==============================================================================
+    /** This structure is passed to a NativeFunction callback, and contains invocation
+        details about the function's arguments and context.
+    */
+    struct JUCE_API  NativeFunctionArgs
+    {
+        NativeFunctionArgs (const var& thisObject, const var* args, int numArgs) noexcept;
+
+        // Suppress a VS2013 compiler warning
+        NativeFunctionArgs& operator= (const NativeFunctionArgs&) = delete;
+
+        const var& thisObject;
+        const var* arguments;
+        int numArguments;
+    };
+
+    using NativeFunction = std::function<var (const NativeFunctionArgs&)>;
+
+    //==============================================================================
+    /** Creates a void variant. */
+    var() noexcept;
+
+    /** Destructor. */
+    ~var() noexcept;
+
+    var (const var& valueToCopy);
+    var (int value) noexcept;
+	var (uint32 value) noexcept;
+    var (int64 value) noexcept;
+    var (bool value) noexcept;
+    var (double value) noexcept;
+    var (const char* value);
+    var (const wchar_t* value);
+    var (const String& value);
+    var (const Array<var>& value);
+    var (const StringArray& value);
+    var (ReferenceCountedObject* object);
+    var (NativeFunction method) noexcept;
+    var (const void* binaryData, size_t dataSize);
+    var (const MemoryBlock& binaryData);
+	var (VariantBuffer *buffer);
+
+    var& operator= (const var& valueToCopy);
+    var& operator= (int value);
+    var& operator= (int64 value);
+    var& operator= (bool value);
+    var& operator= (double value);
+    var& operator= (const char* value);
+    var& operator= (const wchar_t* value);
+    var& operator= (const String& value);
+    var& operator= (const MemoryBlock& value);
+    var& operator= (const Array<var>& value);
+    var& operator= (ReferenceCountedObject* object);
+    var& operator= (NativeFunction method);
+	var& operator= (VariantBuffer *buffer);
+
+    var (var&&) noexcept;
+    var (String&&);
+    var (MemoryBlock&&);
+    var (Array<var>&&);
+    var& operator= (var&&) noexcept;
+    var& operator= (String&&);
+
+    void swapWith (var& other) noexcept;
+
+    /** Returns a var object that can be used where you need the javascript "undefined" value. */
+    static var undefined() noexcept;
+
+    //==============================================================================
+    operator int() const noexcept;
+    operator int64() const noexcept;
+    operator bool() const noexcept;
+    operator float() const noexcept;
+    operator double() const noexcept;
+    operator String() const;
+    String toString() const;
+
+    /** If this variant holds an array, this provides access to it.
+        NOTE: Beware when you use this - the array pointer is only valid for the lifetime
+        of the variant that returned it, so be very careful not to call this method on temporary
+        var objects that are the return-value of a function, and which may go out of scope before
+        you use the array!
+    */
+    Array<var>* getArray() const noexcept;
+
+    /** If this variant holds a memory block, this provides access to it.
+        NOTE: Beware when you use this - the MemoryBlock pointer is only valid for the lifetime
+        of the variant that returned it, so be very careful not to call this method on temporary
+        var objects that are the return-value of a function, and which may go out of scope before
+        you use the MemoryBlock!
+    */
+    MemoryBlock* getBinaryData() const noexcept;
+
+    ReferenceCountedObject* getObject() const noexcept;
+    DynamicObject* getDynamicObject() const noexcept;
+
+	VariantBuffer *getBuffer() const noexcept;
+
+    //==============================================================================
+    bool isVoid() const noexcept;
+    bool isUndefined() const noexcept;
+    bool isInt() const noexcept;
+    bool isInt64() const noexcept;
+    bool isBool() const noexcept;
+    bool isDouble() const noexcept;
+    bool isString() const noexcept;
+    bool isObject() const noexcept;
+    bool isArray() const noexcept;
+    bool isBinaryData() const noexcept;
+    bool isMethod() const noexcept;
+
+	bool isBuffer() const noexcept;
+
+    /** Returns true if this var has the same value as the one supplied.
+        Note that this ignores the type, so a string var "123" and an integer var with the
+        value 123 are considered to be equal.
+        @see equalsWithSameType
+    */
+    bool equals (const var& other) const noexcept;
+
+    /** Returns true if this var has the same value and type as the one supplied.
+        This differs from equals() because e.g. "123" and 123 will be considered different.
+        @see equals
+    */
+    bool equalsWithSameType (const var& other) const noexcept;
+
+    /** Returns true if this var has the same type as the one supplied. */
+    bool hasSameTypeAs (const var& other) const noexcept;
+
+    /** Returns a deep copy of this object.
+        For simple types this just returns a copy, but if the object contains any arrays
+        or DynamicObjects, they will be cloned (recursively).
+    */
+    var clone() const noexcept;
+
+    //==============================================================================
+    /** If the var is an array, this returns the number of elements.
+        If the var isn't actually an array, this will return 0.
+    */
+    int size() const;
+
+    /** If the var is an array, this can be used to return one of its elements.
+        To call this method, you must make sure that the var is actually an array, and
+        that the index is a valid number. If these conditions aren't met, behaviour is
+        undefined.
+        For more control over the array's contents, you can call getArray() and manipulate
+        it directly as an Array\<var\>.
+    */
+    const var& operator[] (int arrayIndex) const;
+
+    /** If the var is an array, this can be used to return one of its elements.
+        To call this method, you must make sure that the var is actually an array, and
+        that the index is a valid number. If these conditions aren't met, behaviour is
+        undefined.
+        For more control over the array's contents, you can call getArray() and manipulate
+        it directly as an Array\<var\>.
+    */
+    var& operator[] (int arrayIndex);
+
+    /** Appends an element to the var, converting it to an array if it isn't already one.
+        If the var isn't an array, it will be converted to one, and if its value was non-void,
+        this value will be kept as the first element of the new array. The parameter value
+        will then be appended to it.
+        For more control over the array's contents, you can call getArray() and manipulate
+        it directly as an Array\<var\>.
+    */
+    void append (const var& valueToAppend);
+
+    /** Inserts an element to the var, converting it to an array if it isn't already one.
+        If the var isn't an array, it will be converted to one, and if its value was non-void,
+        this value will be kept as the first element of the new array. The parameter value
+        will then be inserted into it.
+        For more control over the array's contents, you can call getArray() and manipulate
+        it directly as an Array\<var\>.
+    */
+    void insert (int index, const var& value);
+
+    /** If the var is an array, this removes one of its elements.
+        If the index is out-of-range or the var isn't an array, nothing will be done.
+        For more control over the array's contents, you can call getArray() and manipulate
+        it directly as an Array\<var\>.
+    */
+    void remove (int index);
+
+    /** Treating the var as an array, this resizes it to contain the specified number of elements.
+        If the var isn't an array, it will be converted to one, and if its value was non-void,
+        this value will be kept as the first element of the new array before resizing.
+        For more control over the array's contents, you can call getArray() and manipulate
+        it directly as an Array\<var\>.
+    */
+    void resize (int numArrayElementsWanted);
+
+    /** If the var is an array, this searches it for the first occurrence of the specified value,
+        and returns its index.
+        If the var isn't an array, or if the value isn't found, this returns -1.
+    */
+    int indexOf (const var& value) const;
+
+    //==============================================================================
+    /** If this variant is an object, this returns one of its properties. */
+    const var& operator[] (const Identifier& propertyName) const;
+    /** If this variant is an object, this returns one of its properties. */
+    const var& operator[] (const char* propertyName) const;
+    /** If this variant is an object, this returns one of its properties, or a default
+        fallback value if the property is not set. */
+    var getProperty (const Identifier& propertyName, const var& defaultReturnValue) const;
+    /** Returns true if this variant is an object and if it has the given property. */
+    bool hasProperty (const Identifier& propertyName) const noexcept;
+
+    /** Invokes a named method call with no arguments. */
+    var call (const Identifier& method) const;
+    /** Invokes a named method call with one argument. */
+    var call (const Identifier& method, const var& arg1) const;
+    /** Invokes a named method call with 2 arguments. */
+    var call (const Identifier& method, const var& arg1, const var& arg2) const;
+    /** Invokes a named method call with 3 arguments. */
+    var call (const Identifier& method, const var& arg1, const var& arg2, const var& arg3);
+    /** Invokes a named method call with 4 arguments. */
+    var call (const Identifier& method, const var& arg1, const var& arg2, const var& arg3, const var& arg4) const;
+    /** Invokes a named method call with 5 arguments. */
+    var call (const Identifier& method, const var& arg1, const var& arg2, const var& arg3, const var& arg4, const var& arg5) const;
+    /** Invokes a named method call with a list of arguments. */
+    var invoke (const Identifier& method, const var* arguments, int numArguments) const;
+    /** If this object is a method, this returns the function pointer. */
+    NativeFunction getNativeFunction() const;
+
+    //==============================================================================
+    /** Writes a binary representation of this value to a stream.
+        The data can be read back later using readFromStream().
+        @see JSON
+    */
+    void writeToStream (OutputStream& output) const;
+
+    /** Reads back a stored binary representation of a value.
+        The data in the stream must have been written using writeToStream(), or this
+        will have unpredictable results.
+        @see JSON
+    */
+    static var readFromStream (InputStream& input);
+
+    /* This was a static empty var object, but is now deprecated as it's too easy to accidentally
+       use it indirectly during a static constructor, leading to hard-to-find order-of-initialisation
+       problems.
+       @deprecated If you need a default-constructed var, just use var() or {}.
+       The only time you might miss having var::null available might be if you need to return an
+       empty var from a function by reference, but if you need to do that, it's easy enough to use
+       a function-local static var and return that, avoiding any order-of-initialisation issues.
+    */
+    JUCE_DEPRECATED_STATIC (static const var null;)
+
+private:
+    //==============================================================================
+    class VariantType;            friend class VariantType;
+    class VariantType_Void;       friend class VariantType_Void;
+    class VariantType_Undefined;  friend class VariantType_Undefined;
+    class VariantType_Int;        friend class VariantType_Int;
+    class VariantType_Int64;      friend class VariantType_Int64;
+    class VariantType_Double;     friend class VariantType_Double;
+    class VariantType_Bool;       friend class VariantType_Bool;
+    class VariantType_String;     friend class VariantType_String;
+    class VariantType_Object;     friend class VariantType_Object;
+    class VariantType_Array;      friend class VariantType_Array;
+    class VariantType_Binary;     friend class VariantType_Binary;
+    class VariantType_Method;     friend class VariantType_Method;
+	class VariantType_Buffer;	  friend class VariantType_Buffer;
+
+
+    union ValueUnion
+    {
+        int intValue;
+        int64 int64Value;
+        bool boolValue;
+        double doubleValue;
+        char stringValue [sizeof (String)];
+        ReferenceCountedObject* objectValue;
+        MemoryBlock* binaryValue;
+        NativeFunction* methodValue;
+    };
+
+    friend bool canCompare (const var&, const var&);
+
+    const VariantType* type;
+    ValueUnion value;
+
+    Array<var>* convertToArray();
+    var (const VariantType&) noexcept;
+
+    // This is needed to prevent the wrong constructor/operator being called
+    var (const ReferenceCountedObject*) = delete;
+    var& operator= (const ReferenceCountedObject*) = delete;
+};
+
+/** Compares the values of two var objects, using the var::equals() comparison. */
+JUCE_API bool operator== (const var&, const var&);
+/** Compares the values of two var objects, using the var::equals() comparison. */
+JUCE_API bool operator!= (const var&, const var&);
+/** Compares the values of two var objects, using the var::equals() comparison. */
+JUCE_API bool operator<  (const var&, const var&);
+/** Compares the values of two var objects, using the var::equals() comparison. */
+JUCE_API bool operator<= (const var&, const var&);
+/** Compares the values of two var objects, using the var::equals() comparison. */
+JUCE_API bool operator>  (const var&, const var&);
+/** Compares the values of two var objects, using the var::equals() comparison. */
+JUCE_API bool operator>= (const var&, const var&);
+
+JUCE_API bool operator== (const var&, const String&);
+JUCE_API bool operator!= (const var&, const String&);
+JUCE_API bool operator== (const var&, const char*);
+JUCE_API bool operator!= (const var&, const char*);
+
+//==============================================================================
+/** This template-overloaded class can be used to convert between var and custom types.
+
+    @tags{Core}
+*/
+template <typename Type>
+struct VariantConverter
+{
+    static Type fromVar (const var& v)             { return static_cast<Type> (v); }
+    static var toVar (const Type& t)               { return t; }
+};
+
+#ifndef DOXYGEN
+template <>
+struct VariantConverter<String>
+{
+    static String fromVar (const var& v)           { return v.toString(); }
+    static var toVar (const String& s)             { return s; }
+};
+#endif
+
+} // namespace juce