/*
  ==============================================================================

   This file is part of the JUCE library.
   Copyright (c) 2017 - ROLI Ltd.

   JUCE is an open source library subject to commercial or open-source
   licensing.

   The code included in this file is provided under the terms of the ISC license
   http://www.isc.org/downloads/software-support-policy/isc-license. Permission
   To use, copy, modify, and/or distribute this software for any purpose with or
   without fee is hereby granted provided that the above copyright notice and
   this permission notice appear in all copies.

   JUCE IS PROVIDED "AS IS" WITHOUT ANY WARRANTY, AND ALL WARRANTIES, WHETHER
   EXPRESSED OR IMPLIED, INCLUDING MERCHANTABILITY AND FITNESS FOR PURPOSE, ARE
   DISCLAIMED.

  ==============================================================================
*/

namespace juce
{

//==============================================================================
/** Holds a set of named var objects.

    This can be used as a basic structure to hold a set of var object, which can
    be retrieved by using their identifier.

    @tags{Core}
*/
class JUCE_API  NamedValueSet
{
public:
    //==============================================================================
    /** Structure for a named var object */
    struct JUCE_API  NamedValue
    {
        NamedValue() noexcept;
        ~NamedValue() noexcept;

        NamedValue (const Identifier& name, const var& value);
        NamedValue (const Identifier& name, var&& value) noexcept;
        NamedValue (Identifier&& name, var&& value) noexcept;

        NamedValue (const NamedValue&);
        NamedValue (NamedValue&&) noexcept;
        NamedValue& operator= (NamedValue&&) noexcept;

        bool operator== (const NamedValue&) const noexcept;
        bool operator!= (const NamedValue&) const noexcept;

        Identifier name;
        var value;
    };

    //==============================================================================
    /** Creates an empty set. */
    NamedValueSet() noexcept;

    NamedValueSet (const NamedValueSet&);
    NamedValueSet (NamedValueSet&&) noexcept;
    NamedValueSet& operator= (const NamedValueSet&);
    NamedValueSet& operator= (NamedValueSet&&) noexcept;

<<<<<<< HEAD
	
=======
    /** Creates a NamedValueSet from a list of names and properties. */
    NamedValueSet (std::initializer_list<NamedValue>);
>>>>>>> a1416b55

    /** Destructor. */
    ~NamedValueSet() noexcept;

    /** Two NamedValueSets are considered equal if they contain all the same key/value
        pairs, regardless of the order.
    */
    bool operator== (const NamedValueSet&) const noexcept;
    bool operator!= (const NamedValueSet&) const noexcept;

    const NamedValueSet::NamedValue* begin() const noexcept     { return values.begin(); }
    const NamedValueSet::NamedValue* end() const noexcept       { return values.end();   }

#if JUCE_COMPILER_SUPPORTS_INITIALIZER_LISTS
	NamedValueSet(const std::initializer_list<NamedValue>& items) noexcept;
#endif

    //==============================================================================
    /** Returns the total number of values that the set contains. */
    int size() const noexcept;

    /** Returns true if the set is empty. */
    bool isEmpty() const noexcept;

    /** Returns the value of a named item.
        If the name isn't found, this will return a void variant.
        @see getProperty
    */
    const var& operator[] (const Identifier& name) const noexcept;

    /** Tries to return the named value, but if no such value is found, this will
        instead return the supplied default value.
    */
    var getWithDefault (const Identifier& name, const var& defaultReturnValue) const;

    /** Changes or adds a named value.
        @returns    true if a value was changed or added; false if the
                    value was already set the value passed-in.
    */
    bool set (const Identifier& name, const var& newValue);

    /** Changes or adds a named value.
        @returns    true if a value was changed or added; false if the
                    value was already set the value passed-in.
    */
    bool set (const Identifier& name, var&& newValue);

    /** Returns true if the set contains an item with the specified name. */
    bool contains (const Identifier& name) const noexcept;

    /** Removes a value from the set.
        @returns    true if a value was removed; false if there was no value
                    with the name that was given.
    */
    bool remove (const Identifier& name);

    /** Returns the name of the value at a given index.
        The index must be between 0 and size() - 1.
    */
    Identifier getName (int index) const noexcept;

    /** Returns a pointer to the var that holds a named value, or null if there is
        no value with this name.

        Do not use this method unless you really need access to the internal var object
        for some reason - for normal reading and writing always prefer operator[]() and set().
        Also note that the pointer returned may become invalid as soon as any subsequent
        methods are called on the NamedValueSet.
    */
    var* getVarPointer (const Identifier& name) const noexcept;

    /** Returns the value of the item at a given index.
        The index must be between 0 and size() - 1.
    */
    const var& getValueAt (int index) const noexcept;

    /** Returns the value of the item at a given index.
        The index must be between 0 and size() - 1, or this will return a nullptr
        Also note that the pointer returned may become invalid as soon as any subsequent
        methods are called on the NamedValueSet.
    */
    var* getVarPointerAt (int index) const noexcept;

    /** Returns the index of the given name, or -1 if it's not found. */
    int indexOf (const Identifier& name) const noexcept;

    /** Removes all values. */
    void clear();

    //==============================================================================
    /** Sets properties to the values of all of an XML element's attributes. */
    void setFromXmlAttributes (const XmlElement& xml);

    /** Sets attributes in an XML element corresponding to each of this object's
        properties.
    */
    void copyToXmlAttributes (XmlElement& xml) const;

private:
    //==============================================================================
    Array<NamedValue> values;
};

} // namespace juce
<|MERGE_RESOLUTION|>--- conflicted
+++ resolved
@@ -1,177 +1,169 @@
-/*
-  ==============================================================================
-
-   This file is part of the JUCE library.
-   Copyright (c) 2017 - ROLI Ltd.
-
-   JUCE is an open source library subject to commercial or open-source
-   licensing.
-
-   The code included in this file is provided under the terms of the ISC license
-   http://www.isc.org/downloads/software-support-policy/isc-license. Permission
-   To use, copy, modify, and/or distribute this software for any purpose with or
-   without fee is hereby granted provided that the above copyright notice and
-   this permission notice appear in all copies.
-
-   JUCE IS PROVIDED "AS IS" WITHOUT ANY WARRANTY, AND ALL WARRANTIES, WHETHER
-   EXPRESSED OR IMPLIED, INCLUDING MERCHANTABILITY AND FITNESS FOR PURPOSE, ARE
-   DISCLAIMED.
-
-  ==============================================================================
-*/
-
-namespace juce
-{
-
-//==============================================================================
-/** Holds a set of named var objects.
-
-    This can be used as a basic structure to hold a set of var object, which can
-    be retrieved by using their identifier.
-
-    @tags{Core}
-*/
-class JUCE_API  NamedValueSet
-{
-public:
-    //==============================================================================
-    /** Structure for a named var object */
-    struct JUCE_API  NamedValue
-    {
-        NamedValue() noexcept;
-        ~NamedValue() noexcept;
-
-        NamedValue (const Identifier& name, const var& value);
-        NamedValue (const Identifier& name, var&& value) noexcept;
-        NamedValue (Identifier&& name, var&& value) noexcept;
-
-        NamedValue (const NamedValue&);
-        NamedValue (NamedValue&&) noexcept;
-        NamedValue& operator= (NamedValue&&) noexcept;
-
-        bool operator== (const NamedValue&) const noexcept;
-        bool operator!= (const NamedValue&) const noexcept;
-
-        Identifier name;
-        var value;
-    };
-
-    //==============================================================================
-    /** Creates an empty set. */
-    NamedValueSet() noexcept;
-
-    NamedValueSet (const NamedValueSet&);
-    NamedValueSet (NamedValueSet&&) noexcept;
-    NamedValueSet& operator= (const NamedValueSet&);
-    NamedValueSet& operator= (NamedValueSet&&) noexcept;
-
-<<<<<<< HEAD
-	
-=======
-    /** Creates a NamedValueSet from a list of names and properties. */
-    NamedValueSet (std::initializer_list<NamedValue>);
->>>>>>> a1416b55
-
-    /** Destructor. */
-    ~NamedValueSet() noexcept;
-
-    /** Two NamedValueSets are considered equal if they contain all the same key/value
-        pairs, regardless of the order.
-    */
-    bool operator== (const NamedValueSet&) const noexcept;
-    bool operator!= (const NamedValueSet&) const noexcept;
-
-    const NamedValueSet::NamedValue* begin() const noexcept     { return values.begin(); }
-    const NamedValueSet::NamedValue* end() const noexcept       { return values.end();   }
-
-#if JUCE_COMPILER_SUPPORTS_INITIALIZER_LISTS
-	NamedValueSet(const std::initializer_list<NamedValue>& items) noexcept;
-#endif
-
-    //==============================================================================
-    /** Returns the total number of values that the set contains. */
-    int size() const noexcept;
-
-    /** Returns true if the set is empty. */
-    bool isEmpty() const noexcept;
-
-    /** Returns the value of a named item.
-        If the name isn't found, this will return a void variant.
-        @see getProperty
-    */
-    const var& operator[] (const Identifier& name) const noexcept;
-
-    /** Tries to return the named value, but if no such value is found, this will
-        instead return the supplied default value.
-    */
-    var getWithDefault (const Identifier& name, const var& defaultReturnValue) const;
-
-    /** Changes or adds a named value.
-        @returns    true if a value was changed or added; false if the
-                    value was already set the value passed-in.
-    */
-    bool set (const Identifier& name, const var& newValue);
-
-    /** Changes or adds a named value.
-        @returns    true if a value was changed or added; false if the
-                    value was already set the value passed-in.
-    */
-    bool set (const Identifier& name, var&& newValue);
-
-    /** Returns true if the set contains an item with the specified name. */
-    bool contains (const Identifier& name) const noexcept;
-
-    /** Removes a value from the set.
-        @returns    true if a value was removed; false if there was no value
-                    with the name that was given.
-    */
-    bool remove (const Identifier& name);
-
-    /** Returns the name of the value at a given index.
-        The index must be between 0 and size() - 1.
-    */
-    Identifier getName (int index) const noexcept;
-
-    /** Returns a pointer to the var that holds a named value, or null if there is
-        no value with this name.
-
-        Do not use this method unless you really need access to the internal var object
-        for some reason - for normal reading and writing always prefer operator[]() and set().
-        Also note that the pointer returned may become invalid as soon as any subsequent
-        methods are called on the NamedValueSet.
-    */
-    var* getVarPointer (const Identifier& name) const noexcept;
-
-    /** Returns the value of the item at a given index.
-        The index must be between 0 and size() - 1.
-    */
-    const var& getValueAt (int index) const noexcept;
-
-    /** Returns the value of the item at a given index.
-        The index must be between 0 and size() - 1, or this will return a nullptr
-        Also note that the pointer returned may become invalid as soon as any subsequent
-        methods are called on the NamedValueSet.
-    */
-    var* getVarPointerAt (int index) const noexcept;
-
-    /** Returns the index of the given name, or -1 if it's not found. */
-    int indexOf (const Identifier& name) const noexcept;
-
-    /** Removes all values. */
-    void clear();
-
-    //==============================================================================
-    /** Sets properties to the values of all of an XML element's attributes. */
-    void setFromXmlAttributes (const XmlElement& xml);
-
-    /** Sets attributes in an XML element corresponding to each of this object's
-        properties.
-    */
-    void copyToXmlAttributes (XmlElement& xml) const;
-
-private:
-    //==============================================================================
-    Array<NamedValue> values;
-};
-
-} // namespace juce
+/*
+  ==============================================================================
+
+   This file is part of the JUCE library.
+   Copyright (c) 2017 - ROLI Ltd.
+
+   JUCE is an open source library subject to commercial or open-source
+   licensing.
+
+   The code included in this file is provided under the terms of the ISC license
+   http://www.isc.org/downloads/software-support-policy/isc-license. Permission
+   To use, copy, modify, and/or distribute this software for any purpose with or
+   without fee is hereby granted provided that the above copyright notice and
+   this permission notice appear in all copies.
+
+   JUCE IS PROVIDED "AS IS" WITHOUT ANY WARRANTY, AND ALL WARRANTIES, WHETHER
+   EXPRESSED OR IMPLIED, INCLUDING MERCHANTABILITY AND FITNESS FOR PURPOSE, ARE
+   DISCLAIMED.
+
+  ==============================================================================
+*/
+
+namespace juce
+{
+
+//==============================================================================
+/** Holds a set of named var objects.
+
+    This can be used as a basic structure to hold a set of var object, which can
+    be retrieved by using their identifier.
+
+    @tags{Core}
+*/
+class JUCE_API  NamedValueSet
+{
+public:
+    //==============================================================================
+    /** Structure for a named var object */
+    struct JUCE_API  NamedValue
+    {
+        NamedValue() noexcept;
+        ~NamedValue() noexcept;
+
+        NamedValue (const Identifier& name, const var& value);
+        NamedValue (const Identifier& name, var&& value) noexcept;
+        NamedValue (Identifier&& name, var&& value) noexcept;
+
+        NamedValue (const NamedValue&);
+        NamedValue (NamedValue&&) noexcept;
+        NamedValue& operator= (NamedValue&&) noexcept;
+
+        bool operator== (const NamedValue&) const noexcept;
+        bool operator!= (const NamedValue&) const noexcept;
+
+        Identifier name;
+        var value;
+    };
+
+    //==============================================================================
+    /** Creates an empty set. */
+    NamedValueSet() noexcept;
+
+    NamedValueSet (const NamedValueSet&);
+    NamedValueSet (NamedValueSet&&) noexcept;
+    NamedValueSet& operator= (const NamedValueSet&);
+    NamedValueSet& operator= (NamedValueSet&&) noexcept;
+
+    /** Creates a NamedValueSet from a list of names and properties. */
+    NamedValueSet (std::initializer_list<NamedValue>);
+
+    /** Destructor. */
+    ~NamedValueSet() noexcept;
+
+    /** Two NamedValueSets are considered equal if they contain all the same key/value
+        pairs, regardless of the order.
+    */
+    bool operator== (const NamedValueSet&) const noexcept;
+    bool operator!= (const NamedValueSet&) const noexcept;
+
+    const NamedValueSet::NamedValue* begin() const noexcept     { return values.begin(); }
+    const NamedValueSet::NamedValue* end() const noexcept       { return values.end();   }
+
+    //==============================================================================
+    /** Returns the total number of values that the set contains. */
+    int size() const noexcept;
+
+    /** Returns true if the set is empty. */
+    bool isEmpty() const noexcept;
+
+    /** Returns the value of a named item.
+        If the name isn't found, this will return a void variant.
+        @see getProperty
+    */
+    const var& operator[] (const Identifier& name) const noexcept;
+
+    /** Tries to return the named value, but if no such value is found, this will
+        instead return the supplied default value.
+    */
+    var getWithDefault (const Identifier& name, const var& defaultReturnValue) const;
+
+    /** Changes or adds a named value.
+        @returns    true if a value was changed or added; false if the
+                    value was already set the value passed-in.
+    */
+    bool set (const Identifier& name, const var& newValue);
+
+    /** Changes or adds a named value.
+        @returns    true if a value was changed or added; false if the
+                    value was already set the value passed-in.
+    */
+    bool set (const Identifier& name, var&& newValue);
+
+    /** Returns true if the set contains an item with the specified name. */
+    bool contains (const Identifier& name) const noexcept;
+
+    /** Removes a value from the set.
+        @returns    true if a value was removed; false if there was no value
+                    with the name that was given.
+    */
+    bool remove (const Identifier& name);
+
+    /** Returns the name of the value at a given index.
+        The index must be between 0 and size() - 1.
+    */
+    Identifier getName (int index) const noexcept;
+
+    /** Returns a pointer to the var that holds a named value, or null if there is
+        no value with this name.
+
+        Do not use this method unless you really need access to the internal var object
+        for some reason - for normal reading and writing always prefer operator[]() and set().
+        Also note that the pointer returned may become invalid as soon as any subsequent
+        methods are called on the NamedValueSet.
+    */
+    var* getVarPointer (const Identifier& name) const noexcept;
+
+    /** Returns the value of the item at a given index.
+        The index must be between 0 and size() - 1.
+    */
+    const var& getValueAt (int index) const noexcept;
+
+    /** Returns the value of the item at a given index.
+        The index must be between 0 and size() - 1, or this will return a nullptr
+        Also note that the pointer returned may become invalid as soon as any subsequent
+        methods are called on the NamedValueSet.
+    */
+    var* getVarPointerAt (int index) const noexcept;
+
+    /** Returns the index of the given name, or -1 if it's not found. */
+    int indexOf (const Identifier& name) const noexcept;
+
+    /** Removes all values. */
+    void clear();
+
+    //==============================================================================
+    /** Sets properties to the values of all of an XML element's attributes. */
+    void setFromXmlAttributes (const XmlElement& xml);
+
+    /** Sets attributes in an XML element corresponding to each of this object's
+        properties.
+    */
+    void copyToXmlAttributes (XmlElement& xml) const;
+
+private:
+    //==============================================================================
+    Array<NamedValue> values;
+};
+
+} // namespace juce