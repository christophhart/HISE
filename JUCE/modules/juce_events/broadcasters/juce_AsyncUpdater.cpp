--- conflicted
+++ resolved
@@ -1,101 +1,97 @@
-/*
-  ==============================================================================
-
-   This file is part of the JUCE library.
-   Copyright (c) 2017 - ROLI Ltd.
-
-   JUCE is an open source library subject to commercial or open-source
-   licensing.
-
-   The code included in this file is provided under the terms of the ISC license
-   http://www.isc.org/downloads/software-support-policy/isc-license. Permission
-   To use, copy, modify, and/or distribute this software for any purpose with or
-   without fee is hereby granted provided that the above copyright notice and
-   this permission notice appear in all copies.
-
-   JUCE IS PROVIDED "AS IS" WITHOUT ANY WARRANTY, AND ALL WARRANTIES, WHETHER
-   EXPRESSED OR IMPLIED, INCLUDING MERCHANTABILITY AND FITNESS FOR PURPOSE, ARE
-   DISCLAIMED.
-
-  ==============================================================================
-*/
-
-namespace juce
-{
-
-class AsyncUpdater::AsyncUpdaterMessage  : public CallbackMessage
-{
-public:
-    AsyncUpdaterMessage (AsyncUpdater& au)  : owner (au) {}
-
-    void messageCallback() override
-    {
-        if (shouldDeliver.compareAndSetBool (0, 1))
-            owner.handleAsyncUpdate();
-    }
-
-    AsyncUpdater& owner;
-    Atomic<int> shouldDeliver;
-
-    JUCE_DECLARE_NON_COPYABLE (AsyncUpdaterMessage)
-};
-
-//==============================================================================
-AsyncUpdater::AsyncUpdater()
-{
-    activeMessage = *new AsyncUpdaterMessage (*this);
-}
-
-AsyncUpdater::~AsyncUpdater()
-{
-    // You're deleting this object with a background thread while there's an update
-    // pending on the main event thread - that's pretty dodgy threading, as the callback could
-    // happen after this destructor has finished. You should either use a MessageManagerLock while
-    // deleting this object, or find some other way to avoid such a race condition.
-    jassert ((! isUpdatePending())
-              || MessageManager::getInstanceWithoutCreating() == nullptr
-              || MessageManager::getInstanceWithoutCreating()->currentThreadHasLockedMessageManager());
-
-    activeMessage->shouldDeliver.set (0);
-}
-
-void AsyncUpdater::triggerAsyncUpdate()
-{
-	WARN_IF_AUDIO_THREAD(true, IllegalAudioThreadOps::AsyncUpdater);
-
-#if !HISE_HEADLESS
-    // If you're calling this before (or after) the MessageManager is
-    // running, then you're not going to get any callbacks!
-<<<<<<< HEAD
-    jassert (MessageManager::getInstanceWithoutCreating() != nullptr);
-#endif
-=======
-    JUCE_ASSERT_MESSAGE_MANAGER_EXISTS
->>>>>>> a1416b55
-
-    if (activeMessage->shouldDeliver.compareAndSetBool (1, 0))
-        if (! activeMessage->post())
-            cancelPendingUpdate(); // if the message queue fails, this avoids getting
-                                   // trapped waiting for the message to arrive
-}
-
-void AsyncUpdater::cancelPendingUpdate() noexcept
-{
-    activeMessage->shouldDeliver.set (0);
-}
-
-void AsyncUpdater::handleUpdateNowIfNeeded()
-{
-    // This can only be called by the event thread.
-    JUCE_ASSERT_MESSAGE_MANAGER_IS_LOCKED
-
-    if (activeMessage->shouldDeliver.exchange (0) != 0)
-        handleAsyncUpdate();
-}
-
-bool AsyncUpdater::isUpdatePending() const noexcept
-{
-    return activeMessage->shouldDeliver.value != 0;
-}
-
-} // namespace juce
+/*
+  ==============================================================================
+
+   This file is part of the JUCE library.
+   Copyright (c) 2017 - ROLI Ltd.
+
+   JUCE is an open source library subject to commercial or open-source
+   licensing.
+
+   The code included in this file is provided under the terms of the ISC license
+   http://www.isc.org/downloads/software-support-policy/isc-license. Permission
+   To use, copy, modify, and/or distribute this software for any purpose with or
+   without fee is hereby granted provided that the above copyright notice and
+   this permission notice appear in all copies.
+
+   JUCE IS PROVIDED "AS IS" WITHOUT ANY WARRANTY, AND ALL WARRANTIES, WHETHER
+   EXPRESSED OR IMPLIED, INCLUDING MERCHANTABILITY AND FITNESS FOR PURPOSE, ARE
+   DISCLAIMED.
+
+  ==============================================================================
+*/
+
+namespace juce
+{
+
+class AsyncUpdater::AsyncUpdaterMessage  : public CallbackMessage
+{
+public:
+    AsyncUpdaterMessage (AsyncUpdater& au)  : owner (au) {}
+
+    void messageCallback() override
+    {
+        if (shouldDeliver.compareAndSetBool (0, 1))
+            owner.handleAsyncUpdate();
+    }
+
+    AsyncUpdater& owner;
+    Atomic<int> shouldDeliver;
+
+    JUCE_DECLARE_NON_COPYABLE (AsyncUpdaterMessage)
+};
+
+//==============================================================================
+AsyncUpdater::AsyncUpdater()
+{
+    activeMessage = *new AsyncUpdaterMessage (*this);
+}
+
+AsyncUpdater::~AsyncUpdater()
+{
+    // You're deleting this object with a background thread while there's an update
+    // pending on the main event thread - that's pretty dodgy threading, as the callback could
+    // happen after this destructor has finished. You should either use a MessageManagerLock while
+    // deleting this object, or find some other way to avoid such a race condition.
+    jassert ((! isUpdatePending())
+              || MessageManager::getInstanceWithoutCreating() == nullptr
+              || MessageManager::getInstanceWithoutCreating()->currentThreadHasLockedMessageManager());
+
+    activeMessage->shouldDeliver.set (0);
+}
+
+void AsyncUpdater::triggerAsyncUpdate()
+{
+	WARN_IF_AUDIO_THREAD(true, IllegalAudioThreadOps::AsyncUpdater);
+
+#if !HISE_HEADLESS
+    // If you're calling this before (or after) the MessageManager is
+    // running, then you're not going to get any callbacks!
+    jassert (MessageManager::getInstanceWithoutCreating() != nullptr);
+#endif
+
+    if (activeMessage->shouldDeliver.compareAndSetBool (1, 0))
+        if (! activeMessage->post())
+            cancelPendingUpdate(); // if the message queue fails, this avoids getting
+                                   // trapped waiting for the message to arrive
+}
+
+void AsyncUpdater::cancelPendingUpdate() noexcept
+{
+    activeMessage->shouldDeliver.set (0);
+}
+
+void AsyncUpdater::handleUpdateNowIfNeeded()
+{
+    // This can only be called by the event thread.
+    JUCE_ASSERT_MESSAGE_MANAGER_IS_LOCKED
+
+    if (activeMessage->shouldDeliver.exchange (0) != 0)
+        handleAsyncUpdate();
+}
+
+bool AsyncUpdater::isUpdatePending() const noexcept
+{
+    return activeMessage->shouldDeliver.value != 0;
+}
+
+} // namespace juce