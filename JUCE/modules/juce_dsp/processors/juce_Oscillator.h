/*
  ==============================================================================

   This file is part of the JUCE library.
   Copyright (c) 2017 - ROLI Ltd.

   JUCE is an open source library subject to commercial or open-source
   licensing.

   By using JUCE, you agree to the terms of both the JUCE 5 End-User License
   Agreement and JUCE 5 Privacy Policy (both updated and effective as of the
   27th April 2017).

   End User License Agreement: www.juce.com/juce-5-licence
   Privacy Policy: www.juce.com/juce-5-privacy-policy

   Or: You may also use this code under the terms of the GPL v3 (see
   www.gnu.org/licenses).

   JUCE IS PROVIDED "AS IS" WITHOUT ANY WARRANTY, AND ALL WARRANTIES, WHETHER
   EXPRESSED OR IMPLIED, INCLUDING MERCHANTABILITY AND FITNESS FOR PURPOSE, ARE
   DISCLAIMED.

  ==============================================================================
*/

namespace juce
{
namespace dsp
{

/**
    Generates a signal based on a user-supplied function.

    @tags{DSP}
*/
template <typename SampleType>
class Oscillator
{
public:
    /** The NumericType is the underlying primitive type used by the SampleType (which
        could be either a primitive or vector)
    */
    using NumericType = typename SampleTypeHelpers::ElementType<SampleType>::Type;

    /** Creates an uninitialised oscillator. Call initialise before first use. */
<<<<<<< HEAD
    Oscillator()
    {}
=======
    Oscillator() = default;
>>>>>>> a1416b55

    /** Creates an oscillator with a periodic input function (-pi..pi).

        If lookup table is not zero, then the function will be approximated
        with a lookup table.
    */
    Oscillator (const std::function<NumericType (NumericType)>& function,
                size_t lookupTableNumPoints = 0)
    {
        initialise (function, lookupTableNumPoints);
    }

    /** Returns true if the Oscillator has been initialised. */
    bool isInitialised() const noexcept     { return static_cast<bool> (generator); }

    /** Initialises the oscillator with a waveform. */
    void initialise (const std::function<NumericType (NumericType)>& function,
                     size_t lookupTableNumPoints = 0)
    {
        if (lookupTableNumPoints != 0)
        {
            auto* table = new LookupTableTransform<NumericType> (function,
                                                                 -MathConstants<NumericType>::pi,
                                                                 MathConstants<NumericType>::pi,
                                                                 lookupTableNumPoints);

            lookupTable.reset (table);
            generator = [table] (NumericType x) { return (*table) (x); };
        }
        else
        {
            generator = function;
        }
    }

    //==============================================================================
    /** Sets the frequency of the oscillator. */
<<<<<<< HEAD
    void setFrequency (NumericType newFrequency, bool force = false) noexcept    { frequency.setValue (newFrequency, force); }
=======
    void setFrequency (NumericType newFrequency, bool force = false) noexcept
    {
        if (force)
        {
            frequency.setCurrentAndTargetValue (newFrequency);
            return;
        }

        frequency.setTargetValue (newFrequency);
    }
>>>>>>> a1416b55

    /** Returns the current frequency of the oscillator. */
    NumericType getFrequency() const noexcept                    { return frequency.getTargetValue(); }

    //==============================================================================
    /** Called before processing starts. */
    void prepare (const ProcessSpec& spec) noexcept
    {
        sampleRate = static_cast<NumericType> (spec.sampleRate);
        rampBuffer.resize ((int) spec.maximumBlockSize);

        reset();
    }

    /** Resets the internal state of the oscillator */
    void reset() noexcept
    {
        phase.reset();

        if (sampleRate > 0)
            frequency.reset (sampleRate, 0.05);
    }

    //==============================================================================
    /** Returns the result of processing a single sample. */
    SampleType JUCE_VECTOR_CALLTYPE processSample (SampleType input) noexcept
    {
        jassert (isInitialised());
        auto increment = MathConstants<NumericType>::twoPi * frequency.getNextValue() / sampleRate;
        return input + generator (phase.advance (increment) - MathConstants<NumericType>::pi);
    }

    /** Processes the input and output buffers supplied in the processing context. */
    template <typename ProcessContext>
    void process (const ProcessContext& context) noexcept
    {
        jassert (isInitialised());
        auto&& outBlock = context.getOutputBlock();
        auto&& inBlock  = context.getInputBlock();

        // this is an output-only processory
        jassert (outBlock.getNumSamples() <= static_cast<size_t> (rampBuffer.size()));

        auto len           = outBlock.getNumSamples();
        auto numChannels   = outBlock.getNumChannels();
        auto inputChannels = inBlock.getNumChannels();
        auto baseIncrement = MathConstants<NumericType>::twoPi / sampleRate;

        if (context.isBypassed)
            context.getOutputBlock().clear();

        if (frequency.isSmoothing())
        {
            auto* buffer = rampBuffer.getRawDataPointer();

            for (size_t i = 0; i < len; ++i)
                buffer[i] = phase.advance (baseIncrement * frequency.getNextValue())
                              - MathConstants<NumericType>::pi;

            if (! context.isBypassed)
            {
                size_t ch;

                if (context.usesSeparateInputAndOutputBlocks())
                {
                    for (ch = 0; ch < jmin (numChannels, inputChannels); ++ch)
                    {
                        auto* dst = outBlock.getChannelPointer (ch);
                        auto* src = inBlock.getChannelPointer (ch);

                        for (size_t i = 0; i < len; ++i)
                            dst[i] = src[i] + generator (buffer[i]);
                    }
                }
                else
                {
                    for (ch = 0; ch < jmin (numChannels, inputChannels); ++ch)
                    {
                        auto* dst = outBlock.getChannelPointer (ch);

                        for (size_t i = 0; i < len; ++i)
                            dst[i] += generator (buffer[i]);
                    }
                }
<<<<<<< HEAD

                for (; ch < numChannels; ++ch)
                {
                    auto* dst = outBlock.getChannelPointer (ch);

=======

                for (; ch < numChannels; ++ch)
                {
                    auto* dst = outBlock.getChannelPointer (ch);

>>>>>>> a1416b55
                    for (size_t i = 0; i < len; ++i)
                        dst[i] = generator (buffer[i]);
                }
            }
        }
        else
        {
            auto freq = baseIncrement * frequency.getNextValue();
            auto p = phase;

            if (context.isBypassed)
<<<<<<< HEAD
            {
                frequency.skip (static_cast<int> (len));
                p.advance (freq * static_cast<NumericType> (len));
            }
            else
            {
                size_t ch;

                if (context.usesSeparateInputAndOutputBlocks())
                {
                    for (ch = 0; ch < jmin (numChannels, inputChannels); ++ch)
                    {
                        p = phase;
                        auto* dst = outBlock.getChannelPointer (ch);
                        auto* src = inBlock.getChannelPointer (ch);

                        for (size_t i = 0; i < len; ++i)
                            dst[i] = src[i] + generator (p.advance (freq) - MathConstants<NumericType>::pi);
                    }
                }
                else
                {
                    for (ch = 0; ch < jmin (numChannels, inputChannels); ++ch)
                    {
                        p = phase;
                        auto* dst = outBlock.getChannelPointer (ch);

                        for (size_t i = 0; i < len; ++i)
                            dst[i] += generator (p.advance (freq) - MathConstants<NumericType>::pi);
                    }
                }

                for (; ch < numChannels; ++ch)
                {
=======
            {
                frequency.skip (static_cast<int> (len));
                p.advance (freq * static_cast<NumericType> (len));
            }
            else
            {
                size_t ch;

                if (context.usesSeparateInputAndOutputBlocks())
                {
                    for (ch = 0; ch < jmin (numChannels, inputChannels); ++ch)
                    {
                        p = phase;
                        auto* dst = outBlock.getChannelPointer (ch);
                        auto* src = inBlock.getChannelPointer (ch);

                        for (size_t i = 0; i < len; ++i)
                            dst[i] = src[i] + generator (p.advance (freq) - MathConstants<NumericType>::pi);
                    }
                }
                else
                {
                    for (ch = 0; ch < jmin (numChannels, inputChannels); ++ch)
                    {
                        p = phase;
                        auto* dst = outBlock.getChannelPointer (ch);

                        for (size_t i = 0; i < len; ++i)
                            dst[i] += generator (p.advance (freq) - MathConstants<NumericType>::pi);
                    }
                }

                for (; ch < numChannels; ++ch)
                {
>>>>>>> a1416b55
                    p = phase;
                    auto* dst = outBlock.getChannelPointer (ch);

                    for (size_t i = 0; i < len; ++i)
                        dst[i] = generator (p.advance (freq) - MathConstants<NumericType>::pi);
                }
            }

            phase = p;
        }
    }

private:
    //==============================================================================
    std::function<NumericType (NumericType)> generator;
    std::unique_ptr<LookupTableTransform<NumericType>> lookupTable;
    Array<NumericType> rampBuffer;
<<<<<<< HEAD
    LinearSmoothedValue<NumericType> frequency { static_cast<NumericType> (440.0) };
=======
    SmoothedValue<NumericType> frequency { static_cast<NumericType> (440.0) };
>>>>>>> a1416b55
    NumericType sampleRate = 48000.0;
    Phase<NumericType> phase;
};

} // namespace dsp
} // namespace juce
<|MERGE_RESOLUTION|>--- conflicted
+++ resolved
@@ -1,310 +1,252 @@
-/*
-  ==============================================================================
-
-   This file is part of the JUCE library.
-   Copyright (c) 2017 - ROLI Ltd.
-
-   JUCE is an open source library subject to commercial or open-source
-   licensing.
-
-   By using JUCE, you agree to the terms of both the JUCE 5 End-User License
-   Agreement and JUCE 5 Privacy Policy (both updated and effective as of the
-   27th April 2017).
-
-   End User License Agreement: www.juce.com/juce-5-licence
-   Privacy Policy: www.juce.com/juce-5-privacy-policy
-
-   Or: You may also use this code under the terms of the GPL v3 (see
-   www.gnu.org/licenses).
-
-   JUCE IS PROVIDED "AS IS" WITHOUT ANY WARRANTY, AND ALL WARRANTIES, WHETHER
-   EXPRESSED OR IMPLIED, INCLUDING MERCHANTABILITY AND FITNESS FOR PURPOSE, ARE
-   DISCLAIMED.
-
-  ==============================================================================
-*/
-
-namespace juce
-{
-namespace dsp
-{
-
-/**
-    Generates a signal based on a user-supplied function.
-
-    @tags{DSP}
-*/
-template <typename SampleType>
-class Oscillator
-{
-public:
-    /** The NumericType is the underlying primitive type used by the SampleType (which
-        could be either a primitive or vector)
-    */
-    using NumericType = typename SampleTypeHelpers::ElementType<SampleType>::Type;
-
-    /** Creates an uninitialised oscillator. Call initialise before first use. */
-<<<<<<< HEAD
-    Oscillator()
-    {}
-=======
-    Oscillator() = default;
->>>>>>> a1416b55
-
-    /** Creates an oscillator with a periodic input function (-pi..pi).
-
-        If lookup table is not zero, then the function will be approximated
-        with a lookup table.
-    */
-    Oscillator (const std::function<NumericType (NumericType)>& function,
-                size_t lookupTableNumPoints = 0)
-    {
-        initialise (function, lookupTableNumPoints);
-    }
-
-    /** Returns true if the Oscillator has been initialised. */
-    bool isInitialised() const noexcept     { return static_cast<bool> (generator); }
-
-    /** Initialises the oscillator with a waveform. */
-    void initialise (const std::function<NumericType (NumericType)>& function,
-                     size_t lookupTableNumPoints = 0)
-    {
-        if (lookupTableNumPoints != 0)
-        {
-            auto* table = new LookupTableTransform<NumericType> (function,
-                                                                 -MathConstants<NumericType>::pi,
-                                                                 MathConstants<NumericType>::pi,
-                                                                 lookupTableNumPoints);
-
-            lookupTable.reset (table);
-            generator = [table] (NumericType x) { return (*table) (x); };
-        }
-        else
-        {
-            generator = function;
-        }
-    }
-
-    //==============================================================================
-    /** Sets the frequency of the oscillator. */
-<<<<<<< HEAD
-    void setFrequency (NumericType newFrequency, bool force = false) noexcept    { frequency.setValue (newFrequency, force); }
-=======
-    void setFrequency (NumericType newFrequency, bool force = false) noexcept
-    {
-        if (force)
-        {
-            frequency.setCurrentAndTargetValue (newFrequency);
-            return;
-        }
-
-        frequency.setTargetValue (newFrequency);
-    }
->>>>>>> a1416b55
-
-    /** Returns the current frequency of the oscillator. */
-    NumericType getFrequency() const noexcept                    { return frequency.getTargetValue(); }
-
-    //==============================================================================
-    /** Called before processing starts. */
-    void prepare (const ProcessSpec& spec) noexcept
-    {
-        sampleRate = static_cast<NumericType> (spec.sampleRate);
-        rampBuffer.resize ((int) spec.maximumBlockSize);
-
-        reset();
-    }
-
-    /** Resets the internal state of the oscillator */
-    void reset() noexcept
-    {
-        phase.reset();
-
-        if (sampleRate > 0)
-            frequency.reset (sampleRate, 0.05);
-    }
-
-    //==============================================================================
-    /** Returns the result of processing a single sample. */
-    SampleType JUCE_VECTOR_CALLTYPE processSample (SampleType input) noexcept
-    {
-        jassert (isInitialised());
-        auto increment = MathConstants<NumericType>::twoPi * frequency.getNextValue() / sampleRate;
-        return input + generator (phase.advance (increment) - MathConstants<NumericType>::pi);
-    }
-
-    /** Processes the input and output buffers supplied in the processing context. */
-    template <typename ProcessContext>
-    void process (const ProcessContext& context) noexcept
-    {
-        jassert (isInitialised());
-        auto&& outBlock = context.getOutputBlock();
-        auto&& inBlock  = context.getInputBlock();
-
-        // this is an output-only processory
-        jassert (outBlock.getNumSamples() <= static_cast<size_t> (rampBuffer.size()));
-
-        auto len           = outBlock.getNumSamples();
-        auto numChannels   = outBlock.getNumChannels();
-        auto inputChannels = inBlock.getNumChannels();
-        auto baseIncrement = MathConstants<NumericType>::twoPi / sampleRate;
-
-        if (context.isBypassed)
-            context.getOutputBlock().clear();
-
-        if (frequency.isSmoothing())
-        {
-            auto* buffer = rampBuffer.getRawDataPointer();
-
-            for (size_t i = 0; i < len; ++i)
-                buffer[i] = phase.advance (baseIncrement * frequency.getNextValue())
-                              - MathConstants<NumericType>::pi;
-
-            if (! context.isBypassed)
-            {
-                size_t ch;
-
-                if (context.usesSeparateInputAndOutputBlocks())
-                {
-                    for (ch = 0; ch < jmin (numChannels, inputChannels); ++ch)
-                    {
-                        auto* dst = outBlock.getChannelPointer (ch);
-                        auto* src = inBlock.getChannelPointer (ch);
-
-                        for (size_t i = 0; i < len; ++i)
-                            dst[i] = src[i] + generator (buffer[i]);
-                    }
-                }
-                else
-                {
-                    for (ch = 0; ch < jmin (numChannels, inputChannels); ++ch)
-                    {
-                        auto* dst = outBlock.getChannelPointer (ch);
-
-                        for (size_t i = 0; i < len; ++i)
-                            dst[i] += generator (buffer[i]);
-                    }
-                }
-<<<<<<< HEAD
-
-                for (; ch < numChannels; ++ch)
-                {
-                    auto* dst = outBlock.getChannelPointer (ch);
-
-=======
-
-                for (; ch < numChannels; ++ch)
-                {
-                    auto* dst = outBlock.getChannelPointer (ch);
-
->>>>>>> a1416b55
-                    for (size_t i = 0; i < len; ++i)
-                        dst[i] = generator (buffer[i]);
-                }
-            }
-        }
-        else
-        {
-            auto freq = baseIncrement * frequency.getNextValue();
-            auto p = phase;
-
-            if (context.isBypassed)
-<<<<<<< HEAD
-            {
-                frequency.skip (static_cast<int> (len));
-                p.advance (freq * static_cast<NumericType> (len));
-            }
-            else
-            {
-                size_t ch;
-
-                if (context.usesSeparateInputAndOutputBlocks())
-                {
-                    for (ch = 0; ch < jmin (numChannels, inputChannels); ++ch)
-                    {
-                        p = phase;
-                        auto* dst = outBlock.getChannelPointer (ch);
-                        auto* src = inBlock.getChannelPointer (ch);
-
-                        for (size_t i = 0; i < len; ++i)
-                            dst[i] = src[i] + generator (p.advance (freq) - MathConstants<NumericType>::pi);
-                    }
-                }
-                else
-                {
-                    for (ch = 0; ch < jmin (numChannels, inputChannels); ++ch)
-                    {
-                        p = phase;
-                        auto* dst = outBlock.getChannelPointer (ch);
-
-                        for (size_t i = 0; i < len; ++i)
-                            dst[i] += generator (p.advance (freq) - MathConstants<NumericType>::pi);
-                    }
-                }
-
-                for (; ch < numChannels; ++ch)
-                {
-=======
-            {
-                frequency.skip (static_cast<int> (len));
-                p.advance (freq * static_cast<NumericType> (len));
-            }
-            else
-            {
-                size_t ch;
-
-                if (context.usesSeparateInputAndOutputBlocks())
-                {
-                    for (ch = 0; ch < jmin (numChannels, inputChannels); ++ch)
-                    {
-                        p = phase;
-                        auto* dst = outBlock.getChannelPointer (ch);
-                        auto* src = inBlock.getChannelPointer (ch);
-
-                        for (size_t i = 0; i < len; ++i)
-                            dst[i] = src[i] + generator (p.advance (freq) - MathConstants<NumericType>::pi);
-                    }
-                }
-                else
-                {
-                    for (ch = 0; ch < jmin (numChannels, inputChannels); ++ch)
-                    {
-                        p = phase;
-                        auto* dst = outBlock.getChannelPointer (ch);
-
-                        for (size_t i = 0; i < len; ++i)
-                            dst[i] += generator (p.advance (freq) - MathConstants<NumericType>::pi);
-                    }
-                }
-
-                for (; ch < numChannels; ++ch)
-                {
->>>>>>> a1416b55
-                    p = phase;
-                    auto* dst = outBlock.getChannelPointer (ch);
-
-                    for (size_t i = 0; i < len; ++i)
-                        dst[i] = generator (p.advance (freq) - MathConstants<NumericType>::pi);
-                }
-            }
-
-            phase = p;
-        }
-    }
-
-private:
-    //==============================================================================
-    std::function<NumericType (NumericType)> generator;
-    std::unique_ptr<LookupTableTransform<NumericType>> lookupTable;
-    Array<NumericType> rampBuffer;
-<<<<<<< HEAD
-    LinearSmoothedValue<NumericType> frequency { static_cast<NumericType> (440.0) };
-=======
-    SmoothedValue<NumericType> frequency { static_cast<NumericType> (440.0) };
->>>>>>> a1416b55
-    NumericType sampleRate = 48000.0;
-    Phase<NumericType> phase;
-};
-
-} // namespace dsp
-} // namespace juce
+/*
+  ==============================================================================
+
+   This file is part of the JUCE library.
+   Copyright (c) 2017 - ROLI Ltd.
+
+   JUCE is an open source library subject to commercial or open-source
+   licensing.
+
+   By using JUCE, you agree to the terms of both the JUCE 5 End-User License
+   Agreement and JUCE 5 Privacy Policy (both updated and effective as of the
+   27th April 2017).
+
+   End User License Agreement: www.juce.com/juce-5-licence
+   Privacy Policy: www.juce.com/juce-5-privacy-policy
+
+   Or: You may also use this code under the terms of the GPL v3 (see
+   www.gnu.org/licenses).
+
+   JUCE IS PROVIDED "AS IS" WITHOUT ANY WARRANTY, AND ALL WARRANTIES, WHETHER
+   EXPRESSED OR IMPLIED, INCLUDING MERCHANTABILITY AND FITNESS FOR PURPOSE, ARE
+   DISCLAIMED.
+
+  ==============================================================================
+*/
+
+namespace juce
+{
+namespace dsp
+{
+
+/**
+    Generates a signal based on a user-supplied function.
+
+    @tags{DSP}
+*/
+template <typename SampleType>
+class Oscillator
+{
+public:
+    /** The NumericType is the underlying primitive type used by the SampleType (which
+        could be either a primitive or vector)
+    */
+    using NumericType = typename SampleTypeHelpers::ElementType<SampleType>::Type;
+
+    /** Creates an uninitialised oscillator. Call initialise before first use. */
+    Oscillator() = default;
+
+    /** Creates an oscillator with a periodic input function (-pi..pi).
+
+        If lookup table is not zero, then the function will be approximated
+        with a lookup table.
+    */
+    Oscillator (const std::function<NumericType (NumericType)>& function,
+                size_t lookupTableNumPoints = 0)
+    {
+        initialise (function, lookupTableNumPoints);
+    }
+
+    /** Returns true if the Oscillator has been initialised. */
+    bool isInitialised() const noexcept     { return static_cast<bool> (generator); }
+
+    /** Initialises the oscillator with a waveform. */
+    void initialise (const std::function<NumericType (NumericType)>& function,
+                     size_t lookupTableNumPoints = 0)
+    {
+        if (lookupTableNumPoints != 0)
+        {
+            auto* table = new LookupTableTransform<NumericType> (function,
+                                                                 -MathConstants<NumericType>::pi,
+                                                                 MathConstants<NumericType>::pi,
+                                                                 lookupTableNumPoints);
+
+            lookupTable.reset (table);
+            generator = [table] (NumericType x) { return (*table) (x); };
+        }
+        else
+        {
+            generator = function;
+        }
+    }
+
+    //==============================================================================
+    /** Sets the frequency of the oscillator. */
+    void setFrequency (NumericType newFrequency, bool force = false) noexcept
+    {
+        if (force)
+        {
+            frequency.setCurrentAndTargetValue (newFrequency);
+            return;
+        }
+
+        frequency.setTargetValue (newFrequency);
+    }
+
+    /** Returns the current frequency of the oscillator. */
+    NumericType getFrequency() const noexcept                    { return frequency.getTargetValue(); }
+
+    //==============================================================================
+    /** Called before processing starts. */
+    void prepare (const ProcessSpec& spec) noexcept
+    {
+        sampleRate = static_cast<NumericType> (spec.sampleRate);
+        rampBuffer.resize ((int) spec.maximumBlockSize);
+
+        reset();
+    }
+
+    /** Resets the internal state of the oscillator */
+    void reset() noexcept
+    {
+        phase.reset();
+
+        if (sampleRate > 0)
+            frequency.reset (sampleRate, 0.05);
+    }
+
+    //==============================================================================
+    /** Returns the result of processing a single sample. */
+    SampleType JUCE_VECTOR_CALLTYPE processSample (SampleType input) noexcept
+    {
+        jassert (isInitialised());
+        auto increment = MathConstants<NumericType>::twoPi * frequency.getNextValue() / sampleRate;
+        return input + generator (phase.advance (increment) - MathConstants<NumericType>::pi);
+    }
+
+    /** Processes the input and output buffers supplied in the processing context. */
+    template <typename ProcessContext>
+    void process (const ProcessContext& context) noexcept
+    {
+        jassert (isInitialised());
+        auto&& outBlock = context.getOutputBlock();
+        auto&& inBlock  = context.getInputBlock();
+
+        // this is an output-only processory
+        jassert (outBlock.getNumSamples() <= static_cast<size_t> (rampBuffer.size()));
+
+        auto len           = outBlock.getNumSamples();
+        auto numChannels   = outBlock.getNumChannels();
+        auto inputChannels = inBlock.getNumChannels();
+        auto baseIncrement = MathConstants<NumericType>::twoPi / sampleRate;
+
+        if (context.isBypassed)
+            context.getOutputBlock().clear();
+
+        if (frequency.isSmoothing())
+        {
+            auto* buffer = rampBuffer.getRawDataPointer();
+
+            for (size_t i = 0; i < len; ++i)
+                buffer[i] = phase.advance (baseIncrement * frequency.getNextValue())
+                              - MathConstants<NumericType>::pi;
+
+            if (! context.isBypassed)
+            {
+                size_t ch;
+
+                if (context.usesSeparateInputAndOutputBlocks())
+                {
+                    for (ch = 0; ch < jmin (numChannels, inputChannels); ++ch)
+                    {
+                        auto* dst = outBlock.getChannelPointer (ch);
+                        auto* src = inBlock.getChannelPointer (ch);
+
+                        for (size_t i = 0; i < len; ++i)
+                            dst[i] = src[i] + generator (buffer[i]);
+                    }
+                }
+                else
+                {
+                    for (ch = 0; ch < jmin (numChannels, inputChannels); ++ch)
+                    {
+                        auto* dst = outBlock.getChannelPointer (ch);
+
+                        for (size_t i = 0; i < len; ++i)
+                            dst[i] += generator (buffer[i]);
+                    }
+                }
+
+                for (; ch < numChannels; ++ch)
+                {
+                    auto* dst = outBlock.getChannelPointer (ch);
+
+                    for (size_t i = 0; i < len; ++i)
+                        dst[i] = generator (buffer[i]);
+                }
+            }
+        }
+        else
+        {
+            auto freq = baseIncrement * frequency.getNextValue();
+            auto p = phase;
+
+            if (context.isBypassed)
+            {
+                frequency.skip (static_cast<int> (len));
+                p.advance (freq * static_cast<NumericType> (len));
+            }
+            else
+            {
+                size_t ch;
+
+                if (context.usesSeparateInputAndOutputBlocks())
+                {
+                    for (ch = 0; ch < jmin (numChannels, inputChannels); ++ch)
+                    {
+                        p = phase;
+                        auto* dst = outBlock.getChannelPointer (ch);
+                        auto* src = inBlock.getChannelPointer (ch);
+
+                        for (size_t i = 0; i < len; ++i)
+                            dst[i] = src[i] + generator (p.advance (freq) - MathConstants<NumericType>::pi);
+                    }
+                }
+                else
+                {
+                    for (ch = 0; ch < jmin (numChannels, inputChannels); ++ch)
+                    {
+                        p = phase;
+                        auto* dst = outBlock.getChannelPointer (ch);
+
+                        for (size_t i = 0; i < len; ++i)
+                            dst[i] += generator (p.advance (freq) - MathConstants<NumericType>::pi);
+                    }
+                }
+
+                for (; ch < numChannels; ++ch)
+                {
+                    p = phase;
+                    auto* dst = outBlock.getChannelPointer (ch);
+
+                    for (size_t i = 0; i < len; ++i)
+                        dst[i] = generator (p.advance (freq) - MathConstants<NumericType>::pi);
+                }
+            }
+
+            phase = p;
+        }
+    }
+
+private:
+    //==============================================================================
+    std::function<NumericType (NumericType)> generator;
+    std::unique_ptr<LookupTableTransform<NumericType>> lookupTable;
+    Array<NumericType> rampBuffer;
+    SmoothedValue<NumericType> frequency { static_cast<NumericType> (440.0) };
+    NumericType sampleRate = 48000.0;
+    Phase<NumericType> phase;
+};
+
+} // namespace dsp
+} // namespace juce