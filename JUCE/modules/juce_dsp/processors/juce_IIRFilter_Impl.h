/*
  ==============================================================================

   This file is part of the JUCE library.
   Copyright (c) 2017 - ROLI Ltd.

   JUCE is an open source library subject to commercial or open-source
   licensing.

   By using JUCE, you agree to the terms of both the JUCE 5 End-User License
   Agreement and JUCE 5 Privacy Policy (both updated and effective as of the
   27th April 2017).

   End User License Agreement: www.juce.com/juce-5-licence
   Privacy Policy: www.juce.com/juce-5-privacy-policy

   Or: You may also use this code under the terms of the GPL v3 (see
   www.gnu.org/licenses).

   JUCE IS PROVIDED "AS IS" WITHOUT ANY WARRANTY, AND ALL WARRANTIES, WHETHER
   EXPRESSED OR IMPLIED, INCLUDING MERCHANTABILITY AND FITNESS FOR PURPOSE, ARE
   DISCLAIMED.

  ==============================================================================
*/

namespace juce
{
namespace dsp
{
namespace IIR
{

#ifndef DOXYGEN

//==============================================================================
template <typename SampleType>
Filter<SampleType>::Filter()
    : coefficients (new Coefficients<typename Filter<SampleType>::NumericType> (1, 0, 1, 0))
{
    reset();
}

template <typename SampleType>
Filter<SampleType>::Filter (CoefficientsPtr c)  : coefficients (std::move (c))
{
    reset();
}

template <typename SampleType>
void Filter<SampleType>::reset (SampleType resetToValue)
{
    auto newOrder = coefficients->getFilterOrder();

    if (newOrder != order)
    {
        memory.malloc (jmax (order, newOrder, static_cast<size_t> (3)) + 1);
        state = snapPointerToAlignment (memory.getData(), sizeof (SampleType));
        order = newOrder;
    }

    for (size_t i = 0; i < order; ++i)
        state[i] = resetToValue;
}

template <typename SampleType>
void Filter<SampleType>::prepare (const ProcessSpec&) noexcept     { reset(); }

template <typename SampleType>
template <typename ProcessContext, bool bypassed>
void Filter<SampleType>::processInternal (const ProcessContext& context) noexcept
{
    static_assert (std::is_same<typename ProcessContext::SampleType, SampleType>::value,
                   "The sample-type of the IIR filter must match the sample-type supplied to this process callback");
    check();

    auto&& inputBlock  = context.getInputBlock();
    auto&& outputBlock = context.getOutputBlock();

    // This class can only process mono signals. Use the ProcessorDuplicator class
    // to apply this filter on a multi-channel audio stream.
    jassert (inputBlock.getNumChannels()  == 1);
    jassert (outputBlock.getNumChannels() == 1);

    auto numSamples = inputBlock.getNumSamples();
    auto* src = inputBlock .getChannelPointer (0);
    auto* dst = outputBlock.getChannelPointer (0);
    auto* coeffs = coefficients->getRawCoefficients();

    // we need to copy this template parameter into a constexpr
    // otherwise MSVC will moan that the tenary expressions below
    // are constant conditional expressions
    constexpr bool isBypassed = bypassed;

    switch (order)
    {
        case 1:
        {
            auto b0 = coeffs[0];
            auto b1 = coeffs[1];
            auto a1 = coeffs[2];

            auto lv1 = state[0];

            for (size_t i = 0; i < numSamples; ++i)
            {
<<<<<<< HEAD
                auto in = src[i];
                auto out = in * b0 + lv1;

                dst[i] = isBypassed ? in : out;
=======
                auto input = src[i];
                auto output = input * b0 + lv1;

                dst[i] = bypassed ? input : output;
>>>>>>> a1416b55

                lv1 = (input * b1) - (output * a1);
            }

            util::snapToZero (lv1); state[0] = lv1;
        }
        break;

        case 2:
        {
            auto b0 = coeffs[0];
            auto b1 = coeffs[1];
            auto b2 = coeffs[2];
            auto a1 = coeffs[3];
            auto a2 = coeffs[4];

            auto lv1 = state[0];
            auto lv2 = state[1];

            for (size_t i = 0; i < numSamples; ++i)
            {
<<<<<<< HEAD
                auto in = src[i];
                auto out = (in * b0) + lv1;
                dst[i] = isBypassed ? in : out;
=======
                auto input = src[i];
                auto output = (input * b0) + lv1;
                dst[i] = bypassed ? input : output;
>>>>>>> a1416b55

                lv1 = (input * b1) - (output* a1) + lv2;
                lv2 = (input * b2) - (output* a2);
            }

            util::snapToZero (lv1); state[0] = lv1;
            util::snapToZero (lv2); state[1] = lv2;
        }
        break;

        case 3:
        {
            auto b0 = coeffs[0];
            auto b1 = coeffs[1];
            auto b2 = coeffs[2];
            auto b3 = coeffs[3];
            auto a1 = coeffs[4];
            auto a2 = coeffs[5];
            auto a3 = coeffs[6];

            auto lv1 = state[0];
            auto lv2 = state[1];
            auto lv3 = state[2];

            for (size_t i = 0; i < numSamples; ++i)
            {
<<<<<<< HEAD
                auto in = src[i];
                auto out = (in * b0) + lv1;
                dst[i] = isBypassed ? in : out;
=======
                auto input = src[i];
                auto output = (input * b0) + lv1;
                dst[i] = bypassed ? input : output;
>>>>>>> a1416b55

                lv1 = (input * b1) - (output* a1) + lv2;
                lv2 = (input * b2) - (output* a2) + lv3;
                lv3 = (input * b3) - (output* a3);
            }

            util::snapToZero (lv1); state[0] = lv1;
            util::snapToZero (lv2); state[1] = lv2;
            util::snapToZero (lv3); state[2] = lv3;
        }
        break;

        default:
        {
            for (size_t i = 0; i < numSamples; ++i)
            {
<<<<<<< HEAD
                auto in = src[i];
                auto out = (in * coeffs[0]) + state[0];
                dst[i] = isBypassed ? in : out;
=======
                auto input = src[i];
                auto output= (input * coeffs[0]) + state[0];
                dst[i] = bypassed ? input : output;
>>>>>>> a1416b55

                for (size_t j = 0; j < order - 1; ++j)
                    state[j] = (input * coeffs[j + 1]) - (output* coeffs[order + j + 1]) + state[j + 1];

                state[order - 1] = (input * coeffs[order]) - (output* coeffs[order * 2]);
            }

            snapToZero();
        }
    }
}

template <typename SampleType>
SampleType JUCE_VECTOR_CALLTYPE Filter<SampleType>::processSample (SampleType sample) noexcept
{
    check();
    auto* c = coefficients->getRawCoefficients();

    auto output= (c[0] * sample) + state[0];

    for (size_t j = 0; j < order - 1; ++j)
        state[j] = (c[j + 1] * sample) - (c[order + j + 1] * output) + state[j + 1];

    state[order - 1] = (c[order] * sample) - (c[order * 2] * output);

    return output;
}

template <typename SampleType>
void Filter<SampleType>::snapToZero() noexcept
{
    for (size_t i = 0; i < order; ++i)
        util::snapToZero (state[i]);
}

template <typename SampleType>
void Filter<SampleType>::check()
{
    jassert (coefficients != nullptr);

    if (order != coefficients->getFilterOrder())
        reset();
}

#endif

} // namespace IIR
} // namespace dsp
} // namespace juce
<|MERGE_RESOLUTION|>--- conflicted
+++ resolved
@@ -1,256 +1,231 @@
-/*
-  ==============================================================================
-
-   This file is part of the JUCE library.
-   Copyright (c) 2017 - ROLI Ltd.
-
-   JUCE is an open source library subject to commercial or open-source
-   licensing.
-
-   By using JUCE, you agree to the terms of both the JUCE 5 End-User License
-   Agreement and JUCE 5 Privacy Policy (both updated and effective as of the
-   27th April 2017).
-
-   End User License Agreement: www.juce.com/juce-5-licence
-   Privacy Policy: www.juce.com/juce-5-privacy-policy
-
-   Or: You may also use this code under the terms of the GPL v3 (see
-   www.gnu.org/licenses).
-
-   JUCE IS PROVIDED "AS IS" WITHOUT ANY WARRANTY, AND ALL WARRANTIES, WHETHER
-   EXPRESSED OR IMPLIED, INCLUDING MERCHANTABILITY AND FITNESS FOR PURPOSE, ARE
-   DISCLAIMED.
-
-  ==============================================================================
-*/
-
-namespace juce
-{
-namespace dsp
-{
-namespace IIR
-{
-
-#ifndef DOXYGEN
-
-//==============================================================================
-template <typename SampleType>
-Filter<SampleType>::Filter()
-    : coefficients (new Coefficients<typename Filter<SampleType>::NumericType> (1, 0, 1, 0))
-{
-    reset();
-}
-
-template <typename SampleType>
-Filter<SampleType>::Filter (CoefficientsPtr c)  : coefficients (std::move (c))
-{
-    reset();
-}
-
-template <typename SampleType>
-void Filter<SampleType>::reset (SampleType resetToValue)
-{
-    auto newOrder = coefficients->getFilterOrder();
-
-    if (newOrder != order)
-    {
-        memory.malloc (jmax (order, newOrder, static_cast<size_t> (3)) + 1);
-        state = snapPointerToAlignment (memory.getData(), sizeof (SampleType));
-        order = newOrder;
-    }
-
-    for (size_t i = 0; i < order; ++i)
-        state[i] = resetToValue;
-}
-
-template <typename SampleType>
-void Filter<SampleType>::prepare (const ProcessSpec&) noexcept     { reset(); }
-
-template <typename SampleType>
-template <typename ProcessContext, bool bypassed>
-void Filter<SampleType>::processInternal (const ProcessContext& context) noexcept
-{
-    static_assert (std::is_same<typename ProcessContext::SampleType, SampleType>::value,
-                   "The sample-type of the IIR filter must match the sample-type supplied to this process callback");
-    check();
-
-    auto&& inputBlock  = context.getInputBlock();
-    auto&& outputBlock = context.getOutputBlock();
-
-    // This class can only process mono signals. Use the ProcessorDuplicator class
-    // to apply this filter on a multi-channel audio stream.
-    jassert (inputBlock.getNumChannels()  == 1);
-    jassert (outputBlock.getNumChannels() == 1);
-
-    auto numSamples = inputBlock.getNumSamples();
-    auto* src = inputBlock .getChannelPointer (0);
-    auto* dst = outputBlock.getChannelPointer (0);
-    auto* coeffs = coefficients->getRawCoefficients();
-
-    // we need to copy this template parameter into a constexpr
-    // otherwise MSVC will moan that the tenary expressions below
-    // are constant conditional expressions
-    constexpr bool isBypassed = bypassed;
-
-    switch (order)
-    {
-        case 1:
-        {
-            auto b0 = coeffs[0];
-            auto b1 = coeffs[1];
-            auto a1 = coeffs[2];
-
-            auto lv1 = state[0];
-
-            for (size_t i = 0; i < numSamples; ++i)
-            {
-<<<<<<< HEAD
-                auto in = src[i];
-                auto out = in * b0 + lv1;
-
-                dst[i] = isBypassed ? in : out;
-=======
-                auto input = src[i];
-                auto output = input * b0 + lv1;
-
-                dst[i] = bypassed ? input : output;
->>>>>>> a1416b55
-
-                lv1 = (input * b1) - (output * a1);
-            }
-
-            util::snapToZero (lv1); state[0] = lv1;
-        }
-        break;
-
-        case 2:
-        {
-            auto b0 = coeffs[0];
-            auto b1 = coeffs[1];
-            auto b2 = coeffs[2];
-            auto a1 = coeffs[3];
-            auto a2 = coeffs[4];
-
-            auto lv1 = state[0];
-            auto lv2 = state[1];
-
-            for (size_t i = 0; i < numSamples; ++i)
-            {
-<<<<<<< HEAD
-                auto in = src[i];
-                auto out = (in * b0) + lv1;
-                dst[i] = isBypassed ? in : out;
-=======
-                auto input = src[i];
-                auto output = (input * b0) + lv1;
-                dst[i] = bypassed ? input : output;
->>>>>>> a1416b55
-
-                lv1 = (input * b1) - (output* a1) + lv2;
-                lv2 = (input * b2) - (output* a2);
-            }
-
-            util::snapToZero (lv1); state[0] = lv1;
-            util::snapToZero (lv2); state[1] = lv2;
-        }
-        break;
-
-        case 3:
-        {
-            auto b0 = coeffs[0];
-            auto b1 = coeffs[1];
-            auto b2 = coeffs[2];
-            auto b3 = coeffs[3];
-            auto a1 = coeffs[4];
-            auto a2 = coeffs[5];
-            auto a3 = coeffs[6];
-
-            auto lv1 = state[0];
-            auto lv2 = state[1];
-            auto lv3 = state[2];
-
-            for (size_t i = 0; i < numSamples; ++i)
-            {
-<<<<<<< HEAD
-                auto in = src[i];
-                auto out = (in * b0) + lv1;
-                dst[i] = isBypassed ? in : out;
-=======
-                auto input = src[i];
-                auto output = (input * b0) + lv1;
-                dst[i] = bypassed ? input : output;
->>>>>>> a1416b55
-
-                lv1 = (input * b1) - (output* a1) + lv2;
-                lv2 = (input * b2) - (output* a2) + lv3;
-                lv3 = (input * b3) - (output* a3);
-            }
-
-            util::snapToZero (lv1); state[0] = lv1;
-            util::snapToZero (lv2); state[1] = lv2;
-            util::snapToZero (lv3); state[2] = lv3;
-        }
-        break;
-
-        default:
-        {
-            for (size_t i = 0; i < numSamples; ++i)
-            {
-<<<<<<< HEAD
-                auto in = src[i];
-                auto out = (in * coeffs[0]) + state[0];
-                dst[i] = isBypassed ? in : out;
-=======
-                auto input = src[i];
-                auto output= (input * coeffs[0]) + state[0];
-                dst[i] = bypassed ? input : output;
->>>>>>> a1416b55
-
-                for (size_t j = 0; j < order - 1; ++j)
-                    state[j] = (input * coeffs[j + 1]) - (output* coeffs[order + j + 1]) + state[j + 1];
-
-                state[order - 1] = (input * coeffs[order]) - (output* coeffs[order * 2]);
-            }
-
-            snapToZero();
-        }
-    }
-}
-
-template <typename SampleType>
-SampleType JUCE_VECTOR_CALLTYPE Filter<SampleType>::processSample (SampleType sample) noexcept
-{
-    check();
-    auto* c = coefficients->getRawCoefficients();
-
-    auto output= (c[0] * sample) + state[0];
-
-    for (size_t j = 0; j < order - 1; ++j)
-        state[j] = (c[j + 1] * sample) - (c[order + j + 1] * output) + state[j + 1];
-
-    state[order - 1] = (c[order] * sample) - (c[order * 2] * output);
-
-    return output;
-}
-
-template <typename SampleType>
-void Filter<SampleType>::snapToZero() noexcept
-{
-    for (size_t i = 0; i < order; ++i)
-        util::snapToZero (state[i]);
-}
-
-template <typename SampleType>
-void Filter<SampleType>::check()
-{
-    jassert (coefficients != nullptr);
-
-    if (order != coefficients->getFilterOrder())
-        reset();
-}
-
-#endif
-
-} // namespace IIR
-} // namespace dsp
-} // namespace juce
+/*
+  ==============================================================================
+
+   This file is part of the JUCE library.
+   Copyright (c) 2017 - ROLI Ltd.
+
+   JUCE is an open source library subject to commercial or open-source
+   licensing.
+
+   By using JUCE, you agree to the terms of both the JUCE 5 End-User License
+   Agreement and JUCE 5 Privacy Policy (both updated and effective as of the
+   27th April 2017).
+
+   End User License Agreement: www.juce.com/juce-5-licence
+   Privacy Policy: www.juce.com/juce-5-privacy-policy
+
+   Or: You may also use this code under the terms of the GPL v3 (see
+   www.gnu.org/licenses).
+
+   JUCE IS PROVIDED "AS IS" WITHOUT ANY WARRANTY, AND ALL WARRANTIES, WHETHER
+   EXPRESSED OR IMPLIED, INCLUDING MERCHANTABILITY AND FITNESS FOR PURPOSE, ARE
+   DISCLAIMED.
+
+  ==============================================================================
+*/
+
+namespace juce
+{
+namespace dsp
+{
+namespace IIR
+{
+
+#ifndef DOXYGEN
+
+//==============================================================================
+template <typename SampleType>
+Filter<SampleType>::Filter()
+    : coefficients (new Coefficients<typename Filter<SampleType>::NumericType> (1, 0, 1, 0))
+{
+    reset();
+}
+
+template <typename SampleType>
+Filter<SampleType>::Filter (CoefficientsPtr c)  : coefficients (std::move (c))
+{
+    reset();
+}
+
+template <typename SampleType>
+void Filter<SampleType>::reset (SampleType resetToValue)
+{
+    auto newOrder = coefficients->getFilterOrder();
+
+    if (newOrder != order)
+    {
+        memory.malloc (jmax (order, newOrder, static_cast<size_t> (3)) + 1);
+        state = snapPointerToAlignment (memory.getData(), sizeof (SampleType));
+        order = newOrder;
+    }
+
+    for (size_t i = 0; i < order; ++i)
+        state[i] = resetToValue;
+}
+
+template <typename SampleType>
+void Filter<SampleType>::prepare (const ProcessSpec&) noexcept     { reset(); }
+
+template <typename SampleType>
+template <typename ProcessContext, bool bypassed>
+void Filter<SampleType>::processInternal (const ProcessContext& context) noexcept
+{
+    static_assert (std::is_same<typename ProcessContext::SampleType, SampleType>::value,
+                   "The sample-type of the IIR filter must match the sample-type supplied to this process callback");
+    check();
+
+    auto&& inputBlock  = context.getInputBlock();
+    auto&& outputBlock = context.getOutputBlock();
+
+    // This class can only process mono signals. Use the ProcessorDuplicator class
+    // to apply this filter on a multi-channel audio stream.
+    jassert (inputBlock.getNumChannels()  == 1);
+    jassert (outputBlock.getNumChannels() == 1);
+
+    auto numSamples = inputBlock.getNumSamples();
+    auto* src = inputBlock .getChannelPointer (0);
+    auto* dst = outputBlock.getChannelPointer (0);
+    auto* coeffs = coefficients->getRawCoefficients();
+
+    // we need to copy this template parameter into a constexpr
+    // otherwise MSVC will moan that the tenary expressions below
+    // are constant conditional expressions
+    constexpr bool isBypassed = bypassed;
+
+    switch (order)
+    {
+        case 1:
+        {
+            auto b0 = coeffs[0];
+            auto b1 = coeffs[1];
+            auto a1 = coeffs[2];
+
+            auto lv1 = state[0];
+
+            for (size_t i = 0; i < numSamples; ++i)
+            {
+                auto input = src[i];
+                auto output = input * b0 + lv1;
+
+                dst[i] = bypassed ? input : output;
+
+                lv1 = (input * b1) - (output * a1);
+            }
+
+            util::snapToZero (lv1); state[0] = lv1;
+        }
+        break;
+
+        case 2:
+        {
+            auto b0 = coeffs[0];
+            auto b1 = coeffs[1];
+            auto b2 = coeffs[2];
+            auto a1 = coeffs[3];
+            auto a2 = coeffs[4];
+
+            auto lv1 = state[0];
+            auto lv2 = state[1];
+
+            for (size_t i = 0; i < numSamples; ++i)
+            {
+                auto input = src[i];
+                auto output = (input * b0) + lv1;
+                dst[i] = bypassed ? input : output;
+
+                lv1 = (input * b1) - (output* a1) + lv2;
+                lv2 = (input * b2) - (output* a2);
+            }
+
+            util::snapToZero (lv1); state[0] = lv1;
+            util::snapToZero (lv2); state[1] = lv2;
+        }
+        break;
+
+        case 3:
+        {
+            auto b0 = coeffs[0];
+            auto b1 = coeffs[1];
+            auto b2 = coeffs[2];
+            auto b3 = coeffs[3];
+            auto a1 = coeffs[4];
+            auto a2 = coeffs[5];
+            auto a3 = coeffs[6];
+
+            auto lv1 = state[0];
+            auto lv2 = state[1];
+            auto lv3 = state[2];
+
+            for (size_t i = 0; i < numSamples; ++i)
+            {
+                auto input = src[i];
+                auto output = (input * b0) + lv1;
+                dst[i] = bypassed ? input : output;
+
+                lv1 = (input * b1) - (output* a1) + lv2;
+                lv2 = (input * b2) - (output* a2) + lv3;
+                lv3 = (input * b3) - (output* a3);
+            }
+
+            util::snapToZero (lv1); state[0] = lv1;
+            util::snapToZero (lv2); state[1] = lv2;
+            util::snapToZero (lv3); state[2] = lv3;
+        }
+        break;
+
+        default:
+        {
+            for (size_t i = 0; i < numSamples; ++i)
+            {
+                auto input = src[i];
+                auto output= (input * coeffs[0]) + state[0];
+                dst[i] = bypassed ? input : output;
+
+                for (size_t j = 0; j < order - 1; ++j)
+                    state[j] = (input * coeffs[j + 1]) - (output* coeffs[order + j + 1]) + state[j + 1];
+
+                state[order - 1] = (input * coeffs[order]) - (output* coeffs[order * 2]);
+            }
+
+            snapToZero();
+        }
+    }
+}
+
+template <typename SampleType>
+SampleType JUCE_VECTOR_CALLTYPE Filter<SampleType>::processSample (SampleType sample) noexcept
+{
+    check();
+    auto* c = coefficients->getRawCoefficients();
+
+    auto output= (c[0] * sample) + state[0];
+
+    for (size_t j = 0; j < order - 1; ++j)
+        state[j] = (c[j + 1] * sample) - (c[order + j + 1] * output) + state[j + 1];
+
+    state[order - 1] = (c[order] * sample) - (c[order * 2] * output);
+
+    return output;
+}
+
+template <typename SampleType>
+void Filter<SampleType>::snapToZero() noexcept
+{
+    for (size_t i = 0; i < order; ++i)
+        util::snapToZero (state[i]);
+}
+
+template <typename SampleType>
+void Filter<SampleType>::check()
+{
+    jassert (coefficients != nullptr);
+
+    if (order != coefficients->getFilterOrder())
+        reset();
+}
+
+#endif
+
+} // namespace IIR
+} // namespace dsp
+} // namespace juce