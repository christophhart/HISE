--- conflicted
+++ resolved
@@ -1,653 +1,649 @@
-/*
-  ==============================================================================
-
-   This file is part of the JUCE library.
-   Copyright (c) 2017 - ROLI Ltd.
-
-   JUCE is an open source library subject to commercial or open-source
-   licensing.
-
-   By using JUCE, you agree to the terms of both the JUCE 5 End-User License
-   Agreement and JUCE 5 Privacy Policy (both updated and effective as of the
-   27th April 2017).
-
-   End User License Agreement: www.juce.com/juce-5-licence
-   Privacy Policy: www.juce.com/juce-5-privacy-policy
-
-   Or: You may also use this code under the terms of the GPL v3 (see
-   www.gnu.org/licenses).
-
-   JUCE IS PROVIDED "AS IS" WITHOUT ANY WARRANTY, AND ALL WARRANTIES, WHETHER
-   EXPRESSED OR IMPLIED, INCLUDING MERCHANTABILITY AND FITNESS FOR PURPOSE, ARE
-   DISCLAIMED.
-
-  ==============================================================================
-*/
-
-namespace juce
-{
-namespace dsp
-{
-
-#ifndef DOXYGEN
-
-#if JUCE_GCC && (__GNUC__ >= 6)
- #pragma GCC diagnostic push
- #pragma GCC diagnostic ignored "-Wignored-attributes"
-#endif
-
-#ifdef _MSC_VER
- #define DECLARE_AVX_SIMD_CONST(type, name) \
-    static __declspec(align(32)) const type name[32 / sizeof (type)]
-
- #define DEFINE_AVX_SIMD_CONST(type, class_type, name) \
-    __declspec(align(32)) const type SIMDNativeOps<class_type>:: name[32 / sizeof (type)]
-
-#else
- #define DECLARE_AVX_SIMD_CONST(type, name) \
-    static const type name[32 / sizeof (type)] __attribute__((aligned(32)))
-
- #define DEFINE_AVX_SIMD_CONST(type, class_type, name) \
-    const type SIMDNativeOps<class_type>:: name[32 / sizeof (type)] __attribute__((aligned(32)))
-
-#endif
-
-template <typename type>
-struct SIMDNativeOps;
-
-//==============================================================================
-/** Single-precision floating point AVX intrinsics.
-
-    @tags{DSP}
-*/
-template <>
-struct SIMDNativeOps<float>
-{
-    using vSIMDType = __m256;
-
-    //==============================================================================
-    DECLARE_AVX_SIMD_CONST (int32_t, kAllBitsSet);
-    DECLARE_AVX_SIMD_CONST (int32_t, kEvenHighBit);
-    DECLARE_AVX_SIMD_CONST (float, kOne);
-
-    //==============================================================================
-    static forcedinline __m256 JUCE_VECTOR_CALLTYPE vconst (const float* a) noexcept                     { return load (a); }
-    static forcedinline __m256 JUCE_VECTOR_CALLTYPE vconst (const int32_t* a) noexcept                   { return _mm256_castsi256_ps (_mm256_load_si256 ((const __m256i*) a)); }
-    static forcedinline __m256 JUCE_VECTOR_CALLTYPE expand (float s) noexcept                            { return _mm256_broadcast_ss (&s); }
-    static forcedinline __m256 JUCE_VECTOR_CALLTYPE load (const float* a) noexcept                       { return _mm256_load_ps (a); }
-    static forcedinline void   JUCE_VECTOR_CALLTYPE store (__m256 value, float* dest) noexcept           { _mm256_store_ps (dest, value); }
-    static forcedinline __m256 JUCE_VECTOR_CALLTYPE add (__m256 a, __m256 b) noexcept                    { return _mm256_add_ps (a, b); }
-    static forcedinline __m256 JUCE_VECTOR_CALLTYPE sub (__m256 a, __m256 b) noexcept                    { return _mm256_sub_ps (a, b); }
-    static forcedinline __m256 JUCE_VECTOR_CALLTYPE mul (__m256 a, __m256 b) noexcept                    { return _mm256_mul_ps (a, b); }
-    static forcedinline __m256 JUCE_VECTOR_CALLTYPE bit_and (__m256 a, __m256 b) noexcept                { return _mm256_and_ps (a, b); }
-    static forcedinline __m256 JUCE_VECTOR_CALLTYPE bit_or  (__m256 a, __m256 b) noexcept                { return _mm256_or_ps  (a, b); }
-    static forcedinline __m256 JUCE_VECTOR_CALLTYPE bit_xor (__m256 a, __m256 b) noexcept                { return _mm256_xor_ps (a, b); }
-    static forcedinline __m256 JUCE_VECTOR_CALLTYPE bit_notand (__m256 a, __m256 b) noexcept             { return _mm256_andnot_ps (a, b); }
-    static forcedinline __m256 JUCE_VECTOR_CALLTYPE bit_not (__m256 a) noexcept                          { return bit_notand (a, vconst (kAllBitsSet)); }
-    static forcedinline __m256 JUCE_VECTOR_CALLTYPE min (__m256 a, __m256 b) noexcept                    { return _mm256_min_ps (a, b); }
-    static forcedinline __m256 JUCE_VECTOR_CALLTYPE max (__m256 a, __m256 b) noexcept                    { return _mm256_max_ps (a, b); }
-    static forcedinline __m256 JUCE_VECTOR_CALLTYPE equal (__m256 a, __m256 b) noexcept                  { return _mm256_cmp_ps (a, b, _CMP_EQ_OQ); }
-    static forcedinline __m256 JUCE_VECTOR_CALLTYPE notEqual (__m256 a, __m256 b) noexcept               { return _mm256_cmp_ps (a, b, _CMP_NEQ_OQ); }
-    static forcedinline __m256 JUCE_VECTOR_CALLTYPE greaterThan (__m256 a, __m256 b) noexcept            { return _mm256_cmp_ps (a, b, _CMP_GT_OQ); }
-    static forcedinline __m256 JUCE_VECTOR_CALLTYPE greaterThanOrEqual (__m256 a, __m256 b) noexcept     { return _mm256_cmp_ps (a, b, _CMP_GE_OQ); }
-    static forcedinline bool   JUCE_VECTOR_CALLTYPE allEqual (__m256 a, __m256 b) noexcept               { return (_mm256_movemask_ps (equal (a, b)) == 0xff); }
-    static forcedinline __m256 JUCE_VECTOR_CALLTYPE multiplyAdd (__m256 a, __m256 b, __m256 c) noexcept  { return _mm256_fmadd_ps (b, c, a); }
-    static forcedinline __m256 JUCE_VECTOR_CALLTYPE dupeven (__m256 a) noexcept                          { return _mm256_shuffle_ps (a, a, _MM_SHUFFLE (2, 2, 0, 0)); }
-    static forcedinline __m256 JUCE_VECTOR_CALLTYPE dupodd (__m256 a) noexcept                           { return _mm256_shuffle_ps (a, a, _MM_SHUFFLE (3, 3, 1, 1)); }
-    static forcedinline __m256 JUCE_VECTOR_CALLTYPE swapevenodd (__m256 a) noexcept                      { return _mm256_shuffle_ps (a, a, _MM_SHUFFLE (2, 3, 0, 1)); }
-    static forcedinline float  JUCE_VECTOR_CALLTYPE get (__m256 v, size_t i) noexcept                    { return SIMDFallbackOps<float, __m256>::get (v, i); }
-    static forcedinline __m256 JUCE_VECTOR_CALLTYPE set (__m256 v, size_t i, float s) noexcept           { return SIMDFallbackOps<float, __m256>::set (v, i, s); }
-    static forcedinline __m256 JUCE_VECTOR_CALLTYPE oddevensum (__m256 a) noexcept
-    {
-        a = _mm256_add_ps (_mm256_shuffle_ps (a, a, _MM_SHUFFLE (1, 0, 3, 2)), a);
-        return add (_mm256_permute2f128_ps (a, a, 1), a);
-    }
-
-    //==============================================================================
-    static forcedinline __m256 JUCE_VECTOR_CALLTYPE cmplxmul (__m256 a, __m256 b) noexcept
-    {
-        __m256 rr_ir = mul (a, dupeven (b));
-        __m256 ii_ri = mul (swapevenodd (a), dupodd (b));
-        return add (rr_ir, bit_xor (ii_ri, vconst (kEvenHighBit)));
-    }
-
-    static forcedinline float JUCE_VECTOR_CALLTYPE sum (__m256 a) noexcept
-    {
-       __m256 retval = _mm256_dp_ps (a, vconst (kOne), 0xff);
-       __m256 tmp = _mm256_permute2f128_ps (retval, retval, 1);
-       retval = _mm256_add_ps (retval, tmp);
-
-      #if JUCE_GCC
-       return retval[0];
-      #else
-       return _mm256_cvtss_f32 (retval);
-      #endif
-    }
-};
-
-//==============================================================================
-/** Double-precision floating point AVX intrinsics.
-
-    @tags{DSP}
-*/
-template <>
-struct SIMDNativeOps<double>
-{
-    using vSIMDType = __m256d;
-
-    //==============================================================================
-    DECLARE_AVX_SIMD_CONST (int64_t, kAllBitsSet);
-    DECLARE_AVX_SIMD_CONST (int64_t, kEvenHighBit);
-    DECLARE_AVX_SIMD_CONST (double, kOne);
-
-    //==============================================================================
-    static forcedinline __m256d JUCE_VECTOR_CALLTYPE vconst (const double* a) noexcept                      { return load (a); }
-    static forcedinline __m256d JUCE_VECTOR_CALLTYPE vconst (const int64_t* a) noexcept                     { return _mm256_castsi256_pd (_mm256_load_si256 ((const __m256i*) a)); }
-    static forcedinline __m256d JUCE_VECTOR_CALLTYPE expand (double s) noexcept                             { return _mm256_broadcast_sd (&s); }
-    static forcedinline __m256d JUCE_VECTOR_CALLTYPE load (const double* a) noexcept                        { return _mm256_load_pd (a); }
-    static forcedinline void JUCE_VECTOR_CALLTYPE store (__m256d value, double* dest) noexcept              { _mm256_store_pd (dest, value); }
-    static forcedinline __m256d JUCE_VECTOR_CALLTYPE add (__m256d a, __m256d b) noexcept                    { return _mm256_add_pd (a, b); }
-    static forcedinline __m256d JUCE_VECTOR_CALLTYPE sub (__m256d a, __m256d b) noexcept                    { return _mm256_sub_pd (a, b); }
-    static forcedinline __m256d JUCE_VECTOR_CALLTYPE mul (__m256d a, __m256d b) noexcept                    { return _mm256_mul_pd (a, b); }
-    static forcedinline __m256d JUCE_VECTOR_CALLTYPE bit_and (__m256d a, __m256d b) noexcept                { return _mm256_and_pd (a, b); }
-    static forcedinline __m256d JUCE_VECTOR_CALLTYPE bit_or  (__m256d a, __m256d b) noexcept                { return _mm256_or_pd  (a, b); }
-    static forcedinline __m256d JUCE_VECTOR_CALLTYPE bit_xor (__m256d a, __m256d b) noexcept                { return _mm256_xor_pd (a, b); }
-    static forcedinline __m256d JUCE_VECTOR_CALLTYPE bit_notand (__m256d a, __m256d b) noexcept             { return _mm256_andnot_pd (a, b); }
-    static forcedinline __m256d JUCE_VECTOR_CALLTYPE bit_not (__m256d a) noexcept                           { return bit_notand (a, vconst (kAllBitsSet)); }
-    static forcedinline __m256d JUCE_VECTOR_CALLTYPE min (__m256d a, __m256d b) noexcept                    { return _mm256_min_pd (a, b); }
-    static forcedinline __m256d JUCE_VECTOR_CALLTYPE max (__m256d a, __m256d b) noexcept                    { return _mm256_max_pd (a, b); }
-    static forcedinline __m256d JUCE_VECTOR_CALLTYPE equal (__m256d a, __m256d b) noexcept                  { return _mm256_cmp_pd (a, b, _CMP_EQ_OQ); }
-    static forcedinline __m256d JUCE_VECTOR_CALLTYPE notEqual (__m256d a, __m256d b) noexcept               { return _mm256_cmp_pd (a, b, _CMP_NEQ_OQ); }
-    static forcedinline __m256d JUCE_VECTOR_CALLTYPE greaterThan (__m256d a, __m256d b) noexcept            { return _mm256_cmp_pd (a, b, _CMP_GT_OQ); }
-    static forcedinline __m256d JUCE_VECTOR_CALLTYPE greaterThanOrEqual (__m256d a, __m256d b) noexcept     { return _mm256_cmp_pd (a, b, _CMP_GE_OQ); }
-    static forcedinline bool    JUCE_VECTOR_CALLTYPE allEqual (__m256d a, __m256d b) noexcept               { return (_mm256_movemask_pd (equal (a, b)) == 0xf); }
-    static forcedinline __m256d JUCE_VECTOR_CALLTYPE multiplyAdd (__m256d a, __m256d b, __m256d c) noexcept { return _mm256_add_pd (a, _mm256_mul_pd (b, c)); }
-    static forcedinline __m256d JUCE_VECTOR_CALLTYPE dupeven (__m256d a) noexcept                           { return _mm256_shuffle_pd (a, a, 0); }
-    static forcedinline __m256d JUCE_VECTOR_CALLTYPE dupodd (__m256d a) noexcept                            { return _mm256_shuffle_pd (a, a, (1 << 0) | (1 << 1) | (1 << 2) | (1 << 3)); }
-    static forcedinline __m256d JUCE_VECTOR_CALLTYPE swapevenodd (__m256d a) noexcept                       { return _mm256_shuffle_pd (a, a, (1 << 0) | (0 << 1) | (1 << 2) | (0 << 3)); }
-    static forcedinline __m256d JUCE_VECTOR_CALLTYPE oddevensum (__m256d a) noexcept                        { return _mm256_add_pd (_mm256_permute2f128_pd (a, a, 1), a); }
-    static forcedinline double  JUCE_VECTOR_CALLTYPE get (__m256d v, size_t i) noexcept                     { return SIMDFallbackOps<double, __m256d>::get (v, i); }
-    static forcedinline __m256d JUCE_VECTOR_CALLTYPE set (__m256d v, size_t i, double s) noexcept           { return SIMDFallbackOps<double, __m256d>::set (v, i, s); }
-
-
-    //==============================================================================
-    static forcedinline __m256d JUCE_VECTOR_CALLTYPE cmplxmul (__m256d a, __m256d b) noexcept
-    {
-        __m256d rr_ir = mul (a, dupeven (b));
-        __m256d ii_ri = mul (swapevenodd (a), dupodd (b));
-        return add (rr_ir, bit_xor (ii_ri, vconst (kEvenHighBit)));
-    }
-
-    static forcedinline double JUCE_VECTOR_CALLTYPE sum (__m256d a) noexcept
-    {
-        __m256d retval = _mm256_hadd_pd (a, a);
-        __m256d tmp = _mm256_permute2f128_pd (retval, retval, 1);
-        retval = _mm256_add_pd (retval, tmp);
-
-       #if JUCE_GCC
-        return retval[0];
-       #else
-        return _mm256_cvtsd_f64 (retval);
-       #endif
-    }
-};
-
-//==============================================================================
-/** Signed 8-bit integer AVX intrinsics
-
-    @tags{DSP}
-*/
-template <>
-struct SIMDNativeOps<int8_t>
-{
-    using vSIMDType = __m256i;
-
-    //==============================================================================
-    DECLARE_AVX_SIMD_CONST (int8_t, kAllBitsSet);
-
-    static forcedinline __m256i JUCE_VECTOR_CALLTYPE expand (int8_t s) noexcept                             { return _mm256_set1_epi8 (s); }
-    static forcedinline __m256i JUCE_VECTOR_CALLTYPE load (const int8_t* p) noexcept                        { return _mm256_load_si256 ((const __m256i*) p); }
-    static forcedinline void JUCE_VECTOR_CALLTYPE store (__m256i value, int8_t* dest) noexcept              { _mm256_store_si256 ((__m256i*) dest, value); }
-    static forcedinline __m256i JUCE_VECTOR_CALLTYPE add (__m256i a, __m256i b) noexcept                    { return _mm256_add_epi8 (a, b); }
-    static forcedinline __m256i JUCE_VECTOR_CALLTYPE sub (__m256i a, __m256i b) noexcept                    { return _mm256_sub_epi8 (a, b); }
-    static forcedinline __m256i JUCE_VECTOR_CALLTYPE bit_and (__m256i a, __m256i b) noexcept                { return _mm256_and_si256 (a, b); }
-    static forcedinline __m256i JUCE_VECTOR_CALLTYPE bit_or  (__m256i a, __m256i b) noexcept                { return _mm256_or_si256  (a, b); }
-    static forcedinline __m256i JUCE_VECTOR_CALLTYPE bit_xor (__m256i a, __m256i b) noexcept                { return _mm256_xor_si256 (a, b); }
-    static forcedinline __m256i JUCE_VECTOR_CALLTYPE bit_andnot (__m256i a, __m256i b) noexcept             { return _mm256_andnot_si256 (a, b); }
-    static forcedinline __m256i JUCE_VECTOR_CALLTYPE bit_not (__m256i a) noexcept                           { return _mm256_andnot_si256 (a, load (kAllBitsSet)); }
-    static forcedinline __m256i JUCE_VECTOR_CALLTYPE min (__m256i a, __m256i b) noexcept                    { return _mm256_min_epi8 (a, b); }
-    static forcedinline __m256i JUCE_VECTOR_CALLTYPE max (__m256i a, __m256i b) noexcept                    { return _mm256_max_epi8 (a, b); }
-    static forcedinline __m256i JUCE_VECTOR_CALLTYPE equal (__m256i a, __m256i b) noexcept                  { return _mm256_cmpeq_epi8 (a, b); }
-    static forcedinline __m256i JUCE_VECTOR_CALLTYPE greaterThan (__m256i a, __m256i b) noexcept            { return _mm256_cmpgt_epi8 (a, b); }
-    static forcedinline __m256i JUCE_VECTOR_CALLTYPE greaterThanOrEqual (__m256i a, __m256i b) noexcept     { return bit_or (greaterThan (a, b), equal (a,b)); }
-    static forcedinline bool    JUCE_VECTOR_CALLTYPE allEqual (__m256i a, __m256i b) noexcept               { return _mm256_movemask_epi8 (equal (a, b)) == -1; }
-    static forcedinline __m256i JUCE_VECTOR_CALLTYPE multiplyAdd (__m256i a, __m256i b, __m256i c) noexcept { return add (a, mul (b, c)); }
-    static forcedinline __m256i JUCE_VECTOR_CALLTYPE notEqual (__m256i a, __m256i b) noexcept               { return bit_not (equal (a, b)); }
-    static forcedinline int8_t  JUCE_VECTOR_CALLTYPE get (__m256i v, size_t i) noexcept                     { return SIMDFallbackOps<int8_t, __m256i>::get (v, i); }
-    static forcedinline __m256i JUCE_VECTOR_CALLTYPE set (__m256i v, size_t i, int8_t s) noexcept           { return SIMDFallbackOps<int8_t, __m256i>::set (v, i, s); }
-
-    //==============================================================================
-    static forcedinline int8_t JUCE_VECTOR_CALLTYPE sum (__m256i a) noexcept
-    {
-        __m256i lo = _mm256_unpacklo_epi8 (a, _mm256_setzero_si256());
-        __m256i hi = _mm256_unpackhi_epi8 (a, _mm256_setzero_si256());
-
-        for (int i = 0; i < 3; ++i)
-        {
-            lo = _mm256_hadd_epi16 (lo, lo);
-            hi = _mm256_hadd_epi16 (hi, hi);
-        }
-
-       #if JUCE_GCC
-        return (int8_t) ((lo[0] & 0xff) +
-                         (hi[0] & 0xff) +
-                         (lo[2] & 0xff) +
-                         (hi[2] & 0xff));
-       #else
-        constexpr int mask = (2 << 0) | (3 << 2) | (0 << 4) | (1 << 6);
-
-        return (int8_t) ((_mm256_cvtsi256_si32 (lo) & 0xff) +
-                         (_mm256_cvtsi256_si32 (hi) & 0xff) +
-                         (_mm256_cvtsi256_si32 (_mm256_permute4x64_epi64 (lo, mask)) & 0xff) +
-                         (_mm256_cvtsi256_si32 (_mm256_permute4x64_epi64 (hi, mask)) & 0xff));
-       #endif
-    }
-
-    static forcedinline __m256i JUCE_VECTOR_CALLTYPE mul (__m256i a, __m256i b)
-    {
-        // unpack and multiply
-        __m256i even = _mm256_mullo_epi16 (a, b);
-        __m256i odd  = _mm256_mullo_epi16 (_mm256_srli_epi16 (a, 8), _mm256_srli_epi16 (b, 8));
-
-        return _mm256_or_si256 (_mm256_slli_epi16 (odd, 8),
-                             _mm256_srli_epi16 (_mm256_slli_epi16 (even, 8), 8));
-    }
-};
-
-//==============================================================================
-/** Unsigned 8-bit integer AVX intrinsics.
-
-    @tags{DSP}
-*/
-template <>
-struct SIMDNativeOps<uint8_t>
-{
-    //==============================================================================
-    using vSIMDType = __m256i;
-
-    //==============================================================================
-    DECLARE_AVX_SIMD_CONST (uint8_t, kHighBit);
-    DECLARE_AVX_SIMD_CONST (uint8_t, kAllBitsSet);
-
-    static forcedinline __m256i JUCE_VECTOR_CALLTYPE ssign (__m256i a) noexcept                              { return _mm256_xor_si256 (a, load (kHighBit)); }
-    static forcedinline __m256i JUCE_VECTOR_CALLTYPE expand (uint8_t s) noexcept                             { return _mm256_set1_epi8 ((int8_t) s); }
-    static forcedinline __m256i JUCE_VECTOR_CALLTYPE load (const uint8_t* p) noexcept                        { return _mm256_load_si256 ((const __m256i*) p); }
-    static forcedinline void JUCE_VECTOR_CALLTYPE store (__m256i value, uint8_t* dest) noexcept              { _mm256_store_si256 ((__m256i*) dest, value); }
-    static forcedinline __m256i JUCE_VECTOR_CALLTYPE add (__m256i a, __m256i b) noexcept                     { return _mm256_add_epi8 (a, b); }
-    static forcedinline __m256i JUCE_VECTOR_CALLTYPE sub (__m256i a, __m256i b) noexcept                     { return _mm256_sub_epi8 (a, b); }
-    static forcedinline __m256i JUCE_VECTOR_CALLTYPE bit_and (__m256i a, __m256i b) noexcept                 { return _mm256_and_si256 (a, b); }
-    static forcedinline __m256i JUCE_VECTOR_CALLTYPE bit_or  (__m256i a, __m256i b) noexcept                 { return _mm256_or_si256  (a, b); }
-    static forcedinline __m256i JUCE_VECTOR_CALLTYPE bit_xor (__m256i a, __m256i b) noexcept                 { return _mm256_xor_si256 (a, b); }
-    static forcedinline __m256i JUCE_VECTOR_CALLTYPE bit_andnot (__m256i a, __m256i b) noexcept              { return _mm256_andnot_si256 (a, b); }
-    static forcedinline __m256i JUCE_VECTOR_CALLTYPE bit_not (__m256i a) noexcept                            { return _mm256_andnot_si256 (a, load (kAllBitsSet)); }
-    static forcedinline __m256i JUCE_VECTOR_CALLTYPE min (__m256i a, __m256i b) noexcept                     { return _mm256_min_epu8 (a, b); }
-    static forcedinline __m256i JUCE_VECTOR_CALLTYPE max (__m256i a, __m256i b) noexcept                     { return _mm256_max_epu8 (a, b); }
-    static forcedinline __m256i JUCE_VECTOR_CALLTYPE equal (__m256i a, __m256i b) noexcept                   { return _mm256_cmpeq_epi8 (a, b); }
-    static forcedinline __m256i JUCE_VECTOR_CALLTYPE greaterThan (__m256i a, __m256i b) noexcept             { return _mm256_cmpgt_epi8 (ssign (a), ssign (b)); }
-    static forcedinline __m256i JUCE_VECTOR_CALLTYPE greaterThanOrEqual (__m256i a, __m256i b) noexcept      { return bit_or (greaterThan (a, b), equal (a,b)); }
-    static forcedinline bool    JUCE_VECTOR_CALLTYPE allEqual (__m256i a, __m256i b) noexcept                { return (_mm256_movemask_epi8 (equal (a, b)) == -1); }
-    static forcedinline __m256i JUCE_VECTOR_CALLTYPE multiplyAdd (__m256i a, __m256i b, __m256i c) noexcept  { return add (a, mul (b, c)); }
-    static forcedinline __m256i JUCE_VECTOR_CALLTYPE notEqual (__m256i a, __m256i b) noexcept                { return bit_not (equal (a, b)); }
-    static forcedinline uint8_t JUCE_VECTOR_CALLTYPE get (__m256i v, size_t i) noexcept                      { return SIMDFallbackOps<uint8_t, __m256i>::get (v, i); }
-    static forcedinline __m256i JUCE_VECTOR_CALLTYPE set (__m256i v, size_t i, uint8_t s) noexcept           { return SIMDFallbackOps<uint8_t, __m256i>::set (v, i, s); }
-
-    //==============================================================================
-    static forcedinline uint8_t JUCE_VECTOR_CALLTYPE sum (__m256i a) noexcept
-    {
-        __m256i lo = _mm256_unpacklo_epi8 (a, _mm256_setzero_si256());
-        __m256i hi = _mm256_unpackhi_epi8 (a, _mm256_setzero_si256());
-
-        for (int i = 0; i < 3; ++i)
-        {
-            lo = _mm256_hadd_epi16 (lo, lo);
-            hi = _mm256_hadd_epi16 (hi, hi);
-        }
-
-       #if JUCE_GCC
-        return (uint8_t) ((static_cast<uint32_t> (lo[0]) & 0xffu) +
-                          (static_cast<uint32_t> (hi[0]) & 0xffu) +
-                          (static_cast<uint32_t> (lo[2]) & 0xffu) +
-                          (static_cast<uint32_t> (hi[2]) & 0xffu));
-       #else
-        constexpr int mask = (2 << 0) | (3 << 2) | (0 << 4) | (1 << 6);
-
-        return (uint8_t) ((static_cast<uint32_t> (_mm256_cvtsi256_si32 (lo)) & 0xffu) +
-                          (static_cast<uint32_t> (_mm256_cvtsi256_si32 (hi)) & 0xffu) +
-                          (static_cast<uint32_t> (_mm256_cvtsi256_si32 (_mm256_permute4x64_epi64 (lo, mask))) & 0xffu) +
-                          (static_cast<uint32_t> (_mm256_cvtsi256_si32 (_mm256_permute4x64_epi64 (hi, mask))) & 0xffu));
-       #endif
-    }
-
-    static forcedinline __m256i JUCE_VECTOR_CALLTYPE mul (__m256i a, __m256i b)
-    {
-        // unpack and multiply
-        __m256i even = _mm256_mullo_epi16 (a, b);
-        __m256i odd  = _mm256_mullo_epi16 (_mm256_srli_epi16 (a, 8), _mm256_srli_epi16 (b, 8));
-
-        return _mm256_or_si256 (_mm256_slli_epi16 (odd, 8),
-                             _mm256_srli_epi16 (_mm256_slli_epi16 (even, 8), 8));
-    }
-};
-
-//==============================================================================
-/** Signed 16-bit integer AVX intrinsics.
-
-    @tags{DSP}
-*/
-template <>
-struct SIMDNativeOps<int16_t>
-{
-    //==============================================================================
-    using vSIMDType = __m256i;
-
-    //==============================================================================
-    DECLARE_AVX_SIMD_CONST (int16_t, kAllBitsSet);
-
-    //==============================================================================
-    static forcedinline __m256i JUCE_VECTOR_CALLTYPE expand (int16_t s) noexcept                             { return _mm256_set1_epi16 (s); }
-    static forcedinline __m256i JUCE_VECTOR_CALLTYPE load (const int16_t* p) noexcept                        { return _mm256_load_si256 ((const __m256i*) p); }
-    static forcedinline void JUCE_VECTOR_CALLTYPE store (__m256i value, int16_t* dest) noexcept              { _mm256_store_si256 ((__m256i*) dest, value); }
-    static forcedinline __m256i JUCE_VECTOR_CALLTYPE add (__m256i a, __m256i b) noexcept                     { return _mm256_add_epi16 (a, b); }
-    static forcedinline __m256i JUCE_VECTOR_CALLTYPE sub (__m256i a, __m256i b) noexcept                     { return _mm256_sub_epi16 (a, b); }
-    static forcedinline __m256i JUCE_VECTOR_CALLTYPE mul (__m256i a, __m256i b) noexcept                     { return _mm256_mullo_epi16 (a, b); }
-    static forcedinline __m256i JUCE_VECTOR_CALLTYPE bit_and (__m256i a, __m256i b) noexcept                 { return _mm256_and_si256 (a, b); }
-    static forcedinline __m256i JUCE_VECTOR_CALLTYPE bit_or  (__m256i a, __m256i b) noexcept                 { return _mm256_or_si256  (a, b); }
-    static forcedinline __m256i JUCE_VECTOR_CALLTYPE bit_xor (__m256i a, __m256i b) noexcept                 { return _mm256_xor_si256 (a, b); }
-    static forcedinline __m256i JUCE_VECTOR_CALLTYPE bit_andnot (__m256i a, __m256i b) noexcept              { return _mm256_andnot_si256 (a, b); }
-    static forcedinline __m256i JUCE_VECTOR_CALLTYPE bit_not (__m256i a) noexcept                            { return _mm256_andnot_si256 (a, load (kAllBitsSet)); }
-    static forcedinline __m256i JUCE_VECTOR_CALLTYPE min (__m256i a, __m256i b) noexcept                     { return _mm256_min_epi16 (a, b); }
-    static forcedinline __m256i JUCE_VECTOR_CALLTYPE max (__m256i a, __m256i b) noexcept                     { return _mm256_max_epi16 (a, b); }
-    static forcedinline __m256i JUCE_VECTOR_CALLTYPE equal (__m256i a, __m256i b) noexcept                   { return _mm256_cmpeq_epi16 (a, b); }
-    static forcedinline __m256i JUCE_VECTOR_CALLTYPE greaterThan (__m256i a, __m256i b) noexcept             { return _mm256_cmpgt_epi16 (a, b); }
-    static forcedinline __m256i JUCE_VECTOR_CALLTYPE greaterThanOrEqual (__m256i a, __m256i b) noexcept      { return bit_or (greaterThan (a, b), equal (a,b)); }
-    static forcedinline __m256i JUCE_VECTOR_CALLTYPE multiplyAdd (__m256i a, __m256i b, __m256i c) noexcept  { return add (a, mul (b, c)); }
-    static forcedinline __m256i JUCE_VECTOR_CALLTYPE notEqual (__m256i a, __m256i b) noexcept                { return bit_not (equal (a, b)); }
-    static forcedinline bool    JUCE_VECTOR_CALLTYPE allEqual (__m256i a, __m256i b) noexcept                { return (_mm256_movemask_epi8 (equal (a, b)) == -1); }
-    static forcedinline int16_t JUCE_VECTOR_CALLTYPE get (__m256i v, size_t i) noexcept                      { return SIMDFallbackOps<int16_t, __m256i>::get (v, i); }
-    static forcedinline __m256i JUCE_VECTOR_CALLTYPE set (__m256i v, size_t i, int16_t s) noexcept           { return SIMDFallbackOps<int16_t, __m256i>::set (v, i, s); }
-
-    //==============================================================================
-    static forcedinline int16_t JUCE_VECTOR_CALLTYPE sum (__m256i a) noexcept
-    {
-        __m256i tmp = _mm256_hadd_epi16 (a, a);
-        tmp = _mm256_hadd_epi16 (tmp, tmp);
-        tmp = _mm256_hadd_epi16 (tmp, tmp);
-
-       #if JUCE_GCC
-        return (int16_t) ((tmp[0] & 0xffff) + (tmp[2] & 0xffff));
-       #else
-        constexpr int mask = (2 << 0) | (3 << 2) | (0 << 4) | (1 << 6);
-
-        return (int16_t) ((_mm256_cvtsi256_si32 (tmp) & 0xffff) +
-                          (_mm256_cvtsi256_si32 (_mm256_permute4x64_epi64 (tmp, mask)) & 0xffff));
-       #endif
-    }
-};
-
-//==============================================================================
-/** Unsigned 16-bit integer AVX intrinsics.
-
-    @tags{DSP}
-*/
-template <>
-struct SIMDNativeOps<uint16_t>
-{
-    //==============================================================================
-    using vSIMDType = __m256i;
-
-    //==============================================================================
-    DECLARE_AVX_SIMD_CONST (uint16_t, kHighBit);
-    DECLARE_AVX_SIMD_CONST (uint16_t, kAllBitsSet);
-
-    //==============================================================================
-    static forcedinline __m256i  JUCE_VECTOR_CALLTYPE ssign (__m256i a) noexcept                              { return _mm256_xor_si256 (a, load (kHighBit)); }
-    static forcedinline __m256i  JUCE_VECTOR_CALLTYPE expand (uint16_t s) noexcept                            { return _mm256_set1_epi16 ((int16_t) s); }
-    static forcedinline __m256i  JUCE_VECTOR_CALLTYPE load (const uint16_t* p) noexcept                       { return _mm256_load_si256 ((const __m256i*) p); }
-    static forcedinline void     JUCE_VECTOR_CALLTYPE store (__m256i value, uint16_t* dest) noexcept          { _mm256_store_si256 ((__m256i*) dest, value); }
-    static forcedinline __m256i  JUCE_VECTOR_CALLTYPE add (__m256i a, __m256i b) noexcept                     { return _mm256_add_epi16 (a, b); }
-    static forcedinline __m256i  JUCE_VECTOR_CALLTYPE sub (__m256i a, __m256i b) noexcept                     { return _mm256_sub_epi16 (a, b); }
-    static forcedinline __m256i  JUCE_VECTOR_CALLTYPE mul (__m256i a, __m256i b) noexcept                     { return _mm256_mullo_epi16 (a, b); }
-    static forcedinline __m256i  JUCE_VECTOR_CALLTYPE bit_and (__m256i a, __m256i b) noexcept                 { return _mm256_and_si256 (a, b); }
-    static forcedinline __m256i  JUCE_VECTOR_CALLTYPE bit_or  (__m256i a, __m256i b) noexcept                 { return _mm256_or_si256  (a, b); }
-    static forcedinline __m256i  JUCE_VECTOR_CALLTYPE bit_xor (__m256i a, __m256i b) noexcept                 { return _mm256_xor_si256 (a, b); }
-    static forcedinline __m256i  JUCE_VECTOR_CALLTYPE bit_andnot (__m256i a, __m256i b) noexcept              { return _mm256_andnot_si256 (a, b); }
-    static forcedinline __m256i  JUCE_VECTOR_CALLTYPE bit_not (__m256i a) noexcept                            { return _mm256_andnot_si256 (a, load (kAllBitsSet)); }
-    static forcedinline __m256i  JUCE_VECTOR_CALLTYPE min (__m256i a, __m256i b) noexcept                     { return _mm256_min_epu16 (a, b); }
-    static forcedinline __m256i  JUCE_VECTOR_CALLTYPE max (__m256i a, __m256i b) noexcept                     { return _mm256_max_epu16 (a, b); }
-    static forcedinline __m256i  JUCE_VECTOR_CALLTYPE equal (__m256i a, __m256i b) noexcept                   { return _mm256_cmpeq_epi16 (a, b); }
-    static forcedinline __m256i  JUCE_VECTOR_CALLTYPE greaterThan (__m256i a, __m256i b) noexcept             { return _mm256_cmpgt_epi16 (ssign (a), ssign (b)); }
-    static forcedinline __m256i  JUCE_VECTOR_CALLTYPE greaterThanOrEqual (__m256i a, __m256i b) noexcept      { return bit_or (greaterThan (a, b), equal (a,b)); }
-    static forcedinline __m256i  JUCE_VECTOR_CALLTYPE multiplyAdd (__m256i a, __m256i b, __m256i c) noexcept  { return add (a, mul (b, c)); }
-    static forcedinline __m256i  JUCE_VECTOR_CALLTYPE notEqual (__m256i a, __m256i b) noexcept                { return bit_not (equal (a, b)); }
-    static forcedinline bool     JUCE_VECTOR_CALLTYPE allEqual (__m256i a, __m256i b) noexcept                { return (_mm256_movemask_epi8 (equal (a, b)) == -1); }
-    static forcedinline uint16_t JUCE_VECTOR_CALLTYPE get (__m256i v, size_t i) noexcept                      { return SIMDFallbackOps<uint16_t, __m256i>::get (v, i); }
-    static forcedinline __m256i  JUCE_VECTOR_CALLTYPE set (__m256i v, size_t i, uint16_t s) noexcept          { return SIMDFallbackOps<uint16_t, __m256i>::set (v, i, s); }
-
-    //==============================================================================
-    static forcedinline uint16_t JUCE_VECTOR_CALLTYPE sum (__m256i a) noexcept
-    {
-        __m256i tmp = _mm256_hadd_epi16 (a, a);
-        tmp = _mm256_hadd_epi16 (tmp, tmp);
-        tmp = _mm256_hadd_epi16 (tmp, tmp);
-
-       #if JUCE_GCC
-        return (uint16_t) ((static_cast<uint32_t> (tmp[0]) & 0xffffu) +
-                           (static_cast<uint32_t> (tmp[2]) & 0xffffu));
-       #else
-        constexpr int mask = (2 << 0) | (3 << 2) | (0 << 4) | (1 << 6);
-
-        return (uint16_t) ((static_cast<uint32_t> (_mm256_cvtsi256_si32 (tmp)) & 0xffffu) +
-                           (static_cast<uint32_t> (_mm256_cvtsi256_si32 (_mm256_permute4x64_epi64 (tmp, mask))) & 0xffffu));
-       #endif
-    }
-};
-
-//==============================================================================
-/** Signed 32-bit integer AVX intrinsics.
-
-    @tags{DSP}
-*/
-template <>
-struct SIMDNativeOps<int32_t>
-{
-    //==============================================================================
-    using vSIMDType = __m256i;
-
-    //==============================================================================
-    DECLARE_AVX_SIMD_CONST (int32_t, kAllBitsSet);
-
-    //==============================================================================
-    static forcedinline __m256i JUCE_VECTOR_CALLTYPE expand (int32_t s) noexcept                             { return _mm256_set1_epi32 (s); }
-    static forcedinline __m256i JUCE_VECTOR_CALLTYPE load (const int32_t* p) noexcept                        { return _mm256_load_si256 ((const __m256i*) p); }
-    static forcedinline void    JUCE_VECTOR_CALLTYPE store (__m256i value, int32_t* dest) noexcept           { _mm256_store_si256 ((__m256i*) dest, value); }
-    static forcedinline __m256i JUCE_VECTOR_CALLTYPE add (__m256i a, __m256i b) noexcept                     { return _mm256_add_epi32 (a, b); }
-    static forcedinline __m256i JUCE_VECTOR_CALLTYPE sub (__m256i a, __m256i b) noexcept                     { return _mm256_sub_epi32 (a, b); }
-    static forcedinline __m256i JUCE_VECTOR_CALLTYPE mul (__m256i a, __m256i b) noexcept                     { return _mm256_mullo_epi32 (a, b); }
-    static forcedinline __m256i JUCE_VECTOR_CALLTYPE bit_and (__m256i a, __m256i b) noexcept                 { return _mm256_and_si256 (a, b); }
-    static forcedinline __m256i JUCE_VECTOR_CALLTYPE bit_or  (__m256i a, __m256i b) noexcept                 { return _mm256_or_si256  (a, b); }
-    static forcedinline __m256i JUCE_VECTOR_CALLTYPE bit_xor (__m256i a, __m256i b) noexcept                 { return _mm256_xor_si256 (a, b); }
-    static forcedinline __m256i JUCE_VECTOR_CALLTYPE bit_andnot (__m256i a, __m256i b) noexcept              { return _mm256_andnot_si256 (a, b); }
-    static forcedinline __m256i JUCE_VECTOR_CALLTYPE bit_not (__m256i a) noexcept                            { return _mm256_andnot_si256 (a, load (kAllBitsSet)); }
-    static forcedinline __m256i JUCE_VECTOR_CALLTYPE min (__m256i a, __m256i b) noexcept                     { return _mm256_min_epi32 (a, b); }
-    static forcedinline __m256i JUCE_VECTOR_CALLTYPE max (__m256i a, __m256i b) noexcept                     { return _mm256_max_epi32 (a, b); }
-    static forcedinline __m256i JUCE_VECTOR_CALLTYPE equal (__m256i a, __m256i b) noexcept                   { return _mm256_cmpeq_epi32 (a, b); }
-    static forcedinline __m256i JUCE_VECTOR_CALLTYPE greaterThan (__m256i a, __m256i b) noexcept             { return _mm256_cmpgt_epi32 (a, b); }
-    static forcedinline __m256i JUCE_VECTOR_CALLTYPE greaterThanOrEqual (__m256i a, __m256i b) noexcept      { return bit_or (greaterThan (a, b), equal (a,b)); }
-    static forcedinline __m256i JUCE_VECTOR_CALLTYPE multiplyAdd (__m256i a, __m256i b, __m256i c) noexcept  { return add (a, mul (b, c)); }
-    static forcedinline __m256i JUCE_VECTOR_CALLTYPE notEqual (__m256i a, __m256i b) noexcept                { return bit_not (equal (a, b)); }
-    static forcedinline bool    JUCE_VECTOR_CALLTYPE allEqual (__m256i a, __m256i b) noexcept                { return (_mm256_movemask_epi8 (equal (a, b)) == -1); }
-    static forcedinline int32_t JUCE_VECTOR_CALLTYPE get (__m256i v, size_t i) noexcept                      { return SIMDFallbackOps<int32_t, __m256i>::get (v, i); }
-    static forcedinline __m256i JUCE_VECTOR_CALLTYPE set (__m256i v, size_t i, int32_t s) noexcept           { return SIMDFallbackOps<int32_t, __m256i>::set (v, i, s); }
-
-    //==============================================================================
-    static forcedinline int32_t JUCE_VECTOR_CALLTYPE sum (__m256i a) noexcept
-    {
-        __m256i tmp = _mm256_hadd_epi32 (a, a);
-        tmp = _mm256_hadd_epi32 (tmp, tmp);
-
-       #if JUCE_GCC
-<<<<<<< HEAD
-        return tmp[0] + tmp[2];
-=======
-        return (int32_t) (tmp[0] + tmp[2]);
->>>>>>> a1416b55
-       #else
-        constexpr int mask = (2 << 0) | (3 << 2) | (0 << 4) | (1 << 6);
-
-        return _mm256_cvtsi256_si32 (tmp) + _mm256_cvtsi256_si32 (_mm256_permute4x64_epi64 (tmp, mask));
-       #endif
-    }
-};
-
-//==============================================================================
-/** Unsigned 32-bit integer AVX intrinsics.
-
-    @tags{DSP}
-*/
-template <>
-struct SIMDNativeOps<uint32_t>
-{
-    //==============================================================================
-    using vSIMDType = __m256i;
-
-    //==============================================================================
-    DECLARE_AVX_SIMD_CONST (uint32_t, kAllBitsSet);
-    DECLARE_AVX_SIMD_CONST (uint32_t, kHighBit);
-
-    //==============================================================================
-    static forcedinline __m256i  JUCE_VECTOR_CALLTYPE ssign (__m256i a) noexcept                              { return _mm256_xor_si256 (a, load (kHighBit)); }
-    static forcedinline __m256i  JUCE_VECTOR_CALLTYPE expand (uint32_t s) noexcept                            { return _mm256_set1_epi32 ((int32_t) s); }
-    static forcedinline __m256i  JUCE_VECTOR_CALLTYPE load (const uint32_t* p) noexcept                       { return _mm256_load_si256 ((const __m256i*) p); }
-    static forcedinline void     JUCE_VECTOR_CALLTYPE store (__m256i value, uint32_t* dest) noexcept          { _mm256_store_si256 ((__m256i*) dest, value); }
-    static forcedinline __m256i  JUCE_VECTOR_CALLTYPE add (__m256i a, __m256i b) noexcept                     { return _mm256_add_epi32 (a, b); }
-    static forcedinline __m256i  JUCE_VECTOR_CALLTYPE sub (__m256i a, __m256i b) noexcept                     { return _mm256_sub_epi32 (a, b); }
-    static forcedinline __m256i  JUCE_VECTOR_CALLTYPE mul (__m256i a, __m256i b) noexcept                     { return _mm256_mullo_epi32 (a, b); }
-    static forcedinline __m256i  JUCE_VECTOR_CALLTYPE bit_and (__m256i a, __m256i b) noexcept                 { return _mm256_and_si256 (a, b); }
-    static forcedinline __m256i  JUCE_VECTOR_CALLTYPE bit_or  (__m256i a, __m256i b) noexcept                 { return _mm256_or_si256  (a, b); }
-    static forcedinline __m256i  JUCE_VECTOR_CALLTYPE bit_xor (__m256i a, __m256i b) noexcept                 { return _mm256_xor_si256 (a, b); }
-    static forcedinline __m256i  JUCE_VECTOR_CALLTYPE bit_andnot (__m256i a, __m256i b) noexcept              { return _mm256_andnot_si256 (a, b); }
-    static forcedinline __m256i  JUCE_VECTOR_CALLTYPE bit_not (__m256i a) noexcept                            { return _mm256_andnot_si256 (a, load (kAllBitsSet)); }
-    static forcedinline __m256i  JUCE_VECTOR_CALLTYPE min (__m256i a, __m256i b) noexcept                     { return _mm256_min_epu32 (a, b); }
-    static forcedinline __m256i  JUCE_VECTOR_CALLTYPE max (__m256i a, __m256i b) noexcept                     { return _mm256_max_epu32 (a, b); }
-    static forcedinline __m256i  JUCE_VECTOR_CALLTYPE equal (__m256i a, __m256i b) noexcept                   { return _mm256_cmpeq_epi32 (a, b); }
-    static forcedinline __m256i  JUCE_VECTOR_CALLTYPE greaterThan (__m256i a, __m256i b) noexcept             { return _mm256_cmpgt_epi32 (ssign (a), ssign (b)); }
-    static forcedinline __m256i  JUCE_VECTOR_CALLTYPE greaterThanOrEqual (__m256i a, __m256i b) noexcept      { return bit_or (greaterThan (a, b), equal (a,b)); }
-    static forcedinline __m256i  JUCE_VECTOR_CALLTYPE multiplyAdd (__m256i a, __m256i b, __m256i c) noexcept  { return add (a, mul (b, c)); }
-    static forcedinline __m256i  JUCE_VECTOR_CALLTYPE notEqual (__m256i a, __m256i b) noexcept                { return bit_not (equal (a, b)); }
-    static forcedinline bool     JUCE_VECTOR_CALLTYPE allEqual (__m256i a, __m256i b) noexcept                { return (_mm256_movemask_epi8 (equal (a, b)) == -1); }
-    static forcedinline uint32_t JUCE_VECTOR_CALLTYPE get (__m256i v, size_t i) noexcept                      { return SIMDFallbackOps<uint32_t, __m256i>::get (v, i); }
-    static forcedinline __m256i  JUCE_VECTOR_CALLTYPE set (__m256i v, size_t i, uint32_t s) noexcept          { return SIMDFallbackOps<uint32_t, __m256i>::set (v, i, s); }
-
-    //==============================================================================
-    static forcedinline uint32_t JUCE_VECTOR_CALLTYPE sum (__m256i a) noexcept
-    {
-        __m256i tmp = _mm256_hadd_epi32 (a, a);
-        tmp = _mm256_hadd_epi32 (tmp, tmp);
-
-       #if JUCE_GCC
-        return static_cast<uint32_t> (tmp[0]) + static_cast<uint32_t> (tmp[2]);
-       #else
-        constexpr int mask = (2 << 0) | (3 << 2) | (0 << 4) | (1 << 6);
-
-        return static_cast<uint32_t> (_mm256_cvtsi256_si32 (tmp))
-            + static_cast<uint32_t> (_mm256_cvtsi256_si32 (_mm256_permute4x64_epi64 (tmp, mask)));
-       #endif
-    }
-};
-
-//==============================================================================
-/** Signed 64-bit integer AVX intrinsics.
-
-    @tags{DSP}
-*/
-template <>
-struct SIMDNativeOps<int64_t>
-{
-    //==============================================================================
-    using vSIMDType = __m256i;
-
-    //==============================================================================
-    DECLARE_AVX_SIMD_CONST (int64_t, kAllBitsSet);
-
-    static forcedinline __m256i JUCE_VECTOR_CALLTYPE expand (int64_t s) noexcept                             { return _mm256_set1_epi64x ((int64_t) s); }
-    static forcedinline __m256i JUCE_VECTOR_CALLTYPE load (const int64_t* p) noexcept                        { return _mm256_load_si256 ((const __m256i*) p); }
-    static forcedinline void    JUCE_VECTOR_CALLTYPE store (__m256i value, int64_t* dest) noexcept           { _mm256_store_si256 ((__m256i*) dest, value); }
-    static forcedinline __m256i JUCE_VECTOR_CALLTYPE add (__m256i a, __m256i b) noexcept                     { return _mm256_add_epi64 (a, b); }
-    static forcedinline __m256i JUCE_VECTOR_CALLTYPE sub (__m256i a, __m256i b) noexcept                     { return _mm256_sub_epi64 (a, b); }
-    static forcedinline __m256i JUCE_VECTOR_CALLTYPE bit_and (__m256i a, __m256i b) noexcept                 { return _mm256_and_si256 (a, b); }
-    static forcedinline __m256i JUCE_VECTOR_CALLTYPE bit_or  (__m256i a, __m256i b) noexcept                 { return _mm256_or_si256  (a, b); }
-    static forcedinline __m256i JUCE_VECTOR_CALLTYPE bit_xor (__m256i a, __m256i b) noexcept                 { return _mm256_xor_si256 (a, b); }
-    static forcedinline __m256i JUCE_VECTOR_CALLTYPE bit_andnot (__m256i a, __m256i b) noexcept              { return _mm256_andnot_si256 (a, b); }
-    static forcedinline __m256i JUCE_VECTOR_CALLTYPE bit_not (__m256i a) noexcept                            { return _mm256_andnot_si256 (a, load (kAllBitsSet)); }
-    static forcedinline __m256i JUCE_VECTOR_CALLTYPE min (__m256i a, __m256i b) noexcept                     { __m256i lt = greaterThan (b, a); return bit_or (bit_and (lt, a), bit_andnot (lt, b)); }
-    static forcedinline __m256i JUCE_VECTOR_CALLTYPE max (__m256i a, __m256i b) noexcept                     { __m256i gt = greaterThan (a, b); return bit_or (bit_and (gt, a), bit_andnot (gt, b)); }
-    static forcedinline __m256i JUCE_VECTOR_CALLTYPE equal (__m256i a, __m256i b) noexcept                   { return _mm256_cmpeq_epi64 (a, b); }
-    static forcedinline __m256i JUCE_VECTOR_CALLTYPE greaterThan (__m256i a, __m256i b) noexcept             { return _mm256_cmpgt_epi64 (a, b); }
-    static forcedinline __m256i JUCE_VECTOR_CALLTYPE greaterThanOrEqual (__m256i a, __m256i b) noexcept      { return bit_or (greaterThan (a, b), equal (a,b)); }
-    static forcedinline __m256i JUCE_VECTOR_CALLTYPE multiplyAdd (__m256i a, __m256i b, __m256i c) noexcept  { return add (a, mul (b, c)); }
-    static forcedinline __m256i JUCE_VECTOR_CALLTYPE notEqual (__m256i a, __m256i b) noexcept                { return bit_not (equal (a, b)); }
-    static forcedinline bool    JUCE_VECTOR_CALLTYPE allEqual (__m256i a, __m256i b) noexcept                { return (_mm256_movemask_epi8 (equal (a, b)) == -1); }
-    static forcedinline int64_t JUCE_VECTOR_CALLTYPE get (__m256i v, size_t i) noexcept                      { return SIMDFallbackOps<int64_t, __m256i>::get (v, i); }
-    static forcedinline __m256i JUCE_VECTOR_CALLTYPE set (__m256i v, size_t i, int64_t s) noexcept           { return SIMDFallbackOps<int64_t, __m256i>::set (v, i, s); }
-    static forcedinline int64_t JUCE_VECTOR_CALLTYPE sum (__m256i a) noexcept                                { return SIMDFallbackOps<int64_t, __m256i>::sum (a); }
-    static forcedinline __m256i JUCE_VECTOR_CALLTYPE mul (__m256i a, __m256i b) noexcept                     { return SIMDFallbackOps<int64_t, __m256i>::mul (a, b); }
-};
-
-//==============================================================================
-/** Unsigned 64-bit integer AVX intrinsics.
-
-    @tags{DSP}
-*/
-template <>
-struct SIMDNativeOps<uint64_t>
-{
-    //==============================================================================
-    using vSIMDType = __m256i;
-
-    //==============================================================================
-    DECLARE_AVX_SIMD_CONST (uint64_t, kAllBitsSet);
-    DECLARE_AVX_SIMD_CONST (uint64_t, kHighBit);
-
-    static forcedinline __m256i  JUCE_VECTOR_CALLTYPE expand (uint64_t s) noexcept                            { return _mm256_set1_epi64x ((int64_t) s); }
-    static forcedinline __m256i  JUCE_VECTOR_CALLTYPE load (const uint64_t* p) noexcept                       { return _mm256_load_si256 ((const __m256i*) p); }
-    static forcedinline void     JUCE_VECTOR_CALLTYPE store (__m256i value, uint64_t* dest) noexcept          { _mm256_store_si256 ((__m256i*) dest, value); }
-    static forcedinline __m256i  JUCE_VECTOR_CALLTYPE ssign (__m256i a) noexcept                              { return _mm256_xor_si256 (a, load (kHighBit)); }
-    static forcedinline __m256i  JUCE_VECTOR_CALLTYPE add (__m256i a, __m256i b) noexcept                     { return _mm256_add_epi64 (a, b); }
-    static forcedinline __m256i  JUCE_VECTOR_CALLTYPE sub (__m256i a, __m256i b) noexcept                     { return _mm256_sub_epi64 (a, b); }
-    static forcedinline __m256i  JUCE_VECTOR_CALLTYPE bit_and (__m256i a, __m256i b) noexcept                 { return _mm256_and_si256 (a, b); }
-    static forcedinline __m256i  JUCE_VECTOR_CALLTYPE bit_or  (__m256i a, __m256i b) noexcept                 { return _mm256_or_si256  (a, b); }
-    static forcedinline __m256i  JUCE_VECTOR_CALLTYPE bit_xor (__m256i a, __m256i b) noexcept                 { return _mm256_xor_si256 (a, b); }
-    static forcedinline __m256i  JUCE_VECTOR_CALLTYPE bit_andnot (__m256i a, __m256i b) noexcept              { return _mm256_andnot_si256 (a, b); }
-    static forcedinline __m256i  JUCE_VECTOR_CALLTYPE bit_not (__m256i a) noexcept                            { return _mm256_andnot_si256 (a, load (kAllBitsSet)); }
-    static forcedinline __m256i  JUCE_VECTOR_CALLTYPE min (__m256i a, __m256i b) noexcept                     { __m256i lt = greaterThan (b, a); return bit_or (bit_and (lt, a), bit_andnot (lt, b)); }
-    static forcedinline __m256i  JUCE_VECTOR_CALLTYPE max (__m256i a, __m256i b) noexcept                     { __m256i gt = greaterThan (a, b); return bit_or (bit_and (gt, a), bit_andnot (gt, b)); }
-    static forcedinline __m256i  JUCE_VECTOR_CALLTYPE equal (__m256i a, __m256i b) noexcept                   { return _mm256_cmpeq_epi64 (a, b); }
-    static forcedinline __m256i  JUCE_VECTOR_CALLTYPE greaterThan (__m256i a, __m256i b) noexcept             { return _mm256_cmpgt_epi64 (ssign (a), ssign (b)); }
-    static forcedinline __m256i  JUCE_VECTOR_CALLTYPE greaterThanOrEqual (__m256i a, __m256i b) noexcept      { return bit_or (greaterThan (a, b), equal (a,b)); }
-    static forcedinline __m256i  JUCE_VECTOR_CALLTYPE multiplyAdd (__m256i a, __m256i b, __m256i c) noexcept  { return add (a, mul (b, c)); }
-    static forcedinline __m256i  JUCE_VECTOR_CALLTYPE notEqual (__m256i a, __m256i b) noexcept                { return bit_not (equal (a, b)); }
-    static forcedinline bool     JUCE_VECTOR_CALLTYPE allEqual (__m256i a, __m256i b) noexcept                { return (_mm256_movemask_epi8 (equal (a, b)) == -1); }
-    static forcedinline uint64_t JUCE_VECTOR_CALLTYPE get (__m256i v, size_t i) noexcept                      { return SIMDFallbackOps<uint64_t, __m256i>::get (v, i); }
-    static forcedinline __m256i  JUCE_VECTOR_CALLTYPE set (__m256i v, size_t i, uint64_t s) noexcept          { return SIMDFallbackOps<uint64_t, __m256i>::set (v, i, s); }
-    static forcedinline uint64_t JUCE_VECTOR_CALLTYPE sum (__m256i a) noexcept                                { return SIMDFallbackOps<uint64_t, __m256i>::sum (a); }
-    static forcedinline __m256i  JUCE_VECTOR_CALLTYPE mul (__m256i a, __m256i b) noexcept                     { return SIMDFallbackOps<uint64_t, __m256i>::mul (a, b); }
-};
-
-#endif
-
-#if JUCE_GCC && (__GNUC__ >= 6)
- #pragma GCC diagnostic pop
-#endif
-
-} // namespace dsp
-} // namespace juce
+/*
+  ==============================================================================
+
+   This file is part of the JUCE library.
+   Copyright (c) 2017 - ROLI Ltd.
+
+   JUCE is an open source library subject to commercial or open-source
+   licensing.
+
+   By using JUCE, you agree to the terms of both the JUCE 5 End-User License
+   Agreement and JUCE 5 Privacy Policy (both updated and effective as of the
+   27th April 2017).
+
+   End User License Agreement: www.juce.com/juce-5-licence
+   Privacy Policy: www.juce.com/juce-5-privacy-policy
+
+   Or: You may also use this code under the terms of the GPL v3 (see
+   www.gnu.org/licenses).
+
+   JUCE IS PROVIDED "AS IS" WITHOUT ANY WARRANTY, AND ALL WARRANTIES, WHETHER
+   EXPRESSED OR IMPLIED, INCLUDING MERCHANTABILITY AND FITNESS FOR PURPOSE, ARE
+   DISCLAIMED.
+
+  ==============================================================================
+*/
+
+namespace juce
+{
+namespace dsp
+{
+
+#ifndef DOXYGEN
+
+#if JUCE_GCC && (__GNUC__ >= 6)
+ #pragma GCC diagnostic push
+ #pragma GCC diagnostic ignored "-Wignored-attributes"
+#endif
+
+#ifdef _MSC_VER
+ #define DECLARE_AVX_SIMD_CONST(type, name) \
+    static __declspec(align(32)) const type name[32 / sizeof (type)]
+
+ #define DEFINE_AVX_SIMD_CONST(type, class_type, name) \
+    __declspec(align(32)) const type SIMDNativeOps<class_type>:: name[32 / sizeof (type)]
+
+#else
+ #define DECLARE_AVX_SIMD_CONST(type, name) \
+    static const type name[32 / sizeof (type)] __attribute__((aligned(32)))
+
+ #define DEFINE_AVX_SIMD_CONST(type, class_type, name) \
+    const type SIMDNativeOps<class_type>:: name[32 / sizeof (type)] __attribute__((aligned(32)))
+
+#endif
+
+template <typename type>
+struct SIMDNativeOps;
+
+//==============================================================================
+/** Single-precision floating point AVX intrinsics.
+
+    @tags{DSP}
+*/
+template <>
+struct SIMDNativeOps<float>
+{
+    using vSIMDType = __m256;
+
+    //==============================================================================
+    DECLARE_AVX_SIMD_CONST (int32_t, kAllBitsSet);
+    DECLARE_AVX_SIMD_CONST (int32_t, kEvenHighBit);
+    DECLARE_AVX_SIMD_CONST (float, kOne);
+
+    //==============================================================================
+    static forcedinline __m256 JUCE_VECTOR_CALLTYPE vconst (const float* a) noexcept                     { return load (a); }
+    static forcedinline __m256 JUCE_VECTOR_CALLTYPE vconst (const int32_t* a) noexcept                   { return _mm256_castsi256_ps (_mm256_load_si256 ((const __m256i*) a)); }
+    static forcedinline __m256 JUCE_VECTOR_CALLTYPE expand (float s) noexcept                            { return _mm256_broadcast_ss (&s); }
+    static forcedinline __m256 JUCE_VECTOR_CALLTYPE load (const float* a) noexcept                       { return _mm256_load_ps (a); }
+    static forcedinline void   JUCE_VECTOR_CALLTYPE store (__m256 value, float* dest) noexcept           { _mm256_store_ps (dest, value); }
+    static forcedinline __m256 JUCE_VECTOR_CALLTYPE add (__m256 a, __m256 b) noexcept                    { return _mm256_add_ps (a, b); }
+    static forcedinline __m256 JUCE_VECTOR_CALLTYPE sub (__m256 a, __m256 b) noexcept                    { return _mm256_sub_ps (a, b); }
+    static forcedinline __m256 JUCE_VECTOR_CALLTYPE mul (__m256 a, __m256 b) noexcept                    { return _mm256_mul_ps (a, b); }
+    static forcedinline __m256 JUCE_VECTOR_CALLTYPE bit_and (__m256 a, __m256 b) noexcept                { return _mm256_and_ps (a, b); }
+    static forcedinline __m256 JUCE_VECTOR_CALLTYPE bit_or  (__m256 a, __m256 b) noexcept                { return _mm256_or_ps  (a, b); }
+    static forcedinline __m256 JUCE_VECTOR_CALLTYPE bit_xor (__m256 a, __m256 b) noexcept                { return _mm256_xor_ps (a, b); }
+    static forcedinline __m256 JUCE_VECTOR_CALLTYPE bit_notand (__m256 a, __m256 b) noexcept             { return _mm256_andnot_ps (a, b); }
+    static forcedinline __m256 JUCE_VECTOR_CALLTYPE bit_not (__m256 a) noexcept                          { return bit_notand (a, vconst (kAllBitsSet)); }
+    static forcedinline __m256 JUCE_VECTOR_CALLTYPE min (__m256 a, __m256 b) noexcept                    { return _mm256_min_ps (a, b); }
+    static forcedinline __m256 JUCE_VECTOR_CALLTYPE max (__m256 a, __m256 b) noexcept                    { return _mm256_max_ps (a, b); }
+    static forcedinline __m256 JUCE_VECTOR_CALLTYPE equal (__m256 a, __m256 b) noexcept                  { return _mm256_cmp_ps (a, b, _CMP_EQ_OQ); }
+    static forcedinline __m256 JUCE_VECTOR_CALLTYPE notEqual (__m256 a, __m256 b) noexcept               { return _mm256_cmp_ps (a, b, _CMP_NEQ_OQ); }
+    static forcedinline __m256 JUCE_VECTOR_CALLTYPE greaterThan (__m256 a, __m256 b) noexcept            { return _mm256_cmp_ps (a, b, _CMP_GT_OQ); }
+    static forcedinline __m256 JUCE_VECTOR_CALLTYPE greaterThanOrEqual (__m256 a, __m256 b) noexcept     { return _mm256_cmp_ps (a, b, _CMP_GE_OQ); }
+    static forcedinline bool   JUCE_VECTOR_CALLTYPE allEqual (__m256 a, __m256 b) noexcept               { return (_mm256_movemask_ps (equal (a, b)) == 0xff); }
+    static forcedinline __m256 JUCE_VECTOR_CALLTYPE multiplyAdd (__m256 a, __m256 b, __m256 c) noexcept  { return _mm256_fmadd_ps (b, c, a); }
+    static forcedinline __m256 JUCE_VECTOR_CALLTYPE dupeven (__m256 a) noexcept                          { return _mm256_shuffle_ps (a, a, _MM_SHUFFLE (2, 2, 0, 0)); }
+    static forcedinline __m256 JUCE_VECTOR_CALLTYPE dupodd (__m256 a) noexcept                           { return _mm256_shuffle_ps (a, a, _MM_SHUFFLE (3, 3, 1, 1)); }
+    static forcedinline __m256 JUCE_VECTOR_CALLTYPE swapevenodd (__m256 a) noexcept                      { return _mm256_shuffle_ps (a, a, _MM_SHUFFLE (2, 3, 0, 1)); }
+    static forcedinline float  JUCE_VECTOR_CALLTYPE get (__m256 v, size_t i) noexcept                    { return SIMDFallbackOps<float, __m256>::get (v, i); }
+    static forcedinline __m256 JUCE_VECTOR_CALLTYPE set (__m256 v, size_t i, float s) noexcept           { return SIMDFallbackOps<float, __m256>::set (v, i, s); }
+    static forcedinline __m256 JUCE_VECTOR_CALLTYPE oddevensum (__m256 a) noexcept
+    {
+        a = _mm256_add_ps (_mm256_shuffle_ps (a, a, _MM_SHUFFLE (1, 0, 3, 2)), a);
+        return add (_mm256_permute2f128_ps (a, a, 1), a);
+    }
+
+    //==============================================================================
+    static forcedinline __m256 JUCE_VECTOR_CALLTYPE cmplxmul (__m256 a, __m256 b) noexcept
+    {
+        __m256 rr_ir = mul (a, dupeven (b));
+        __m256 ii_ri = mul (swapevenodd (a), dupodd (b));
+        return add (rr_ir, bit_xor (ii_ri, vconst (kEvenHighBit)));
+    }
+
+    static forcedinline float JUCE_VECTOR_CALLTYPE sum (__m256 a) noexcept
+    {
+       __m256 retval = _mm256_dp_ps (a, vconst (kOne), 0xff);
+       __m256 tmp = _mm256_permute2f128_ps (retval, retval, 1);
+       retval = _mm256_add_ps (retval, tmp);
+
+      #if JUCE_GCC
+       return retval[0];
+      #else
+       return _mm256_cvtss_f32 (retval);
+      #endif
+    }
+};
+
+//==============================================================================
+/** Double-precision floating point AVX intrinsics.
+
+    @tags{DSP}
+*/
+template <>
+struct SIMDNativeOps<double>
+{
+    using vSIMDType = __m256d;
+
+    //==============================================================================
+    DECLARE_AVX_SIMD_CONST (int64_t, kAllBitsSet);
+    DECLARE_AVX_SIMD_CONST (int64_t, kEvenHighBit);
+    DECLARE_AVX_SIMD_CONST (double, kOne);
+
+    //==============================================================================
+    static forcedinline __m256d JUCE_VECTOR_CALLTYPE vconst (const double* a) noexcept                      { return load (a); }
+    static forcedinline __m256d JUCE_VECTOR_CALLTYPE vconst (const int64_t* a) noexcept                     { return _mm256_castsi256_pd (_mm256_load_si256 ((const __m256i*) a)); }
+    static forcedinline __m256d JUCE_VECTOR_CALLTYPE expand (double s) noexcept                             { return _mm256_broadcast_sd (&s); }
+    static forcedinline __m256d JUCE_VECTOR_CALLTYPE load (const double* a) noexcept                        { return _mm256_load_pd (a); }
+    static forcedinline void JUCE_VECTOR_CALLTYPE store (__m256d value, double* dest) noexcept              { _mm256_store_pd (dest, value); }
+    static forcedinline __m256d JUCE_VECTOR_CALLTYPE add (__m256d a, __m256d b) noexcept                    { return _mm256_add_pd (a, b); }
+    static forcedinline __m256d JUCE_VECTOR_CALLTYPE sub (__m256d a, __m256d b) noexcept                    { return _mm256_sub_pd (a, b); }
+    static forcedinline __m256d JUCE_VECTOR_CALLTYPE mul (__m256d a, __m256d b) noexcept                    { return _mm256_mul_pd (a, b); }
+    static forcedinline __m256d JUCE_VECTOR_CALLTYPE bit_and (__m256d a, __m256d b) noexcept                { return _mm256_and_pd (a, b); }
+    static forcedinline __m256d JUCE_VECTOR_CALLTYPE bit_or  (__m256d a, __m256d b) noexcept                { return _mm256_or_pd  (a, b); }
+    static forcedinline __m256d JUCE_VECTOR_CALLTYPE bit_xor (__m256d a, __m256d b) noexcept                { return _mm256_xor_pd (a, b); }
+    static forcedinline __m256d JUCE_VECTOR_CALLTYPE bit_notand (__m256d a, __m256d b) noexcept             { return _mm256_andnot_pd (a, b); }
+    static forcedinline __m256d JUCE_VECTOR_CALLTYPE bit_not (__m256d a) noexcept                           { return bit_notand (a, vconst (kAllBitsSet)); }
+    static forcedinline __m256d JUCE_VECTOR_CALLTYPE min (__m256d a, __m256d b) noexcept                    { return _mm256_min_pd (a, b); }
+    static forcedinline __m256d JUCE_VECTOR_CALLTYPE max (__m256d a, __m256d b) noexcept                    { return _mm256_max_pd (a, b); }
+    static forcedinline __m256d JUCE_VECTOR_CALLTYPE equal (__m256d a, __m256d b) noexcept                  { return _mm256_cmp_pd (a, b, _CMP_EQ_OQ); }
+    static forcedinline __m256d JUCE_VECTOR_CALLTYPE notEqual (__m256d a, __m256d b) noexcept               { return _mm256_cmp_pd (a, b, _CMP_NEQ_OQ); }
+    static forcedinline __m256d JUCE_VECTOR_CALLTYPE greaterThan (__m256d a, __m256d b) noexcept            { return _mm256_cmp_pd (a, b, _CMP_GT_OQ); }
+    static forcedinline __m256d JUCE_VECTOR_CALLTYPE greaterThanOrEqual (__m256d a, __m256d b) noexcept     { return _mm256_cmp_pd (a, b, _CMP_GE_OQ); }
+    static forcedinline bool    JUCE_VECTOR_CALLTYPE allEqual (__m256d a, __m256d b) noexcept               { return (_mm256_movemask_pd (equal (a, b)) == 0xf); }
+    static forcedinline __m256d JUCE_VECTOR_CALLTYPE multiplyAdd (__m256d a, __m256d b, __m256d c) noexcept { return _mm256_add_pd (a, _mm256_mul_pd (b, c)); }
+    static forcedinline __m256d JUCE_VECTOR_CALLTYPE dupeven (__m256d a) noexcept                           { return _mm256_shuffle_pd (a, a, 0); }
+    static forcedinline __m256d JUCE_VECTOR_CALLTYPE dupodd (__m256d a) noexcept                            { return _mm256_shuffle_pd (a, a, (1 << 0) | (1 << 1) | (1 << 2) | (1 << 3)); }
+    static forcedinline __m256d JUCE_VECTOR_CALLTYPE swapevenodd (__m256d a) noexcept                       { return _mm256_shuffle_pd (a, a, (1 << 0) | (0 << 1) | (1 << 2) | (0 << 3)); }
+    static forcedinline __m256d JUCE_VECTOR_CALLTYPE oddevensum (__m256d a) noexcept                        { return _mm256_add_pd (_mm256_permute2f128_pd (a, a, 1), a); }
+    static forcedinline double  JUCE_VECTOR_CALLTYPE get (__m256d v, size_t i) noexcept                     { return SIMDFallbackOps<double, __m256d>::get (v, i); }
+    static forcedinline __m256d JUCE_VECTOR_CALLTYPE set (__m256d v, size_t i, double s) noexcept           { return SIMDFallbackOps<double, __m256d>::set (v, i, s); }
+
+
+    //==============================================================================
+    static forcedinline __m256d JUCE_VECTOR_CALLTYPE cmplxmul (__m256d a, __m256d b) noexcept
+    {
+        __m256d rr_ir = mul (a, dupeven (b));
+        __m256d ii_ri = mul (swapevenodd (a), dupodd (b));
+        return add (rr_ir, bit_xor (ii_ri, vconst (kEvenHighBit)));
+    }
+
+    static forcedinline double JUCE_VECTOR_CALLTYPE sum (__m256d a) noexcept
+    {
+        __m256d retval = _mm256_hadd_pd (a, a);
+        __m256d tmp = _mm256_permute2f128_pd (retval, retval, 1);
+        retval = _mm256_add_pd (retval, tmp);
+
+       #if JUCE_GCC
+        return retval[0];
+       #else
+        return _mm256_cvtsd_f64 (retval);
+       #endif
+    }
+};
+
+//==============================================================================
+/** Signed 8-bit integer AVX intrinsics
+
+    @tags{DSP}
+*/
+template <>
+struct SIMDNativeOps<int8_t>
+{
+    using vSIMDType = __m256i;
+
+    //==============================================================================
+    DECLARE_AVX_SIMD_CONST (int8_t, kAllBitsSet);
+
+    static forcedinline __m256i JUCE_VECTOR_CALLTYPE expand (int8_t s) noexcept                             { return _mm256_set1_epi8 (s); }
+    static forcedinline __m256i JUCE_VECTOR_CALLTYPE load (const int8_t* p) noexcept                        { return _mm256_load_si256 ((const __m256i*) p); }
+    static forcedinline void JUCE_VECTOR_CALLTYPE store (__m256i value, int8_t* dest) noexcept              { _mm256_store_si256 ((__m256i*) dest, value); }
+    static forcedinline __m256i JUCE_VECTOR_CALLTYPE add (__m256i a, __m256i b) noexcept                    { return _mm256_add_epi8 (a, b); }
+    static forcedinline __m256i JUCE_VECTOR_CALLTYPE sub (__m256i a, __m256i b) noexcept                    { return _mm256_sub_epi8 (a, b); }
+    static forcedinline __m256i JUCE_VECTOR_CALLTYPE bit_and (__m256i a, __m256i b) noexcept                { return _mm256_and_si256 (a, b); }
+    static forcedinline __m256i JUCE_VECTOR_CALLTYPE bit_or  (__m256i a, __m256i b) noexcept                { return _mm256_or_si256  (a, b); }
+    static forcedinline __m256i JUCE_VECTOR_CALLTYPE bit_xor (__m256i a, __m256i b) noexcept                { return _mm256_xor_si256 (a, b); }
+    static forcedinline __m256i JUCE_VECTOR_CALLTYPE bit_andnot (__m256i a, __m256i b) noexcept             { return _mm256_andnot_si256 (a, b); }
+    static forcedinline __m256i JUCE_VECTOR_CALLTYPE bit_not (__m256i a) noexcept                           { return _mm256_andnot_si256 (a, load (kAllBitsSet)); }
+    static forcedinline __m256i JUCE_VECTOR_CALLTYPE min (__m256i a, __m256i b) noexcept                    { return _mm256_min_epi8 (a, b); }
+    static forcedinline __m256i JUCE_VECTOR_CALLTYPE max (__m256i a, __m256i b) noexcept                    { return _mm256_max_epi8 (a, b); }
+    static forcedinline __m256i JUCE_VECTOR_CALLTYPE equal (__m256i a, __m256i b) noexcept                  { return _mm256_cmpeq_epi8 (a, b); }
+    static forcedinline __m256i JUCE_VECTOR_CALLTYPE greaterThan (__m256i a, __m256i b) noexcept            { return _mm256_cmpgt_epi8 (a, b); }
+    static forcedinline __m256i JUCE_VECTOR_CALLTYPE greaterThanOrEqual (__m256i a, __m256i b) noexcept     { return bit_or (greaterThan (a, b), equal (a,b)); }
+    static forcedinline bool    JUCE_VECTOR_CALLTYPE allEqual (__m256i a, __m256i b) noexcept               { return _mm256_movemask_epi8 (equal (a, b)) == -1; }
+    static forcedinline __m256i JUCE_VECTOR_CALLTYPE multiplyAdd (__m256i a, __m256i b, __m256i c) noexcept { return add (a, mul (b, c)); }
+    static forcedinline __m256i JUCE_VECTOR_CALLTYPE notEqual (__m256i a, __m256i b) noexcept               { return bit_not (equal (a, b)); }
+    static forcedinline int8_t  JUCE_VECTOR_CALLTYPE get (__m256i v, size_t i) noexcept                     { return SIMDFallbackOps<int8_t, __m256i>::get (v, i); }
+    static forcedinline __m256i JUCE_VECTOR_CALLTYPE set (__m256i v, size_t i, int8_t s) noexcept           { return SIMDFallbackOps<int8_t, __m256i>::set (v, i, s); }
+
+    //==============================================================================
+    static forcedinline int8_t JUCE_VECTOR_CALLTYPE sum (__m256i a) noexcept
+    {
+        __m256i lo = _mm256_unpacklo_epi8 (a, _mm256_setzero_si256());
+        __m256i hi = _mm256_unpackhi_epi8 (a, _mm256_setzero_si256());
+
+        for (int i = 0; i < 3; ++i)
+        {
+            lo = _mm256_hadd_epi16 (lo, lo);
+            hi = _mm256_hadd_epi16 (hi, hi);
+        }
+
+       #if JUCE_GCC
+        return (int8_t) ((lo[0] & 0xff) +
+                         (hi[0] & 0xff) +
+                         (lo[2] & 0xff) +
+                         (hi[2] & 0xff));
+       #else
+        constexpr int mask = (2 << 0) | (3 << 2) | (0 << 4) | (1 << 6);
+
+        return (int8_t) ((_mm256_cvtsi256_si32 (lo) & 0xff) +
+                         (_mm256_cvtsi256_si32 (hi) & 0xff) +
+                         (_mm256_cvtsi256_si32 (_mm256_permute4x64_epi64 (lo, mask)) & 0xff) +
+                         (_mm256_cvtsi256_si32 (_mm256_permute4x64_epi64 (hi, mask)) & 0xff));
+       #endif
+    }
+
+    static forcedinline __m256i JUCE_VECTOR_CALLTYPE mul (__m256i a, __m256i b)
+    {
+        // unpack and multiply
+        __m256i even = _mm256_mullo_epi16 (a, b);
+        __m256i odd  = _mm256_mullo_epi16 (_mm256_srli_epi16 (a, 8), _mm256_srli_epi16 (b, 8));
+
+        return _mm256_or_si256 (_mm256_slli_epi16 (odd, 8),
+                             _mm256_srli_epi16 (_mm256_slli_epi16 (even, 8), 8));
+    }
+};
+
+//==============================================================================
+/** Unsigned 8-bit integer AVX intrinsics.
+
+    @tags{DSP}
+*/
+template <>
+struct SIMDNativeOps<uint8_t>
+{
+    //==============================================================================
+    using vSIMDType = __m256i;
+
+    //==============================================================================
+    DECLARE_AVX_SIMD_CONST (uint8_t, kHighBit);
+    DECLARE_AVX_SIMD_CONST (uint8_t, kAllBitsSet);
+
+    static forcedinline __m256i JUCE_VECTOR_CALLTYPE ssign (__m256i a) noexcept                              { return _mm256_xor_si256 (a, load (kHighBit)); }
+    static forcedinline __m256i JUCE_VECTOR_CALLTYPE expand (uint8_t s) noexcept                             { return _mm256_set1_epi8 ((int8_t) s); }
+    static forcedinline __m256i JUCE_VECTOR_CALLTYPE load (const uint8_t* p) noexcept                        { return _mm256_load_si256 ((const __m256i*) p); }
+    static forcedinline void JUCE_VECTOR_CALLTYPE store (__m256i value, uint8_t* dest) noexcept              { _mm256_store_si256 ((__m256i*) dest, value); }
+    static forcedinline __m256i JUCE_VECTOR_CALLTYPE add (__m256i a, __m256i b) noexcept                     { return _mm256_add_epi8 (a, b); }
+    static forcedinline __m256i JUCE_VECTOR_CALLTYPE sub (__m256i a, __m256i b) noexcept                     { return _mm256_sub_epi8 (a, b); }
+    static forcedinline __m256i JUCE_VECTOR_CALLTYPE bit_and (__m256i a, __m256i b) noexcept                 { return _mm256_and_si256 (a, b); }
+    static forcedinline __m256i JUCE_VECTOR_CALLTYPE bit_or  (__m256i a, __m256i b) noexcept                 { return _mm256_or_si256  (a, b); }
+    static forcedinline __m256i JUCE_VECTOR_CALLTYPE bit_xor (__m256i a, __m256i b) noexcept                 { return _mm256_xor_si256 (a, b); }
+    static forcedinline __m256i JUCE_VECTOR_CALLTYPE bit_andnot (__m256i a, __m256i b) noexcept              { return _mm256_andnot_si256 (a, b); }
+    static forcedinline __m256i JUCE_VECTOR_CALLTYPE bit_not (__m256i a) noexcept                            { return _mm256_andnot_si256 (a, load (kAllBitsSet)); }
+    static forcedinline __m256i JUCE_VECTOR_CALLTYPE min (__m256i a, __m256i b) noexcept                     { return _mm256_min_epu8 (a, b); }
+    static forcedinline __m256i JUCE_VECTOR_CALLTYPE max (__m256i a, __m256i b) noexcept                     { return _mm256_max_epu8 (a, b); }
+    static forcedinline __m256i JUCE_VECTOR_CALLTYPE equal (__m256i a, __m256i b) noexcept                   { return _mm256_cmpeq_epi8 (a, b); }
+    static forcedinline __m256i JUCE_VECTOR_CALLTYPE greaterThan (__m256i a, __m256i b) noexcept             { return _mm256_cmpgt_epi8 (ssign (a), ssign (b)); }
+    static forcedinline __m256i JUCE_VECTOR_CALLTYPE greaterThanOrEqual (__m256i a, __m256i b) noexcept      { return bit_or (greaterThan (a, b), equal (a,b)); }
+    static forcedinline bool    JUCE_VECTOR_CALLTYPE allEqual (__m256i a, __m256i b) noexcept                { return (_mm256_movemask_epi8 (equal (a, b)) == -1); }
+    static forcedinline __m256i JUCE_VECTOR_CALLTYPE multiplyAdd (__m256i a, __m256i b, __m256i c) noexcept  { return add (a, mul (b, c)); }
+    static forcedinline __m256i JUCE_VECTOR_CALLTYPE notEqual (__m256i a, __m256i b) noexcept                { return bit_not (equal (a, b)); }
+    static forcedinline uint8_t JUCE_VECTOR_CALLTYPE get (__m256i v, size_t i) noexcept                      { return SIMDFallbackOps<uint8_t, __m256i>::get (v, i); }
+    static forcedinline __m256i JUCE_VECTOR_CALLTYPE set (__m256i v, size_t i, uint8_t s) noexcept           { return SIMDFallbackOps<uint8_t, __m256i>::set (v, i, s); }
+
+    //==============================================================================
+    static forcedinline uint8_t JUCE_VECTOR_CALLTYPE sum (__m256i a) noexcept
+    {
+        __m256i lo = _mm256_unpacklo_epi8 (a, _mm256_setzero_si256());
+        __m256i hi = _mm256_unpackhi_epi8 (a, _mm256_setzero_si256());
+
+        for (int i = 0; i < 3; ++i)
+        {
+            lo = _mm256_hadd_epi16 (lo, lo);
+            hi = _mm256_hadd_epi16 (hi, hi);
+        }
+
+       #if JUCE_GCC
+        return (uint8_t) ((static_cast<uint32_t> (lo[0]) & 0xffu) +
+                          (static_cast<uint32_t> (hi[0]) & 0xffu) +
+                          (static_cast<uint32_t> (lo[2]) & 0xffu) +
+                          (static_cast<uint32_t> (hi[2]) & 0xffu));
+       #else
+        constexpr int mask = (2 << 0) | (3 << 2) | (0 << 4) | (1 << 6);
+
+        return (uint8_t) ((static_cast<uint32_t> (_mm256_cvtsi256_si32 (lo)) & 0xffu) +
+                          (static_cast<uint32_t> (_mm256_cvtsi256_si32 (hi)) & 0xffu) +
+                          (static_cast<uint32_t> (_mm256_cvtsi256_si32 (_mm256_permute4x64_epi64 (lo, mask))) & 0xffu) +
+                          (static_cast<uint32_t> (_mm256_cvtsi256_si32 (_mm256_permute4x64_epi64 (hi, mask))) & 0xffu));
+       #endif
+    }
+
+    static forcedinline __m256i JUCE_VECTOR_CALLTYPE mul (__m256i a, __m256i b)
+    {
+        // unpack and multiply
+        __m256i even = _mm256_mullo_epi16 (a, b);
+        __m256i odd  = _mm256_mullo_epi16 (_mm256_srli_epi16 (a, 8), _mm256_srli_epi16 (b, 8));
+
+        return _mm256_or_si256 (_mm256_slli_epi16 (odd, 8),
+                             _mm256_srli_epi16 (_mm256_slli_epi16 (even, 8), 8));
+    }
+};
+
+//==============================================================================
+/** Signed 16-bit integer AVX intrinsics.
+
+    @tags{DSP}
+*/
+template <>
+struct SIMDNativeOps<int16_t>
+{
+    //==============================================================================
+    using vSIMDType = __m256i;
+
+    //==============================================================================
+    DECLARE_AVX_SIMD_CONST (int16_t, kAllBitsSet);
+
+    //==============================================================================
+    static forcedinline __m256i JUCE_VECTOR_CALLTYPE expand (int16_t s) noexcept                             { return _mm256_set1_epi16 (s); }
+    static forcedinline __m256i JUCE_VECTOR_CALLTYPE load (const int16_t* p) noexcept                        { return _mm256_load_si256 ((const __m256i*) p); }
+    static forcedinline void JUCE_VECTOR_CALLTYPE store (__m256i value, int16_t* dest) noexcept              { _mm256_store_si256 ((__m256i*) dest, value); }
+    static forcedinline __m256i JUCE_VECTOR_CALLTYPE add (__m256i a, __m256i b) noexcept                     { return _mm256_add_epi16 (a, b); }
+    static forcedinline __m256i JUCE_VECTOR_CALLTYPE sub (__m256i a, __m256i b) noexcept                     { return _mm256_sub_epi16 (a, b); }
+    static forcedinline __m256i JUCE_VECTOR_CALLTYPE mul (__m256i a, __m256i b) noexcept                     { return _mm256_mullo_epi16 (a, b); }
+    static forcedinline __m256i JUCE_VECTOR_CALLTYPE bit_and (__m256i a, __m256i b) noexcept                 { return _mm256_and_si256 (a, b); }
+    static forcedinline __m256i JUCE_VECTOR_CALLTYPE bit_or  (__m256i a, __m256i b) noexcept                 { return _mm256_or_si256  (a, b); }
+    static forcedinline __m256i JUCE_VECTOR_CALLTYPE bit_xor (__m256i a, __m256i b) noexcept                 { return _mm256_xor_si256 (a, b); }
+    static forcedinline __m256i JUCE_VECTOR_CALLTYPE bit_andnot (__m256i a, __m256i b) noexcept              { return _mm256_andnot_si256 (a, b); }
+    static forcedinline __m256i JUCE_VECTOR_CALLTYPE bit_not (__m256i a) noexcept                            { return _mm256_andnot_si256 (a, load (kAllBitsSet)); }
+    static forcedinline __m256i JUCE_VECTOR_CALLTYPE min (__m256i a, __m256i b) noexcept                     { return _mm256_min_epi16 (a, b); }
+    static forcedinline __m256i JUCE_VECTOR_CALLTYPE max (__m256i a, __m256i b) noexcept                     { return _mm256_max_epi16 (a, b); }
+    static forcedinline __m256i JUCE_VECTOR_CALLTYPE equal (__m256i a, __m256i b) noexcept                   { return _mm256_cmpeq_epi16 (a, b); }
+    static forcedinline __m256i JUCE_VECTOR_CALLTYPE greaterThan (__m256i a, __m256i b) noexcept             { return _mm256_cmpgt_epi16 (a, b); }
+    static forcedinline __m256i JUCE_VECTOR_CALLTYPE greaterThanOrEqual (__m256i a, __m256i b) noexcept      { return bit_or (greaterThan (a, b), equal (a,b)); }
+    static forcedinline __m256i JUCE_VECTOR_CALLTYPE multiplyAdd (__m256i a, __m256i b, __m256i c) noexcept  { return add (a, mul (b, c)); }
+    static forcedinline __m256i JUCE_VECTOR_CALLTYPE notEqual (__m256i a, __m256i b) noexcept                { return bit_not (equal (a, b)); }
+    static forcedinline bool    JUCE_VECTOR_CALLTYPE allEqual (__m256i a, __m256i b) noexcept                { return (_mm256_movemask_epi8 (equal (a, b)) == -1); }
+    static forcedinline int16_t JUCE_VECTOR_CALLTYPE get (__m256i v, size_t i) noexcept                      { return SIMDFallbackOps<int16_t, __m256i>::get (v, i); }
+    static forcedinline __m256i JUCE_VECTOR_CALLTYPE set (__m256i v, size_t i, int16_t s) noexcept           { return SIMDFallbackOps<int16_t, __m256i>::set (v, i, s); }
+
+    //==============================================================================
+    static forcedinline int16_t JUCE_VECTOR_CALLTYPE sum (__m256i a) noexcept
+    {
+        __m256i tmp = _mm256_hadd_epi16 (a, a);
+        tmp = _mm256_hadd_epi16 (tmp, tmp);
+        tmp = _mm256_hadd_epi16 (tmp, tmp);
+
+       #if JUCE_GCC
+        return (int16_t) ((tmp[0] & 0xffff) + (tmp[2] & 0xffff));
+       #else
+        constexpr int mask = (2 << 0) | (3 << 2) | (0 << 4) | (1 << 6);
+
+        return (int16_t) ((_mm256_cvtsi256_si32 (tmp) & 0xffff) +
+                          (_mm256_cvtsi256_si32 (_mm256_permute4x64_epi64 (tmp, mask)) & 0xffff));
+       #endif
+    }
+};
+
+//==============================================================================
+/** Unsigned 16-bit integer AVX intrinsics.
+
+    @tags{DSP}
+*/
+template <>
+struct SIMDNativeOps<uint16_t>
+{
+    //==============================================================================
+    using vSIMDType = __m256i;
+
+    //==============================================================================
+    DECLARE_AVX_SIMD_CONST (uint16_t, kHighBit);
+    DECLARE_AVX_SIMD_CONST (uint16_t, kAllBitsSet);
+
+    //==============================================================================
+    static forcedinline __m256i  JUCE_VECTOR_CALLTYPE ssign (__m256i a) noexcept                              { return _mm256_xor_si256 (a, load (kHighBit)); }
+    static forcedinline __m256i  JUCE_VECTOR_CALLTYPE expand (uint16_t s) noexcept                            { return _mm256_set1_epi16 ((int16_t) s); }
+    static forcedinline __m256i  JUCE_VECTOR_CALLTYPE load (const uint16_t* p) noexcept                       { return _mm256_load_si256 ((const __m256i*) p); }
+    static forcedinline void     JUCE_VECTOR_CALLTYPE store (__m256i value, uint16_t* dest) noexcept          { _mm256_store_si256 ((__m256i*) dest, value); }
+    static forcedinline __m256i  JUCE_VECTOR_CALLTYPE add (__m256i a, __m256i b) noexcept                     { return _mm256_add_epi16 (a, b); }
+    static forcedinline __m256i  JUCE_VECTOR_CALLTYPE sub (__m256i a, __m256i b) noexcept                     { return _mm256_sub_epi16 (a, b); }
+    static forcedinline __m256i  JUCE_VECTOR_CALLTYPE mul (__m256i a, __m256i b) noexcept                     { return _mm256_mullo_epi16 (a, b); }
+    static forcedinline __m256i  JUCE_VECTOR_CALLTYPE bit_and (__m256i a, __m256i b) noexcept                 { return _mm256_and_si256 (a, b); }
+    static forcedinline __m256i  JUCE_VECTOR_CALLTYPE bit_or  (__m256i a, __m256i b) noexcept                 { return _mm256_or_si256  (a, b); }
+    static forcedinline __m256i  JUCE_VECTOR_CALLTYPE bit_xor (__m256i a, __m256i b) noexcept                 { return _mm256_xor_si256 (a, b); }
+    static forcedinline __m256i  JUCE_VECTOR_CALLTYPE bit_andnot (__m256i a, __m256i b) noexcept              { return _mm256_andnot_si256 (a, b); }
+    static forcedinline __m256i  JUCE_VECTOR_CALLTYPE bit_not (__m256i a) noexcept                            { return _mm256_andnot_si256 (a, load (kAllBitsSet)); }
+    static forcedinline __m256i  JUCE_VECTOR_CALLTYPE min (__m256i a, __m256i b) noexcept                     { return _mm256_min_epu16 (a, b); }
+    static forcedinline __m256i  JUCE_VECTOR_CALLTYPE max (__m256i a, __m256i b) noexcept                     { return _mm256_max_epu16 (a, b); }
+    static forcedinline __m256i  JUCE_VECTOR_CALLTYPE equal (__m256i a, __m256i b) noexcept                   { return _mm256_cmpeq_epi16 (a, b); }
+    static forcedinline __m256i  JUCE_VECTOR_CALLTYPE greaterThan (__m256i a, __m256i b) noexcept             { return _mm256_cmpgt_epi16 (ssign (a), ssign (b)); }
+    static forcedinline __m256i  JUCE_VECTOR_CALLTYPE greaterThanOrEqual (__m256i a, __m256i b) noexcept      { return bit_or (greaterThan (a, b), equal (a,b)); }
+    static forcedinline __m256i  JUCE_VECTOR_CALLTYPE multiplyAdd (__m256i a, __m256i b, __m256i c) noexcept  { return add (a, mul (b, c)); }
+    static forcedinline __m256i  JUCE_VECTOR_CALLTYPE notEqual (__m256i a, __m256i b) noexcept                { return bit_not (equal (a, b)); }
+    static forcedinline bool     JUCE_VECTOR_CALLTYPE allEqual (__m256i a, __m256i b) noexcept                { return (_mm256_movemask_epi8 (equal (a, b)) == -1); }
+    static forcedinline uint16_t JUCE_VECTOR_CALLTYPE get (__m256i v, size_t i) noexcept                      { return SIMDFallbackOps<uint16_t, __m256i>::get (v, i); }
+    static forcedinline __m256i  JUCE_VECTOR_CALLTYPE set (__m256i v, size_t i, uint16_t s) noexcept          { return SIMDFallbackOps<uint16_t, __m256i>::set (v, i, s); }
+
+    //==============================================================================
+    static forcedinline uint16_t JUCE_VECTOR_CALLTYPE sum (__m256i a) noexcept
+    {
+        __m256i tmp = _mm256_hadd_epi16 (a, a);
+        tmp = _mm256_hadd_epi16 (tmp, tmp);
+        tmp = _mm256_hadd_epi16 (tmp, tmp);
+
+       #if JUCE_GCC
+        return (uint16_t) ((static_cast<uint32_t> (tmp[0]) & 0xffffu) +
+                           (static_cast<uint32_t> (tmp[2]) & 0xffffu));
+       #else
+        constexpr int mask = (2 << 0) | (3 << 2) | (0 << 4) | (1 << 6);
+
+        return (uint16_t) ((static_cast<uint32_t> (_mm256_cvtsi256_si32 (tmp)) & 0xffffu) +
+                           (static_cast<uint32_t> (_mm256_cvtsi256_si32 (_mm256_permute4x64_epi64 (tmp, mask))) & 0xffffu));
+       #endif
+    }
+};
+
+//==============================================================================
+/** Signed 32-bit integer AVX intrinsics.
+
+    @tags{DSP}
+*/
+template <>
+struct SIMDNativeOps<int32_t>
+{
+    //==============================================================================
+    using vSIMDType = __m256i;
+
+    //==============================================================================
+    DECLARE_AVX_SIMD_CONST (int32_t, kAllBitsSet);
+
+    //==============================================================================
+    static forcedinline __m256i JUCE_VECTOR_CALLTYPE expand (int32_t s) noexcept                             { return _mm256_set1_epi32 (s); }
+    static forcedinline __m256i JUCE_VECTOR_CALLTYPE load (const int32_t* p) noexcept                        { return _mm256_load_si256 ((const __m256i*) p); }
+    static forcedinline void    JUCE_VECTOR_CALLTYPE store (__m256i value, int32_t* dest) noexcept           { _mm256_store_si256 ((__m256i*) dest, value); }
+    static forcedinline __m256i JUCE_VECTOR_CALLTYPE add (__m256i a, __m256i b) noexcept                     { return _mm256_add_epi32 (a, b); }
+    static forcedinline __m256i JUCE_VECTOR_CALLTYPE sub (__m256i a, __m256i b) noexcept                     { return _mm256_sub_epi32 (a, b); }
+    static forcedinline __m256i JUCE_VECTOR_CALLTYPE mul (__m256i a, __m256i b) noexcept                     { return _mm256_mullo_epi32 (a, b); }
+    static forcedinline __m256i JUCE_VECTOR_CALLTYPE bit_and (__m256i a, __m256i b) noexcept                 { return _mm256_and_si256 (a, b); }
+    static forcedinline __m256i JUCE_VECTOR_CALLTYPE bit_or  (__m256i a, __m256i b) noexcept                 { return _mm256_or_si256  (a, b); }
+    static forcedinline __m256i JUCE_VECTOR_CALLTYPE bit_xor (__m256i a, __m256i b) noexcept                 { return _mm256_xor_si256 (a, b); }
+    static forcedinline __m256i JUCE_VECTOR_CALLTYPE bit_andnot (__m256i a, __m256i b) noexcept              { return _mm256_andnot_si256 (a, b); }
+    static forcedinline __m256i JUCE_VECTOR_CALLTYPE bit_not (__m256i a) noexcept                            { return _mm256_andnot_si256 (a, load (kAllBitsSet)); }
+    static forcedinline __m256i JUCE_VECTOR_CALLTYPE min (__m256i a, __m256i b) noexcept                     { return _mm256_min_epi32 (a, b); }
+    static forcedinline __m256i JUCE_VECTOR_CALLTYPE max (__m256i a, __m256i b) noexcept                     { return _mm256_max_epi32 (a, b); }
+    static forcedinline __m256i JUCE_VECTOR_CALLTYPE equal (__m256i a, __m256i b) noexcept                   { return _mm256_cmpeq_epi32 (a, b); }
+    static forcedinline __m256i JUCE_VECTOR_CALLTYPE greaterThan (__m256i a, __m256i b) noexcept             { return _mm256_cmpgt_epi32 (a, b); }
+    static forcedinline __m256i JUCE_VECTOR_CALLTYPE greaterThanOrEqual (__m256i a, __m256i b) noexcept      { return bit_or (greaterThan (a, b), equal (a,b)); }
+    static forcedinline __m256i JUCE_VECTOR_CALLTYPE multiplyAdd (__m256i a, __m256i b, __m256i c) noexcept  { return add (a, mul (b, c)); }
+    static forcedinline __m256i JUCE_VECTOR_CALLTYPE notEqual (__m256i a, __m256i b) noexcept                { return bit_not (equal (a, b)); }
+    static forcedinline bool    JUCE_VECTOR_CALLTYPE allEqual (__m256i a, __m256i b) noexcept                { return (_mm256_movemask_epi8 (equal (a, b)) == -1); }
+    static forcedinline int32_t JUCE_VECTOR_CALLTYPE get (__m256i v, size_t i) noexcept                      { return SIMDFallbackOps<int32_t, __m256i>::get (v, i); }
+    static forcedinline __m256i JUCE_VECTOR_CALLTYPE set (__m256i v, size_t i, int32_t s) noexcept           { return SIMDFallbackOps<int32_t, __m256i>::set (v, i, s); }
+
+    //==============================================================================
+    static forcedinline int32_t JUCE_VECTOR_CALLTYPE sum (__m256i a) noexcept
+    {
+        __m256i tmp = _mm256_hadd_epi32 (a, a);
+        tmp = _mm256_hadd_epi32 (tmp, tmp);
+
+       #if JUCE_GCC
+        return (int32_t) (tmp[0] + tmp[2]);
+       #else
+        constexpr int mask = (2 << 0) | (3 << 2) | (0 << 4) | (1 << 6);
+
+        return _mm256_cvtsi256_si32 (tmp) + _mm256_cvtsi256_si32 (_mm256_permute4x64_epi64 (tmp, mask));
+       #endif
+    }
+};
+
+//==============================================================================
+/** Unsigned 32-bit integer AVX intrinsics.
+
+    @tags{DSP}
+*/
+template <>
+struct SIMDNativeOps<uint32_t>
+{
+    //==============================================================================
+    using vSIMDType = __m256i;
+
+    //==============================================================================
+    DECLARE_AVX_SIMD_CONST (uint32_t, kAllBitsSet);
+    DECLARE_AVX_SIMD_CONST (uint32_t, kHighBit);
+
+    //==============================================================================
+    static forcedinline __m256i  JUCE_VECTOR_CALLTYPE ssign (__m256i a) noexcept                              { return _mm256_xor_si256 (a, load (kHighBit)); }
+    static forcedinline __m256i  JUCE_VECTOR_CALLTYPE expand (uint32_t s) noexcept                            { return _mm256_set1_epi32 ((int32_t) s); }
+    static forcedinline __m256i  JUCE_VECTOR_CALLTYPE load (const uint32_t* p) noexcept                       { return _mm256_load_si256 ((const __m256i*) p); }
+    static forcedinline void     JUCE_VECTOR_CALLTYPE store (__m256i value, uint32_t* dest) noexcept          { _mm256_store_si256 ((__m256i*) dest, value); }
+    static forcedinline __m256i  JUCE_VECTOR_CALLTYPE add (__m256i a, __m256i b) noexcept                     { return _mm256_add_epi32 (a, b); }
+    static forcedinline __m256i  JUCE_VECTOR_CALLTYPE sub (__m256i a, __m256i b) noexcept                     { return _mm256_sub_epi32 (a, b); }
+    static forcedinline __m256i  JUCE_VECTOR_CALLTYPE mul (__m256i a, __m256i b) noexcept                     { return _mm256_mullo_epi32 (a, b); }
+    static forcedinline __m256i  JUCE_VECTOR_CALLTYPE bit_and (__m256i a, __m256i b) noexcept                 { return _mm256_and_si256 (a, b); }
+    static forcedinline __m256i  JUCE_VECTOR_CALLTYPE bit_or  (__m256i a, __m256i b) noexcept                 { return _mm256_or_si256  (a, b); }
+    static forcedinline __m256i  JUCE_VECTOR_CALLTYPE bit_xor (__m256i a, __m256i b) noexcept                 { return _mm256_xor_si256 (a, b); }
+    static forcedinline __m256i  JUCE_VECTOR_CALLTYPE bit_andnot (__m256i a, __m256i b) noexcept              { return _mm256_andnot_si256 (a, b); }
+    static forcedinline __m256i  JUCE_VECTOR_CALLTYPE bit_not (__m256i a) noexcept                            { return _mm256_andnot_si256 (a, load (kAllBitsSet)); }
+    static forcedinline __m256i  JUCE_VECTOR_CALLTYPE min (__m256i a, __m256i b) noexcept                     { return _mm256_min_epu32 (a, b); }
+    static forcedinline __m256i  JUCE_VECTOR_CALLTYPE max (__m256i a, __m256i b) noexcept                     { return _mm256_max_epu32 (a, b); }
+    static forcedinline __m256i  JUCE_VECTOR_CALLTYPE equal (__m256i a, __m256i b) noexcept                   { return _mm256_cmpeq_epi32 (a, b); }
+    static forcedinline __m256i  JUCE_VECTOR_CALLTYPE greaterThan (__m256i a, __m256i b) noexcept             { return _mm256_cmpgt_epi32 (ssign (a), ssign (b)); }
+    static forcedinline __m256i  JUCE_VECTOR_CALLTYPE greaterThanOrEqual (__m256i a, __m256i b) noexcept      { return bit_or (greaterThan (a, b), equal (a,b)); }
+    static forcedinline __m256i  JUCE_VECTOR_CALLTYPE multiplyAdd (__m256i a, __m256i b, __m256i c) noexcept  { return add (a, mul (b, c)); }
+    static forcedinline __m256i  JUCE_VECTOR_CALLTYPE notEqual (__m256i a, __m256i b) noexcept                { return bit_not (equal (a, b)); }
+    static forcedinline bool     JUCE_VECTOR_CALLTYPE allEqual (__m256i a, __m256i b) noexcept                { return (_mm256_movemask_epi8 (equal (a, b)) == -1); }
+    static forcedinline uint32_t JUCE_VECTOR_CALLTYPE get (__m256i v, size_t i) noexcept                      { return SIMDFallbackOps<uint32_t, __m256i>::get (v, i); }
+    static forcedinline __m256i  JUCE_VECTOR_CALLTYPE set (__m256i v, size_t i, uint32_t s) noexcept          { return SIMDFallbackOps<uint32_t, __m256i>::set (v, i, s); }
+
+    //==============================================================================
+    static forcedinline uint32_t JUCE_VECTOR_CALLTYPE sum (__m256i a) noexcept
+    {
+        __m256i tmp = _mm256_hadd_epi32 (a, a);
+        tmp = _mm256_hadd_epi32 (tmp, tmp);
+
+       #if JUCE_GCC
+        return static_cast<uint32_t> (tmp[0]) + static_cast<uint32_t> (tmp[2]);
+       #else
+        constexpr int mask = (2 << 0) | (3 << 2) | (0 << 4) | (1 << 6);
+
+        return static_cast<uint32_t> (_mm256_cvtsi256_si32 (tmp))
+            + static_cast<uint32_t> (_mm256_cvtsi256_si32 (_mm256_permute4x64_epi64 (tmp, mask)));
+       #endif
+    }
+};
+
+//==============================================================================
+/** Signed 64-bit integer AVX intrinsics.
+
+    @tags{DSP}
+*/
+template <>
+struct SIMDNativeOps<int64_t>
+{
+    //==============================================================================
+    using vSIMDType = __m256i;
+
+    //==============================================================================
+    DECLARE_AVX_SIMD_CONST (int64_t, kAllBitsSet);
+
+    static forcedinline __m256i JUCE_VECTOR_CALLTYPE expand (int64_t s) noexcept                             { return _mm256_set1_epi64x ((int64_t) s); }
+    static forcedinline __m256i JUCE_VECTOR_CALLTYPE load (const int64_t* p) noexcept                        { return _mm256_load_si256 ((const __m256i*) p); }
+    static forcedinline void    JUCE_VECTOR_CALLTYPE store (__m256i value, int64_t* dest) noexcept           { _mm256_store_si256 ((__m256i*) dest, value); }
+    static forcedinline __m256i JUCE_VECTOR_CALLTYPE add (__m256i a, __m256i b) noexcept                     { return _mm256_add_epi64 (a, b); }
+    static forcedinline __m256i JUCE_VECTOR_CALLTYPE sub (__m256i a, __m256i b) noexcept                     { return _mm256_sub_epi64 (a, b); }
+    static forcedinline __m256i JUCE_VECTOR_CALLTYPE bit_and (__m256i a, __m256i b) noexcept                 { return _mm256_and_si256 (a, b); }
+    static forcedinline __m256i JUCE_VECTOR_CALLTYPE bit_or  (__m256i a, __m256i b) noexcept                 { return _mm256_or_si256  (a, b); }
+    static forcedinline __m256i JUCE_VECTOR_CALLTYPE bit_xor (__m256i a, __m256i b) noexcept                 { return _mm256_xor_si256 (a, b); }
+    static forcedinline __m256i JUCE_VECTOR_CALLTYPE bit_andnot (__m256i a, __m256i b) noexcept              { return _mm256_andnot_si256 (a, b); }
+    static forcedinline __m256i JUCE_VECTOR_CALLTYPE bit_not (__m256i a) noexcept                            { return _mm256_andnot_si256 (a, load (kAllBitsSet)); }
+    static forcedinline __m256i JUCE_VECTOR_CALLTYPE min (__m256i a, __m256i b) noexcept                     { __m256i lt = greaterThan (b, a); return bit_or (bit_and (lt, a), bit_andnot (lt, b)); }
+    static forcedinline __m256i JUCE_VECTOR_CALLTYPE max (__m256i a, __m256i b) noexcept                     { __m256i gt = greaterThan (a, b); return bit_or (bit_and (gt, a), bit_andnot (gt, b)); }
+    static forcedinline __m256i JUCE_VECTOR_CALLTYPE equal (__m256i a, __m256i b) noexcept                   { return _mm256_cmpeq_epi64 (a, b); }
+    static forcedinline __m256i JUCE_VECTOR_CALLTYPE greaterThan (__m256i a, __m256i b) noexcept             { return _mm256_cmpgt_epi64 (a, b); }
+    static forcedinline __m256i JUCE_VECTOR_CALLTYPE greaterThanOrEqual (__m256i a, __m256i b) noexcept      { return bit_or (greaterThan (a, b), equal (a,b)); }
+    static forcedinline __m256i JUCE_VECTOR_CALLTYPE multiplyAdd (__m256i a, __m256i b, __m256i c) noexcept  { return add (a, mul (b, c)); }
+    static forcedinline __m256i JUCE_VECTOR_CALLTYPE notEqual (__m256i a, __m256i b) noexcept                { return bit_not (equal (a, b)); }
+    static forcedinline bool    JUCE_VECTOR_CALLTYPE allEqual (__m256i a, __m256i b) noexcept                { return (_mm256_movemask_epi8 (equal (a, b)) == -1); }
+    static forcedinline int64_t JUCE_VECTOR_CALLTYPE get (__m256i v, size_t i) noexcept                      { return SIMDFallbackOps<int64_t, __m256i>::get (v, i); }
+    static forcedinline __m256i JUCE_VECTOR_CALLTYPE set (__m256i v, size_t i, int64_t s) noexcept           { return SIMDFallbackOps<int64_t, __m256i>::set (v, i, s); }
+    static forcedinline int64_t JUCE_VECTOR_CALLTYPE sum (__m256i a) noexcept                                { return SIMDFallbackOps<int64_t, __m256i>::sum (a); }
+    static forcedinline __m256i JUCE_VECTOR_CALLTYPE mul (__m256i a, __m256i b) noexcept                     { return SIMDFallbackOps<int64_t, __m256i>::mul (a, b); }
+};
+
+//==============================================================================
+/** Unsigned 64-bit integer AVX intrinsics.
+
+    @tags{DSP}
+*/
+template <>
+struct SIMDNativeOps<uint64_t>
+{
+    //==============================================================================
+    using vSIMDType = __m256i;
+
+    //==============================================================================
+    DECLARE_AVX_SIMD_CONST (uint64_t, kAllBitsSet);
+    DECLARE_AVX_SIMD_CONST (uint64_t, kHighBit);
+
+    static forcedinline __m256i  JUCE_VECTOR_CALLTYPE expand (uint64_t s) noexcept                            { return _mm256_set1_epi64x ((int64_t) s); }
+    static forcedinline __m256i  JUCE_VECTOR_CALLTYPE load (const uint64_t* p) noexcept                       { return _mm256_load_si256 ((const __m256i*) p); }
+    static forcedinline void     JUCE_VECTOR_CALLTYPE store (__m256i value, uint64_t* dest) noexcept          { _mm256_store_si256 ((__m256i*) dest, value); }
+    static forcedinline __m256i  JUCE_VECTOR_CALLTYPE ssign (__m256i a) noexcept                              { return _mm256_xor_si256 (a, load (kHighBit)); }
+    static forcedinline __m256i  JUCE_VECTOR_CALLTYPE add (__m256i a, __m256i b) noexcept                     { return _mm256_add_epi64 (a, b); }
+    static forcedinline __m256i  JUCE_VECTOR_CALLTYPE sub (__m256i a, __m256i b) noexcept                     { return _mm256_sub_epi64 (a, b); }
+    static forcedinline __m256i  JUCE_VECTOR_CALLTYPE bit_and (__m256i a, __m256i b) noexcept                 { return _mm256_and_si256 (a, b); }
+    static forcedinline __m256i  JUCE_VECTOR_CALLTYPE bit_or  (__m256i a, __m256i b) noexcept                 { return _mm256_or_si256  (a, b); }
+    static forcedinline __m256i  JUCE_VECTOR_CALLTYPE bit_xor (__m256i a, __m256i b) noexcept                 { return _mm256_xor_si256 (a, b); }
+    static forcedinline __m256i  JUCE_VECTOR_CALLTYPE bit_andnot (__m256i a, __m256i b) noexcept              { return _mm256_andnot_si256 (a, b); }
+    static forcedinline __m256i  JUCE_VECTOR_CALLTYPE bit_not (__m256i a) noexcept                            { return _mm256_andnot_si256 (a, load (kAllBitsSet)); }
+    static forcedinline __m256i  JUCE_VECTOR_CALLTYPE min (__m256i a, __m256i b) noexcept                     { __m256i lt = greaterThan (b, a); return bit_or (bit_and (lt, a), bit_andnot (lt, b)); }
+    static forcedinline __m256i  JUCE_VECTOR_CALLTYPE max (__m256i a, __m256i b) noexcept                     { __m256i gt = greaterThan (a, b); return bit_or (bit_and (gt, a), bit_andnot (gt, b)); }
+    static forcedinline __m256i  JUCE_VECTOR_CALLTYPE equal (__m256i a, __m256i b) noexcept                   { return _mm256_cmpeq_epi64 (a, b); }
+    static forcedinline __m256i  JUCE_VECTOR_CALLTYPE greaterThan (__m256i a, __m256i b) noexcept             { return _mm256_cmpgt_epi64 (ssign (a), ssign (b)); }
+    static forcedinline __m256i  JUCE_VECTOR_CALLTYPE greaterThanOrEqual (__m256i a, __m256i b) noexcept      { return bit_or (greaterThan (a, b), equal (a,b)); }
+    static forcedinline __m256i  JUCE_VECTOR_CALLTYPE multiplyAdd (__m256i a, __m256i b, __m256i c) noexcept  { return add (a, mul (b, c)); }
+    static forcedinline __m256i  JUCE_VECTOR_CALLTYPE notEqual (__m256i a, __m256i b) noexcept                { return bit_not (equal (a, b)); }
+    static forcedinline bool     JUCE_VECTOR_CALLTYPE allEqual (__m256i a, __m256i b) noexcept                { return (_mm256_movemask_epi8 (equal (a, b)) == -1); }
+    static forcedinline uint64_t JUCE_VECTOR_CALLTYPE get (__m256i v, size_t i) noexcept                      { return SIMDFallbackOps<uint64_t, __m256i>::get (v, i); }
+    static forcedinline __m256i  JUCE_VECTOR_CALLTYPE set (__m256i v, size_t i, uint64_t s) noexcept          { return SIMDFallbackOps<uint64_t, __m256i>::set (v, i, s); }
+    static forcedinline uint64_t JUCE_VECTOR_CALLTYPE sum (__m256i a) noexcept                                { return SIMDFallbackOps<uint64_t, __m256i>::sum (a); }
+    static forcedinline __m256i  JUCE_VECTOR_CALLTYPE mul (__m256i a, __m256i b) noexcept                     { return SIMDFallbackOps<uint64_t, __m256i>::mul (a, b); }
+};
+
+#endif
+
+#if JUCE_GCC && (__GNUC__ >= 6)
+ #pragma GCC diagnostic pop
+#endif
+
+} // namespace dsp
+} // namespace juce