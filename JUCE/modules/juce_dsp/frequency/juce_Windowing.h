/*
  ==============================================================================

   This file is part of the JUCE library.
   Copyright (c) 2017 - ROLI Ltd.

   JUCE is an open source library subject to commercial or open-source
   licensing.

   By using JUCE, you agree to the terms of both the JUCE 5 End-User License
   Agreement and JUCE 5 Privacy Policy (both updated and effective as of the
   27th April 2017).

   End User License Agreement: www.juce.com/juce-5-licence
   Privacy Policy: www.juce.com/juce-5-privacy-policy

   Or: You may also use this code under the terms of the GPL v3 (see
   www.gnu.org/licenses).

   JUCE IS PROVIDED "AS IS" WITHOUT ANY WARRANTY, AND ALL WARRANTIES, WHETHER
   EXPRESSED OR IMPLIED, INCLUDING MERCHANTABILITY AND FITNESS FOR PURPOSE, ARE
   DISCLAIMED.

  ==============================================================================
*/

namespace juce
{
namespace dsp
{

/**
    A class which provides multiple windowing functions useful for filter design
<<<<<<< HEAD
    and spectrum analyzers
=======
    and spectrum analyzers.

    The different functions provided here can be used by creating either a
    WindowingFunction object, or a static function to fill an array with the
    windowing method samples.
>>>>>>> a1416b55

    @tags{DSP}
*/
template <typename FloatType>
class JUCE_API  WindowingFunction
{
public:
    //==============================================================================
    /** The windowing methods available. */
    enum WindowingMethod
    {
        rectangular = 0,
        triangular,
        hann,
        hamming,
        blackman,
        blackmanHarris,
        flatTop,
        kaiser,
        numWindowingMethods
    };

    //==============================================================================
    /** This constructor automatically fills a buffer of the specified size using
        the fillWindowingTables function and the specified arguments.

        @see fillWindowingTables
    */
    WindowingFunction (size_t size, WindowingMethod,
                       bool normalise = true, FloatType beta = 0);

    //==============================================================================
    /** Fills the content of the object array with a given windowing method table.

        @param size         the size of the destination buffer allocated in the object
        @param type         the type of windowing method being used
        @param normalise    if the result must be normalised, creating a DC amplitude
                            response of one
        @param beta         an optional argument useful only for Kaiser's method
                            which must be positive and sets the properties of the
                            method (bandwidth and attenuation increases with beta)
    */
    void fillWindowingTables (size_t size, WindowingMethod type,
                              bool normalise = true, FloatType beta = 0) noexcept;

    /** Fills the content of an array with a given windowing method table.

        @param samples      the destination buffer pointer
        @param size         the size of the destination buffer allocated in the object
        @param normalise    if the result must be normalised, creating a DC amplitude
                            response of one
        @param beta         an optional argument useful only for Kaiser's method,
                            which must be positive and sets the properties of the
                            method (bandwidth and attenuation increases with beta)
    */
    static void fillWindowingTables (FloatType* samples, size_t size, WindowingMethod,
                                     bool normalise = true, FloatType beta = 0) noexcept;

    /** Multiplies the content of a buffer with the given window. */
    void multiplyWithWindowingTable (FloatType* samples, size_t size) noexcept;

    /** Returns the name of a given windowing method. */
    static const char* getWindowingMethodName (WindowingMethod) noexcept;


private:
    //==============================================================================
    Array<FloatType> windowTable;

    JUCE_DECLARE_NON_COPYABLE_WITH_LEAK_DETECTOR (WindowingFunction)
};

} // namespace dsp
} // namespace juce
<|MERGE_RESOLUTION|>--- conflicted
+++ resolved
@@ -1,116 +1,112 @@
-/*
-  ==============================================================================
-
-   This file is part of the JUCE library.
-   Copyright (c) 2017 - ROLI Ltd.
-
-   JUCE is an open source library subject to commercial or open-source
-   licensing.
-
-   By using JUCE, you agree to the terms of both the JUCE 5 End-User License
-   Agreement and JUCE 5 Privacy Policy (both updated and effective as of the
-   27th April 2017).
-
-   End User License Agreement: www.juce.com/juce-5-licence
-   Privacy Policy: www.juce.com/juce-5-privacy-policy
-
-   Or: You may also use this code under the terms of the GPL v3 (see
-   www.gnu.org/licenses).
-
-   JUCE IS PROVIDED "AS IS" WITHOUT ANY WARRANTY, AND ALL WARRANTIES, WHETHER
-   EXPRESSED OR IMPLIED, INCLUDING MERCHANTABILITY AND FITNESS FOR PURPOSE, ARE
-   DISCLAIMED.
-
-  ==============================================================================
-*/
-
-namespace juce
-{
-namespace dsp
-{
-
-/**
-    A class which provides multiple windowing functions useful for filter design
-<<<<<<< HEAD
-    and spectrum analyzers
-=======
-    and spectrum analyzers.
-
-    The different functions provided here can be used by creating either a
-    WindowingFunction object, or a static function to fill an array with the
-    windowing method samples.
->>>>>>> a1416b55
-
-    @tags{DSP}
-*/
-template <typename FloatType>
-class JUCE_API  WindowingFunction
-{
-public:
-    //==============================================================================
-    /** The windowing methods available. */
-    enum WindowingMethod
-    {
-        rectangular = 0,
-        triangular,
-        hann,
-        hamming,
-        blackman,
-        blackmanHarris,
-        flatTop,
-        kaiser,
-        numWindowingMethods
-    };
-
-    //==============================================================================
-    /** This constructor automatically fills a buffer of the specified size using
-        the fillWindowingTables function and the specified arguments.
-
-        @see fillWindowingTables
-    */
-    WindowingFunction (size_t size, WindowingMethod,
-                       bool normalise = true, FloatType beta = 0);
-
-    //==============================================================================
-    /** Fills the content of the object array with a given windowing method table.
-
-        @param size         the size of the destination buffer allocated in the object
-        @param type         the type of windowing method being used
-        @param normalise    if the result must be normalised, creating a DC amplitude
-                            response of one
-        @param beta         an optional argument useful only for Kaiser's method
-                            which must be positive and sets the properties of the
-                            method (bandwidth and attenuation increases with beta)
-    */
-    void fillWindowingTables (size_t size, WindowingMethod type,
-                              bool normalise = true, FloatType beta = 0) noexcept;
-
-    /** Fills the content of an array with a given windowing method table.
-
-        @param samples      the destination buffer pointer
-        @param size         the size of the destination buffer allocated in the object
-        @param normalise    if the result must be normalised, creating a DC amplitude
-                            response of one
-        @param beta         an optional argument useful only for Kaiser's method,
-                            which must be positive and sets the properties of the
-                            method (bandwidth and attenuation increases with beta)
-    */
-    static void fillWindowingTables (FloatType* samples, size_t size, WindowingMethod,
-                                     bool normalise = true, FloatType beta = 0) noexcept;
-
-    /** Multiplies the content of a buffer with the given window. */
-    void multiplyWithWindowingTable (FloatType* samples, size_t size) noexcept;
-
-    /** Returns the name of a given windowing method. */
-    static const char* getWindowingMethodName (WindowingMethod) noexcept;
-
-
-private:
-    //==============================================================================
-    Array<FloatType> windowTable;
-
-    JUCE_DECLARE_NON_COPYABLE_WITH_LEAK_DETECTOR (WindowingFunction)
-};
-
-} // namespace dsp
-} // namespace juce
+/*
+  ==============================================================================
+
+   This file is part of the JUCE library.
+   Copyright (c) 2017 - ROLI Ltd.
+
+   JUCE is an open source library subject to commercial or open-source
+   licensing.
+
+   By using JUCE, you agree to the terms of both the JUCE 5 End-User License
+   Agreement and JUCE 5 Privacy Policy (both updated and effective as of the
+   27th April 2017).
+
+   End User License Agreement: www.juce.com/juce-5-licence
+   Privacy Policy: www.juce.com/juce-5-privacy-policy
+
+   Or: You may also use this code under the terms of the GPL v3 (see
+   www.gnu.org/licenses).
+
+   JUCE IS PROVIDED "AS IS" WITHOUT ANY WARRANTY, AND ALL WARRANTIES, WHETHER
+   EXPRESSED OR IMPLIED, INCLUDING MERCHANTABILITY AND FITNESS FOR PURPOSE, ARE
+   DISCLAIMED.
+
+  ==============================================================================
+*/
+
+namespace juce
+{
+namespace dsp
+{
+
+/**
+    A class which provides multiple windowing functions useful for filter design
+    and spectrum analyzers.
+
+    The different functions provided here can be used by creating either a
+    WindowingFunction object, or a static function to fill an array with the
+    windowing method samples.
+
+    @tags{DSP}
+*/
+template <typename FloatType>
+class JUCE_API  WindowingFunction
+{
+public:
+    //==============================================================================
+    /** The windowing methods available. */
+    enum WindowingMethod
+    {
+        rectangular = 0,
+        triangular,
+        hann,
+        hamming,
+        blackman,
+        blackmanHarris,
+        flatTop,
+        kaiser,
+        numWindowingMethods
+    };
+
+    //==============================================================================
+    /** This constructor automatically fills a buffer of the specified size using
+        the fillWindowingTables function and the specified arguments.
+
+        @see fillWindowingTables
+    */
+    WindowingFunction (size_t size, WindowingMethod,
+                       bool normalise = true, FloatType beta = 0);
+
+    //==============================================================================
+    /** Fills the content of the object array with a given windowing method table.
+
+        @param size         the size of the destination buffer allocated in the object
+        @param type         the type of windowing method being used
+        @param normalise    if the result must be normalised, creating a DC amplitude
+                            response of one
+        @param beta         an optional argument useful only for Kaiser's method
+                            which must be positive and sets the properties of the
+                            method (bandwidth and attenuation increases with beta)
+    */
+    void fillWindowingTables (size_t size, WindowingMethod type,
+                              bool normalise = true, FloatType beta = 0) noexcept;
+
+    /** Fills the content of an array with a given windowing method table.
+
+        @param samples      the destination buffer pointer
+        @param size         the size of the destination buffer allocated in the object
+        @param normalise    if the result must be normalised, creating a DC amplitude
+                            response of one
+        @param beta         an optional argument useful only for Kaiser's method,
+                            which must be positive and sets the properties of the
+                            method (bandwidth and attenuation increases with beta)
+    */
+    static void fillWindowingTables (FloatType* samples, size_t size, WindowingMethod,
+                                     bool normalise = true, FloatType beta = 0) noexcept;
+
+    /** Multiplies the content of a buffer with the given window. */
+    void multiplyWithWindowingTable (FloatType* samples, size_t size) noexcept;
+
+    /** Returns the name of a given windowing method. */
+    static const char* getWindowingMethodName (WindowingMethod) noexcept;
+
+
+private:
+    //==============================================================================
+    Array<FloatType> windowTable;
+
+    JUCE_DECLARE_NON_COPYABLE_WITH_LEAK_DETECTOR (WindowingFunction)
+};
+
+} // namespace dsp
+} // namespace juce