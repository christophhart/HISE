/*
  ==============================================================================

   This file is part of the JUCE library.
   Copyright (c) 2017 - ROLI Ltd.

   JUCE is an open source library subject to commercial or open-source
   licensing.

   By using JUCE, you agree to the terms of both the JUCE 5 End-User License
   Agreement and JUCE 5 Privacy Policy (both updated and effective as of the
   27th April 2017).

   End User License Agreement: www.juce.com/juce-5-licence
   Privacy Policy: www.juce.com/juce-5-privacy-policy

   Or: You may also use this code under the terms of the GPL v3 (see
   www.gnu.org/licenses).

   JUCE IS PROVIDED "AS IS" WITHOUT ANY WARRANTY, AND ALL WARRANTIES, WHETHER
   EXPRESSED OR IMPLIED, INCLUDING MERCHANTABILITY AND FITNESS FOR PURPOSE, ARE
   DISCLAIMED.

  ==============================================================================
*/

namespace juce
{
namespace dsp
{

/**
    Performs stereo uniform-partitioned convolution of an input signal with an
    impulse response in the frequency domain, using the juce FFT class.

    It provides some thread-safe functions to load impulse responses as well,
    from audio files or memory on the fly without any noticeable artefacts,
    performing resampling and trimming if necessary.

    The processing is equivalent to the time domain convolution done in the
    class FIRFilter, with a FIRFilter::Coefficients object having as
    coefficients the samples of the impulse response. However, it is more
    efficient in general to do frequency domain convolution when the size of
    the impulse response is higher than 64 samples.

    @see FIRFilter, FIRFilter::Coefficients, FFT

    @tags{DSP}
*/
class JUCE_API  Convolution
{
public:
    //==============================================================================
    /** Initialises an object for performing convolution in the frequency domain. */
    Convolution();

    /** Destructor. */
    ~Convolution();

    //==============================================================================
    /** Must be called before loading any impulse response, to provide to the
        convolution the maximumBufferSize to handle, and the sample rate useful for
        optional resampling.
    */
    void prepare (const ProcessSpec&);

    /** Resets the processing pipeline, ready to start a new stream of data. */
    void reset() noexcept;

    /** Performs the filter operation on the given set of samples, with optional
        stereo processing.
    */
    template <typename ProcessContext>
    void process (const ProcessContext& context) noexcept
    {
        static_assert (std::is_same<typename ProcessContext::SampleType, float>::value,
                       "Convolution engine only supports single precision floating point data");

        processSamples (context.getInputBlock(), context.getOutputBlock(), context.isBypassed);
    }

    //==============================================================================
    /** This function loads an impulse response audio file from memory, added in a
        JUCE project with the Projucer as binary data. It can load any of the audio
        formats registered in JUCE, and performs some resampling and pre-processing
        as well if needed.

        Note: Obviously, don't try to use this function on float samples, since the
        data is supposed to be an audio file in its binary format, and be sure that
        the original data is not going to move at all its memory location during the
        process !!

        @param sourceData               the block of data to use as the stream's source
        @param sourceDataSize           the number of bytes in the source data block
        @param wantsStereo              requests to process both stereo channels or only one mono channel
        @param wantsTrimming            requests to trim the start and the end of the impulse response
        @param size                     the expected size for the impulse response after loading, can be
                                        set to 0 for requesting maximum original impulse response size
<<<<<<< HEAD
        @param wantsNormalization       requests to normalize the impulse response amplitude
    */
    void loadImpulseResponse (const void* sourceData, size_t sourceDataSize,
                              bool wantsStereo, bool wantsTrimming, size_t size,
                              bool wantsNormalization = true);
=======
        @param wantsNormalisation       requests to normalise the impulse response amplitude
    */
    void loadImpulseResponse (const void* sourceData, size_t sourceDataSize,
                              bool wantsStereo, bool wantsTrimming, size_t size,
                              bool wantsNormalisation = true);
>>>>>>> a1416b55

    /** This function loads an impulse response from an audio file on any drive. It
        can load any of the audio formats registered in JUCE, and performs some
        resampling and pre-processing as well if needed.

        @param fileImpulseResponse      the location of the audio file
        @param wantsStereo              requests to process both stereo channels or only one mono channel
        @param wantsTrimming            requests to trim the start and the end of the impulse response
        @param size                     the expected size for the impulse response after loading, can be
                                        set to 0 for requesting maximum original impulse response size
<<<<<<< HEAD
        @param wantsNormalization       requests to normalize the impulse response amplitude
    */
    void loadImpulseResponse (const File& fileImpulseResponse,
                              bool wantsStereo, bool wantsTrimming, size_t size,
                              bool wantsNormalization = true);
=======
        @param wantsNormalisation       requests to normalise the impulse response amplitude
    */
    void loadImpulseResponse (const File& fileImpulseResponse,
                              bool wantsStereo, bool wantsTrimming, size_t size,
                              bool wantsNormalisation = true);
>>>>>>> a1416b55

    /** This function loads an impulse response from an audio buffer, which is
        copied before doing anything else. Performs some resampling and
        pre-processing as well if needed.

        @param buffer                   the AudioBuffer to use
        @param bufferSampleRate         the sampleRate of the data in the AudioBuffer
        @param wantsStereo              requests to process both stereo channels or only one mono channel
        @param wantsTrimming            requests to trim the start and the end of the impulse response
<<<<<<< HEAD
        @param wantsNormalization       requests to normalize the impulse response amplitude
=======
        @param wantsNormalisation       requests to normalise the impulse response amplitude
>>>>>>> a1416b55
        @param size                     the expected size for the impulse response after loading, can be
                                        set to 0 for requesting maximum original impulse response size
    */
    void copyAndLoadImpulseResponseFromBuffer (AudioBuffer<float>& buffer, double bufferSampleRate,
<<<<<<< HEAD
                                               bool wantsStereo, bool wantsTrimming, bool wantsNormalization,
=======
                                               bool wantsStereo, bool wantsTrimming, bool wantsNormalisation,
>>>>>>> a1416b55
                                               size_t size);

    /** This function loads an impulse response from an audio block, which is
        copied before doing anything else. Performs some resampling and
        pre-processing as well if needed.

        @param block                    the AudioBlock to use
        @param bufferSampleRate         the sampleRate of the data in the AudioBuffer
        @param wantsStereo              requests to process both stereo channels or only one channel
        @param wantsTrimming            requests to trim the start and the end of the impulse response
<<<<<<< HEAD
        @param wantsNormalization       requests to normalize the impulse response amplitude
=======
        @param wantsNormalisation       requests to normalise the impulse response amplitude
>>>>>>> a1416b55
        @param size                     the expected size for the impulse response after loading,
                                        -1 for maximum length
    */
    void copyAndLoadImpulseResponseFromBlock (AudioBlock<float> block, double bufferSampleRate,
<<<<<<< HEAD
                                              bool wantsStereo, bool wantsTrimming, bool wantsNormalization,
=======
                                              bool wantsStereo, bool wantsTrimming, bool wantsNormalisation,
>>>>>>> a1416b55
                                              size_t size);


private:
    //==============================================================================
    struct Pimpl;
    std::unique_ptr<Pimpl> pimpl;

    //==============================================================================
    void processSamples (const AudioBlock<float>&, AudioBlock<float>&, bool isBypassed) noexcept;

    //==============================================================================
    double sampleRate;
    bool currentIsBypassed = false;
    bool isActive = false;
<<<<<<< HEAD
    LinearSmoothedValue<float> volumeDry[2], volumeWet[2];
=======
    SmoothedValue<float> volumeDry[2], volumeWet[2];
>>>>>>> a1416b55
    AudioBlock<float> dryBuffer;
    HeapBlock<char> dryBufferStorage;

    //==============================================================================
    JUCE_DECLARE_NON_COPYABLE_WITH_LEAK_DETECTOR (Convolution)
};

} // namespace dsp
} // namespace juce
<|MERGE_RESOLUTION|>--- conflicted
+++ resolved
@@ -1,210 +1,174 @@
-/*
-  ==============================================================================
-
-   This file is part of the JUCE library.
-   Copyright (c) 2017 - ROLI Ltd.
-
-   JUCE is an open source library subject to commercial or open-source
-   licensing.
-
-   By using JUCE, you agree to the terms of both the JUCE 5 End-User License
-   Agreement and JUCE 5 Privacy Policy (both updated and effective as of the
-   27th April 2017).
-
-   End User License Agreement: www.juce.com/juce-5-licence
-   Privacy Policy: www.juce.com/juce-5-privacy-policy
-
-   Or: You may also use this code under the terms of the GPL v3 (see
-   www.gnu.org/licenses).
-
-   JUCE IS PROVIDED "AS IS" WITHOUT ANY WARRANTY, AND ALL WARRANTIES, WHETHER
-   EXPRESSED OR IMPLIED, INCLUDING MERCHANTABILITY AND FITNESS FOR PURPOSE, ARE
-   DISCLAIMED.
-
-  ==============================================================================
-*/
-
-namespace juce
-{
-namespace dsp
-{
-
-/**
-    Performs stereo uniform-partitioned convolution of an input signal with an
-    impulse response in the frequency domain, using the juce FFT class.
-
-    It provides some thread-safe functions to load impulse responses as well,
-    from audio files or memory on the fly without any noticeable artefacts,
-    performing resampling and trimming if necessary.
-
-    The processing is equivalent to the time domain convolution done in the
-    class FIRFilter, with a FIRFilter::Coefficients object having as
-    coefficients the samples of the impulse response. However, it is more
-    efficient in general to do frequency domain convolution when the size of
-    the impulse response is higher than 64 samples.
-
-    @see FIRFilter, FIRFilter::Coefficients, FFT
-
-    @tags{DSP}
-*/
-class JUCE_API  Convolution
-{
-public:
-    //==============================================================================
-    /** Initialises an object for performing convolution in the frequency domain. */
-    Convolution();
-
-    /** Destructor. */
-    ~Convolution();
-
-    //==============================================================================
-    /** Must be called before loading any impulse response, to provide to the
-        convolution the maximumBufferSize to handle, and the sample rate useful for
-        optional resampling.
-    */
-    void prepare (const ProcessSpec&);
-
-    /** Resets the processing pipeline, ready to start a new stream of data. */
-    void reset() noexcept;
-
-    /** Performs the filter operation on the given set of samples, with optional
-        stereo processing.
-    */
-    template <typename ProcessContext>
-    void process (const ProcessContext& context) noexcept
-    {
-        static_assert (std::is_same<typename ProcessContext::SampleType, float>::value,
-                       "Convolution engine only supports single precision floating point data");
-
-        processSamples (context.getInputBlock(), context.getOutputBlock(), context.isBypassed);
-    }
-
-    //==============================================================================
-    /** This function loads an impulse response audio file from memory, added in a
-        JUCE project with the Projucer as binary data. It can load any of the audio
-        formats registered in JUCE, and performs some resampling and pre-processing
-        as well if needed.
-
-        Note: Obviously, don't try to use this function on float samples, since the
-        data is supposed to be an audio file in its binary format, and be sure that
-        the original data is not going to move at all its memory location during the
-        process !!
-
-        @param sourceData               the block of data to use as the stream's source
-        @param sourceDataSize           the number of bytes in the source data block
-        @param wantsStereo              requests to process both stereo channels or only one mono channel
-        @param wantsTrimming            requests to trim the start and the end of the impulse response
-        @param size                     the expected size for the impulse response after loading, can be
-                                        set to 0 for requesting maximum original impulse response size
-<<<<<<< HEAD
-        @param wantsNormalization       requests to normalize the impulse response amplitude
-    */
-    void loadImpulseResponse (const void* sourceData, size_t sourceDataSize,
-                              bool wantsStereo, bool wantsTrimming, size_t size,
-                              bool wantsNormalization = true);
-=======
-        @param wantsNormalisation       requests to normalise the impulse response amplitude
-    */
-    void loadImpulseResponse (const void* sourceData, size_t sourceDataSize,
-                              bool wantsStereo, bool wantsTrimming, size_t size,
-                              bool wantsNormalisation = true);
->>>>>>> a1416b55
-
-    /** This function loads an impulse response from an audio file on any drive. It
-        can load any of the audio formats registered in JUCE, and performs some
-        resampling and pre-processing as well if needed.
-
-        @param fileImpulseResponse      the location of the audio file
-        @param wantsStereo              requests to process both stereo channels or only one mono channel
-        @param wantsTrimming            requests to trim the start and the end of the impulse response
-        @param size                     the expected size for the impulse response after loading, can be
-                                        set to 0 for requesting maximum original impulse response size
-<<<<<<< HEAD
-        @param wantsNormalization       requests to normalize the impulse response amplitude
-    */
-    void loadImpulseResponse (const File& fileImpulseResponse,
-                              bool wantsStereo, bool wantsTrimming, size_t size,
-                              bool wantsNormalization = true);
-=======
-        @param wantsNormalisation       requests to normalise the impulse response amplitude
-    */
-    void loadImpulseResponse (const File& fileImpulseResponse,
-                              bool wantsStereo, bool wantsTrimming, size_t size,
-                              bool wantsNormalisation = true);
->>>>>>> a1416b55
-
-    /** This function loads an impulse response from an audio buffer, which is
-        copied before doing anything else. Performs some resampling and
-        pre-processing as well if needed.
-
-        @param buffer                   the AudioBuffer to use
-        @param bufferSampleRate         the sampleRate of the data in the AudioBuffer
-        @param wantsStereo              requests to process both stereo channels or only one mono channel
-        @param wantsTrimming            requests to trim the start and the end of the impulse response
-<<<<<<< HEAD
-        @param wantsNormalization       requests to normalize the impulse response amplitude
-=======
-        @param wantsNormalisation       requests to normalise the impulse response amplitude
->>>>>>> a1416b55
-        @param size                     the expected size for the impulse response after loading, can be
-                                        set to 0 for requesting maximum original impulse response size
-    */
-    void copyAndLoadImpulseResponseFromBuffer (AudioBuffer<float>& buffer, double bufferSampleRate,
-<<<<<<< HEAD
-                                               bool wantsStereo, bool wantsTrimming, bool wantsNormalization,
-=======
-                                               bool wantsStereo, bool wantsTrimming, bool wantsNormalisation,
->>>>>>> a1416b55
-                                               size_t size);
-
-    /** This function loads an impulse response from an audio block, which is
-        copied before doing anything else. Performs some resampling and
-        pre-processing as well if needed.
-
-        @param block                    the AudioBlock to use
-        @param bufferSampleRate         the sampleRate of the data in the AudioBuffer
-        @param wantsStereo              requests to process both stereo channels or only one channel
-        @param wantsTrimming            requests to trim the start and the end of the impulse response
-<<<<<<< HEAD
-        @param wantsNormalization       requests to normalize the impulse response amplitude
-=======
-        @param wantsNormalisation       requests to normalise the impulse response amplitude
->>>>>>> a1416b55
-        @param size                     the expected size for the impulse response after loading,
-                                        -1 for maximum length
-    */
-    void copyAndLoadImpulseResponseFromBlock (AudioBlock<float> block, double bufferSampleRate,
-<<<<<<< HEAD
-                                              bool wantsStereo, bool wantsTrimming, bool wantsNormalization,
-=======
-                                              bool wantsStereo, bool wantsTrimming, bool wantsNormalisation,
->>>>>>> a1416b55
-                                              size_t size);
-
-
-private:
-    //==============================================================================
-    struct Pimpl;
-    std::unique_ptr<Pimpl> pimpl;
-
-    //==============================================================================
-    void processSamples (const AudioBlock<float>&, AudioBlock<float>&, bool isBypassed) noexcept;
-
-    //==============================================================================
-    double sampleRate;
-    bool currentIsBypassed = false;
-    bool isActive = false;
-<<<<<<< HEAD
-    LinearSmoothedValue<float> volumeDry[2], volumeWet[2];
-=======
-    SmoothedValue<float> volumeDry[2], volumeWet[2];
->>>>>>> a1416b55
-    AudioBlock<float> dryBuffer;
-    HeapBlock<char> dryBufferStorage;
-
-    //==============================================================================
-    JUCE_DECLARE_NON_COPYABLE_WITH_LEAK_DETECTOR (Convolution)
-};
-
-} // namespace dsp
-} // namespace juce
+/*
+  ==============================================================================
+
+   This file is part of the JUCE library.
+   Copyright (c) 2017 - ROLI Ltd.
+
+   JUCE is an open source library subject to commercial or open-source
+   licensing.
+
+   By using JUCE, you agree to the terms of both the JUCE 5 End-User License
+   Agreement and JUCE 5 Privacy Policy (both updated and effective as of the
+   27th April 2017).
+
+   End User License Agreement: www.juce.com/juce-5-licence
+   Privacy Policy: www.juce.com/juce-5-privacy-policy
+
+   Or: You may also use this code under the terms of the GPL v3 (see
+   www.gnu.org/licenses).
+
+   JUCE IS PROVIDED "AS IS" WITHOUT ANY WARRANTY, AND ALL WARRANTIES, WHETHER
+   EXPRESSED OR IMPLIED, INCLUDING MERCHANTABILITY AND FITNESS FOR PURPOSE, ARE
+   DISCLAIMED.
+
+  ==============================================================================
+*/
+
+namespace juce
+{
+namespace dsp
+{
+
+/**
+    Performs stereo uniform-partitioned convolution of an input signal with an
+    impulse response in the frequency domain, using the juce FFT class.
+
+    It provides some thread-safe functions to load impulse responses as well,
+    from audio files or memory on the fly without any noticeable artefacts,
+    performing resampling and trimming if necessary.
+
+    The processing is equivalent to the time domain convolution done in the
+    class FIRFilter, with a FIRFilter::Coefficients object having as
+    coefficients the samples of the impulse response. However, it is more
+    efficient in general to do frequency domain convolution when the size of
+    the impulse response is higher than 64 samples.
+
+    @see FIRFilter, FIRFilter::Coefficients, FFT
+
+    @tags{DSP}
+*/
+class JUCE_API  Convolution
+{
+public:
+    //==============================================================================
+    /** Initialises an object for performing convolution in the frequency domain. */
+    Convolution();
+
+    /** Destructor. */
+    ~Convolution();
+
+    //==============================================================================
+    /** Must be called before loading any impulse response, to provide to the
+        convolution the maximumBufferSize to handle, and the sample rate useful for
+        optional resampling.
+    */
+    void prepare (const ProcessSpec&);
+
+    /** Resets the processing pipeline, ready to start a new stream of data. */
+    void reset() noexcept;
+
+    /** Performs the filter operation on the given set of samples, with optional
+        stereo processing.
+    */
+    template <typename ProcessContext>
+    void process (const ProcessContext& context) noexcept
+    {
+        static_assert (std::is_same<typename ProcessContext::SampleType, float>::value,
+                       "Convolution engine only supports single precision floating point data");
+
+        processSamples (context.getInputBlock(), context.getOutputBlock(), context.isBypassed);
+    }
+
+    //==============================================================================
+    /** This function loads an impulse response audio file from memory, added in a
+        JUCE project with the Projucer as binary data. It can load any of the audio
+        formats registered in JUCE, and performs some resampling and pre-processing
+        as well if needed.
+
+        Note: Obviously, don't try to use this function on float samples, since the
+        data is supposed to be an audio file in its binary format, and be sure that
+        the original data is not going to move at all its memory location during the
+        process !!
+
+        @param sourceData               the block of data to use as the stream's source
+        @param sourceDataSize           the number of bytes in the source data block
+        @param wantsStereo              requests to process both stereo channels or only one mono channel
+        @param wantsTrimming            requests to trim the start and the end of the impulse response
+        @param size                     the expected size for the impulse response after loading, can be
+                                        set to 0 for requesting maximum original impulse response size
+        @param wantsNormalisation       requests to normalise the impulse response amplitude
+    */
+    void loadImpulseResponse (const void* sourceData, size_t sourceDataSize,
+                              bool wantsStereo, bool wantsTrimming, size_t size,
+                              bool wantsNormalisation = true);
+
+    /** This function loads an impulse response from an audio file on any drive. It
+        can load any of the audio formats registered in JUCE, and performs some
+        resampling and pre-processing as well if needed.
+
+        @param fileImpulseResponse      the location of the audio file
+        @param wantsStereo              requests to process both stereo channels or only one mono channel
+        @param wantsTrimming            requests to trim the start and the end of the impulse response
+        @param size                     the expected size for the impulse response after loading, can be
+                                        set to 0 for requesting maximum original impulse response size
+        @param wantsNormalisation       requests to normalise the impulse response amplitude
+    */
+    void loadImpulseResponse (const File& fileImpulseResponse,
+                              bool wantsStereo, bool wantsTrimming, size_t size,
+                              bool wantsNormalisation = true);
+
+    /** This function loads an impulse response from an audio buffer, which is
+        copied before doing anything else. Performs some resampling and
+        pre-processing as well if needed.
+
+        @param buffer                   the AudioBuffer to use
+        @param bufferSampleRate         the sampleRate of the data in the AudioBuffer
+        @param wantsStereo              requests to process both stereo channels or only one mono channel
+        @param wantsTrimming            requests to trim the start and the end of the impulse response
+        @param wantsNormalisation       requests to normalise the impulse response amplitude
+        @param size                     the expected size for the impulse response after loading, can be
+                                        set to 0 for requesting maximum original impulse response size
+    */
+    void copyAndLoadImpulseResponseFromBuffer (AudioBuffer<float>& buffer, double bufferSampleRate,
+                                               bool wantsStereo, bool wantsTrimming, bool wantsNormalisation,
+                                               size_t size);
+
+    /** This function loads an impulse response from an audio block, which is
+        copied before doing anything else. Performs some resampling and
+        pre-processing as well if needed.
+
+        @param block                    the AudioBlock to use
+        @param bufferSampleRate         the sampleRate of the data in the AudioBuffer
+        @param wantsStereo              requests to process both stereo channels or only one channel
+        @param wantsTrimming            requests to trim the start and the end of the impulse response
+        @param wantsNormalisation       requests to normalise the impulse response amplitude
+        @param size                     the expected size for the impulse response after loading,
+                                        -1 for maximum length
+    */
+    void copyAndLoadImpulseResponseFromBlock (AudioBlock<float> block, double bufferSampleRate,
+                                              bool wantsStereo, bool wantsTrimming, bool wantsNormalisation,
+                                              size_t size);
+
+
+private:
+    //==============================================================================
+    struct Pimpl;
+    std::unique_ptr<Pimpl> pimpl;
+
+    //==============================================================================
+    void processSamples (const AudioBlock<float>&, AudioBlock<float>&, bool isBypassed) noexcept;
+
+    //==============================================================================
+    double sampleRate;
+    bool currentIsBypassed = false;
+    bool isActive = false;
+    SmoothedValue<float> volumeDry[2], volumeWet[2];
+    AudioBlock<float> dryBuffer;
+    HeapBlock<char> dryBufferStorage;
+
+    //==============================================================================
+    JUCE_DECLARE_NON_COPYABLE_WITH_LEAK_DETECTOR (Convolution)
+};
+
+} // namespace dsp
+} // namespace juce