/*
  ==============================================================================

   This file is part of the JUCE library.
   Copyright (c) 2017 - ROLI Ltd.

   JUCE is an open source library subject to commercial or open-source
   licensing.

   By using JUCE, you agree to the terms of both the JUCE 5 End-User License
   Agreement and JUCE 5 Privacy Policy (both updated and effective as of the
   27th April 2017).

   End User License Agreement: www.juce.com/juce-5-licence
   Privacy Policy: www.juce.com/juce-5-privacy-policy

   Or: You may also use this code under the terms of the GPL v3 (see
   www.gnu.org/licenses).

   JUCE IS PROVIDED "AS IS" WITHOUT ANY WARRANTY, AND ALL WARRANTIES, WHETHER
   EXPRESSED OR IMPLIED, INCLUDING MERCHANTABILITY AND FITNESS FOR PURPOSE, ARE
   DISCLAIMED.

  ==============================================================================
*/

namespace juce
{
namespace dsp
{

/**
    This class provides a set of functions which generates FIR::Coefficients
    and IIR::Coefficients, of high-order low-pass filters. They can be used
    for processing directly audio as an equalizer, in resampling algorithms etc.

    see FIRFilter::Coefficients, FIRFilter, WindowingFunction, IIRFilter::Coefficients, IIRFilter

    @tags{DSP}
*/
template <typename FloatType>
struct FilterDesign
{
    using FIRCoefficientsPtr = typename FIR::Coefficients<FloatType>::Ptr;
    using IIRCoefficients    = typename IIR::Coefficients<FloatType>;

    using WindowingMethod    = typename WindowingFunction<FloatType>::WindowingMethod;

    //==============================================================================
    /** This method generates a FIR::Coefficients for a low-pass filter, using
        the windowing design method, applied to a sinc impulse response. It is one
        of the simplest method used to generate a high order low-pass filter, which
        has the downside of needing more coefficients than more complex method to
        perform a given attenuation in the stop band.

        It generates linear phase filters coefficients.

        Note: The flatTop WindowingMethod generates an impulse response with a
        maximum amplitude higher than one, and might be normalised if necessary
        depending on the applications.

        @param frequency            the cutoff frequency of the low-pass filter
        @param sampleRate           the sample rate being used in the filter design
        @param order                the order of the filter
        @param type                 the type, must be a WindowingFunction::WindowingType
        @param beta                 an optional additional parameter useful for the Kaiser windowing function
    */

    static FIRCoefficientsPtr designFIRLowpassWindowMethod (FloatType frequency, double sampleRate,
                                                            size_t order, WindowingMethod type,
                                                            FloatType beta = static_cast<FloatType> (2));

    /** This a variant of the function designFIRLowpassWindowMethod, which allows the
        user to specify a transition width and a negative gain in dB,
        to get a low-pass filter using the Kaiser windowing function, with calculated
        values of the filter order and of the beta parameter, to satisfy the constraints.

        It generates linear phase filters coefficients.

        @param frequency                    the cutoff frequency of the low-pass filter
        @param sampleRate                   the sample rate being used in the filter design
        @param normalisedTransitionWidth    the normalised size between 0 and 0.5 of the transition
                                            between the pass band and the stop band
        @param amplitudedB                  the maximum amplitude in dB expected in the stop band (must be negative)
    */

    static FIRCoefficientsPtr designFIRLowpassKaiserMethod (FloatType frequency, double sampleRate,
                                                            FloatType normalisedTransitionWidth,
                                                            FloatType amplitudedB);


    /** This method is also a variant of the function designFIRLowpassWindowMethod, using
        a rectangular window as a basis, and a spline transition between the pass band and
        the stop band, to reduce the Gibbs phenomenon.

        It generates linear phase filters coefficients.

        @param frequency                    the cutoff frequency of the low-pass filter
        @param sampleRate                   the sample rate being used in the filter design
        @param order                        the order of the filter
        @param normalisedTransitionWidth    the normalised size between 0 and 0.5 of the transition
                                            between the pass band and the stop band
        @param spline                       between 1.0 and 4.0, indicates how much the transition
                                            is curved, with 1.0 meaning a straight line
    */
    static FIRCoefficientsPtr designFIRLowpassTransitionMethod (FloatType frequency, double sampleRate,
                                                                size_t order,
                                                                FloatType normalisedTransitionWidth,
                                                                FloatType spline);

    /** This method generates a FIR::Coefficients for a low-pass filter, by
        minimizing the average error between the generated filter and an ideal one
        using the least squares error criterion and matrices operations.

        It generates linear phase filters coefficients.

        @param frequency                    the cutoff frequency of the low-pass filter
        @param sampleRate                   the sample rate being used in the filter design
        @param order                        the order of the filter
        @param normalisedTransitionWidth    the normalised size between 0 and 0.5 of the transition
                                            between the pass band and the stop band
        @param stopBandWeight               between 1.0 and 100.0, indicates how much we want
                                            attenuation in the stop band, against some oscillation
                                            in the pass band
    */
    static FIRCoefficientsPtr designFIRLowpassLeastSquaresMethod (FloatType frequency, double sampleRate, size_t order,
                                                                  FloatType normalisedTransitionWidth,
                                                                  FloatType stopBandWeight);

    /** This method generates a FIR::Coefficients for a low-pass filter, with
        a cutoff frequency at half band, using an algorithm described in the article
        "Design of Half-Band FIR Filters for Signal Compression" from Pavel
        Zahradnik, to get an equiripple like high order FIR filter, without the need
        of an iterative method and convergence failure risks.

        It generates linear phase filters coefficients.

        @param normalisedTransitionWidth    the normalised size between 0 and 0.5 of the transition
                                            between the pass band and the stop band
        @param amplitudedB                  the maximum amplitude in dB expected in the stop band (must be negative)
    */
    static FIRCoefficientsPtr designFIRLowpassHalfBandEquirippleMethod (FloatType normalisedTransitionWidth,
                                                                        FloatType amplitudedB);

    //==============================================================================
    /** This method returns an array of IIR::Coefficients, made to be used in
        cascaded IIRFilters, providing a minimum phase low-pass filter without any
        ripple in the pass band and in the stop band.

        The algorithms are based on "Lecture Notes on Elliptic Filter Design" by
        Sophocles J. Orfanidis.

        @param frequency                    the cutoff frequency of the low-pass filter
        @param sampleRate                   the sample rate being used in the filter design
        @param normalisedTransitionWidth    the normalised size between 0 and 0.5 of the transition
                                            between the pass band and the stop band
        @param passbandAmplitudedB          the highest gain in dB expected in the pass band (must be negative)
        @param stopbandAmplitudedB          the gain in dB expected in the stop band (must be negative)
    */

    static ReferenceCountedArray<IIRCoefficients> designIIRLowpassHighOrderButterworthMethod (FloatType frequency, double sampleRate,
                                                                                              FloatType normalisedTransitionWidth,
                                                                                              FloatType passbandAmplitudedB,
                                                                                              FloatType stopbandAmplitudedB);

    //==============================================================================
    /** This method returns an array of IIR::Coefficients, made to be used in
        cascaded IIRFilters, providing a minimum phase low-pass filter without any
        ripple in the pass band and in the stop band.

        @param frequency                    the cutoff frequency of the low-pass filter
        @param sampleRate                   the sample rate being used in the filter design
        @param order                        the order of the resulting IIR filter, providing
                                            an attenuation of -6 dB times order / octave
    */

    static ReferenceCountedArray<IIRCoefficients> designIIRLowpassHighOrderButterworthMethod (FloatType frequency, double sampleRate,
                                                                                              int order);

    //==============================================================================
    /** This method returns an array of IIR::Coefficients, made to be used in
        cascaded IIRFilters, providing a minimum phase low-pass filter without any
        ripple in the pass band and in the stop band.

        @param frequency                    the cutoff frequency of the low-pass filter
        @param sampleRate                   the sample rate being used in the filter design
        @param order                        the order of the resulting IIR filter, providing
                                            an attenuation of -6 dB times order / octave
    */

    static Array<IIRCoefficients> designIIRLowpassHighOrderButterworthMethod (FloatType frequency, double sampleRate,
                                                                              int order);

    /** This method returns an array of IIR::Coefficients, made to be used in
        cascaded IIRFilters, providing a minimum phase high-pass filter without any
        ripple in the pass band and in the stop band.

        @param frequency                    the cutoff frequency of the high-pass filter
        @param sampleRate                   the sample rate being used in the filter design
        @param order                        the order of the resulting IIR filter, providing
                                            an attenuation of -6 dB times order / octave
    */

    static Array<IIRCoefficients> designIIRHighpassHighOrderButterworthMethod (FloatType frequency, double sampleRate,
                                                                               int order);

    /** This method returns an array of IIR::Coefficients, made to be used in
<<<<<<< HEAD
=======
        cascaded IIRFilters, providing a minimum phase high-pass filter without any
        ripple in the pass band and in the stop band.

        @param frequency                    the cutoff frequency of the high-pass filter
        @param sampleRate                   the sample rate being used in the filter design
        @param order                        the order of the resulting IIR filter, providing
                                            an attenuation of -6 dB times order / octave
    */

    static ReferenceCountedArray<IIRCoefficients> designIIRHighpassHighOrderButterworthMethod (FloatType frequency, double sampleRate,
                                                                                               int order);

    /** This method returns an array of IIR::Coefficients, made to be used in
>>>>>>> a1416b55
        cascaded IIRFilters, providing a minimum phase low-pass filter without any
        ripple in the stop band only.

        The algorithms are based on "Lecture Notes on Elliptic Filter Design" by
        Sophocles J. Orfanidis.

        @param frequency                    the cutoff frequency of the low-pass filter
        @param sampleRate                   the sample rate being used in the filter design
        @param normalisedTransitionWidth    the normalised size between 0 and 0.5 of the transition
                                            between the pass band and the stop band
        @param passbandAmplitudedB          the highest amplitude in dB expected in the pass band (must be negative)
        @param stopbandAmplitudedB          the lowest amplitude in dB expected in the stop band (must be negative)
    */
    static ReferenceCountedArray<IIRCoefficients> designIIRLowpassHighOrderChebyshev1Method (FloatType frequency, double sampleRate,
                                                                                             FloatType normalisedTransitionWidth,
                                                                                             FloatType passbandAmplitudedB,
                                                                                             FloatType stopbandAmplitudedB);

    /** This method returns an array of IIR::Coefficients, made to be used in
        cascaded IIRFilters, providing a minimum phase low-pass filter without any
        ripple in the pass band only.

        The algorithms are based on "Lecture Notes on Elliptic Filter Design" by
        Sophocles J. Orfanidis.

        @param frequency                    the cutoff frequency of the low-pass filter
        @param sampleRate                   the sample rate being used in the filter design
        @param normalisedTransitionWidth    the normalised size between 0 and 0.5 of the transition
                                            between the pass band and the stop band
        @param passbandAmplitudedB          the highest amplitude in dB expected in the pass band (must be negative)
        @param stopbandAmplitudedB          the lowest amplitude in dB expected in the stop band (must be negative)
    */
    static ReferenceCountedArray<IIRCoefficients> designIIRLowpassHighOrderChebyshev2Method (FloatType frequency, double sampleRate,
                                                                                             FloatType normalisedTransitionWidth,
                                                                                             FloatType passbandAmplitudedB,
                                                                                             FloatType stopbandAmplitudedB);

    /** This method returns an array of IIR::Coefficients, made to be used in
        cascaded IIR::Filters, providing a minimum phase low-pass filter with ripples
        in both the pass band and in the stop band.

        The algorithms are based on "Lecture Notes on Elliptic Filter Design" by
        Sophocles J. Orfanidis.

        @param frequency                    the cutoff frequency of the low-pass filter
        @param sampleRate                   the sample rate being used in the filter design
        @param normalisedTransitionWidth    the normalised size between 0 and 0.5 of the transition
                                            between the pass band and the stop band
        @param passbandAmplitudedB          the highest amplitude in dB expected in the pass band (must be negative)
        @param stopbandAmplitudedB          the lowest amplitude in dB expected in the stop band (must be negative)
    */
    static ReferenceCountedArray<IIRCoefficients> designIIRLowpassHighOrderEllipticMethod (FloatType frequency, double sampleRate,
                                                                                           FloatType normalisedTransitionWidth,
                                                                                           FloatType passbandAmplitudedB,
                                                                                           FloatType stopbandAmplitudedB);

    /** The structure returned by the function designIIRLowpassHalfBandPolyphaseAllpassMethod.

        The two first members of this structure directPath and delayedPath are arrays of
        IIR::Coefficients, made of polyphase second order allpass filters and an additional
        delay in the second array, that can be used in cascaded filters processed in two
        parallel paths, which must be summed at the end to get the high order efficient
        low-pass filtering. The last member is an array with the useful parameters for
        simulating the structure using any custom processing function.
    */
    struct IIRPolyphaseAllpassStructure
    {
        ReferenceCountedArray<IIRCoefficients> directPath, delayedPath;
        Array<double> alpha;
    };

    /** This method generates arrays of IIR::Coefficients for a low-pass filter, with
        a cutoff frequency at half band, using an algorithm described in the article
        "Digital Signal Processing Schemes for efficient interpolation and decimation" from
        Pavel Valenzuela and Constantinides.

        The result is a IIRPolyphaseAllpassStructure object.

        The two members of this structure directPath and delayedPath are arrays of
        IIR::Coefficients, made of polyphase second order allpass filters and an additional
        delay in the second array, that can be used in cascaded filters processed in two
        parallel paths, which must be summed at the end to get the high order efficient
        low-pass filtering.

        The gain of the resulting pass-band is 6 dB, so don't forget to compensate it if you
        want to use that method for something else than two times oversampling.

        @param normalisedTransitionWidth    the normalised size between 0 and 0.5 of the transition
                                            between the pass band and the stop band
        @param stopbandAmplitudedB          the maximum amplitude in dB expected in the stop band (must be negative)
    */
    static IIRPolyphaseAllpassStructure designIIRLowpassHalfBandPolyphaseAllpassMethod (FloatType normalisedTransitionWidth,
                                                                                        FloatType stopbandAmplitudedB);

private:
    //==============================================================================
    static Array<double> getPartialImpulseResponseHn (int n, double kp);

    static ReferenceCountedArray<IIRCoefficients> designIIRLowpassHighOrderGeneralMethod (int type, FloatType frequency, double sampleRate,
                                                                                          FloatType normalisedTransitionWidth,
                                                                                          FloatType passbandAmplitudedB,
                                                                                          FloatType stopbandAmplitudedB);
    FilterDesign() = delete;
};

} // namespace dsp
} // namespace juce
<|MERGE_RESOLUTION|>--- conflicted
+++ resolved
@@ -1,330 +1,314 @@
-/*
-  ==============================================================================
-
-   This file is part of the JUCE library.
-   Copyright (c) 2017 - ROLI Ltd.
-
-   JUCE is an open source library subject to commercial or open-source
-   licensing.
-
-   By using JUCE, you agree to the terms of both the JUCE 5 End-User License
-   Agreement and JUCE 5 Privacy Policy (both updated and effective as of the
-   27th April 2017).
-
-   End User License Agreement: www.juce.com/juce-5-licence
-   Privacy Policy: www.juce.com/juce-5-privacy-policy
-
-   Or: You may also use this code under the terms of the GPL v3 (see
-   www.gnu.org/licenses).
-
-   JUCE IS PROVIDED "AS IS" WITHOUT ANY WARRANTY, AND ALL WARRANTIES, WHETHER
-   EXPRESSED OR IMPLIED, INCLUDING MERCHANTABILITY AND FITNESS FOR PURPOSE, ARE
-   DISCLAIMED.
-
-  ==============================================================================
-*/
-
-namespace juce
-{
-namespace dsp
-{
-
-/**
-    This class provides a set of functions which generates FIR::Coefficients
-    and IIR::Coefficients, of high-order low-pass filters. They can be used
-    for processing directly audio as an equalizer, in resampling algorithms etc.
-
-    see FIRFilter::Coefficients, FIRFilter, WindowingFunction, IIRFilter::Coefficients, IIRFilter
-
-    @tags{DSP}
-*/
-template <typename FloatType>
-struct FilterDesign
-{
-    using FIRCoefficientsPtr = typename FIR::Coefficients<FloatType>::Ptr;
-    using IIRCoefficients    = typename IIR::Coefficients<FloatType>;
-
-    using WindowingMethod    = typename WindowingFunction<FloatType>::WindowingMethod;
-
-    //==============================================================================
-    /** This method generates a FIR::Coefficients for a low-pass filter, using
-        the windowing design method, applied to a sinc impulse response. It is one
-        of the simplest method used to generate a high order low-pass filter, which
-        has the downside of needing more coefficients than more complex method to
-        perform a given attenuation in the stop band.
-
-        It generates linear phase filters coefficients.
-
-        Note: The flatTop WindowingMethod generates an impulse response with a
-        maximum amplitude higher than one, and might be normalised if necessary
-        depending on the applications.
-
-        @param frequency            the cutoff frequency of the low-pass filter
-        @param sampleRate           the sample rate being used in the filter design
-        @param order                the order of the filter
-        @param type                 the type, must be a WindowingFunction::WindowingType
-        @param beta                 an optional additional parameter useful for the Kaiser windowing function
-    */
-
-    static FIRCoefficientsPtr designFIRLowpassWindowMethod (FloatType frequency, double sampleRate,
-                                                            size_t order, WindowingMethod type,
-                                                            FloatType beta = static_cast<FloatType> (2));
-
-    /** This a variant of the function designFIRLowpassWindowMethod, which allows the
-        user to specify a transition width and a negative gain in dB,
-        to get a low-pass filter using the Kaiser windowing function, with calculated
-        values of the filter order and of the beta parameter, to satisfy the constraints.
-
-        It generates linear phase filters coefficients.
-
-        @param frequency                    the cutoff frequency of the low-pass filter
-        @param sampleRate                   the sample rate being used in the filter design
-        @param normalisedTransitionWidth    the normalised size between 0 and 0.5 of the transition
-                                            between the pass band and the stop band
-        @param amplitudedB                  the maximum amplitude in dB expected in the stop band (must be negative)
-    */
-
-    static FIRCoefficientsPtr designFIRLowpassKaiserMethod (FloatType frequency, double sampleRate,
-                                                            FloatType normalisedTransitionWidth,
-                                                            FloatType amplitudedB);
-
-
-    /** This method is also a variant of the function designFIRLowpassWindowMethod, using
-        a rectangular window as a basis, and a spline transition between the pass band and
-        the stop band, to reduce the Gibbs phenomenon.
-
-        It generates linear phase filters coefficients.
-
-        @param frequency                    the cutoff frequency of the low-pass filter
-        @param sampleRate                   the sample rate being used in the filter design
-        @param order                        the order of the filter
-        @param normalisedTransitionWidth    the normalised size between 0 and 0.5 of the transition
-                                            between the pass band and the stop band
-        @param spline                       between 1.0 and 4.0, indicates how much the transition
-                                            is curved, with 1.0 meaning a straight line
-    */
-    static FIRCoefficientsPtr designFIRLowpassTransitionMethod (FloatType frequency, double sampleRate,
-                                                                size_t order,
-                                                                FloatType normalisedTransitionWidth,
-                                                                FloatType spline);
-
-    /** This method generates a FIR::Coefficients for a low-pass filter, by
-        minimizing the average error between the generated filter and an ideal one
-        using the least squares error criterion and matrices operations.
-
-        It generates linear phase filters coefficients.
-
-        @param frequency                    the cutoff frequency of the low-pass filter
-        @param sampleRate                   the sample rate being used in the filter design
-        @param order                        the order of the filter
-        @param normalisedTransitionWidth    the normalised size between 0 and 0.5 of the transition
-                                            between the pass band and the stop band
-        @param stopBandWeight               between 1.0 and 100.0, indicates how much we want
-                                            attenuation in the stop band, against some oscillation
-                                            in the pass band
-    */
-    static FIRCoefficientsPtr designFIRLowpassLeastSquaresMethod (FloatType frequency, double sampleRate, size_t order,
-                                                                  FloatType normalisedTransitionWidth,
-                                                                  FloatType stopBandWeight);
-
-    /** This method generates a FIR::Coefficients for a low-pass filter, with
-        a cutoff frequency at half band, using an algorithm described in the article
-        "Design of Half-Band FIR Filters for Signal Compression" from Pavel
-        Zahradnik, to get an equiripple like high order FIR filter, without the need
-        of an iterative method and convergence failure risks.
-
-        It generates linear phase filters coefficients.
-
-        @param normalisedTransitionWidth    the normalised size between 0 and 0.5 of the transition
-                                            between the pass band and the stop band
-        @param amplitudedB                  the maximum amplitude in dB expected in the stop band (must be negative)
-    */
-    static FIRCoefficientsPtr designFIRLowpassHalfBandEquirippleMethod (FloatType normalisedTransitionWidth,
-                                                                        FloatType amplitudedB);
-
-    //==============================================================================
-    /** This method returns an array of IIR::Coefficients, made to be used in
-        cascaded IIRFilters, providing a minimum phase low-pass filter without any
-        ripple in the pass band and in the stop band.
-
-        The algorithms are based on "Lecture Notes on Elliptic Filter Design" by
-        Sophocles J. Orfanidis.
-
-        @param frequency                    the cutoff frequency of the low-pass filter
-        @param sampleRate                   the sample rate being used in the filter design
-        @param normalisedTransitionWidth    the normalised size between 0 and 0.5 of the transition
-                                            between the pass band and the stop band
-        @param passbandAmplitudedB          the highest gain in dB expected in the pass band (must be negative)
-        @param stopbandAmplitudedB          the gain in dB expected in the stop band (must be negative)
-    */
-
-    static ReferenceCountedArray<IIRCoefficients> designIIRLowpassHighOrderButterworthMethod (FloatType frequency, double sampleRate,
-                                                                                              FloatType normalisedTransitionWidth,
-                                                                                              FloatType passbandAmplitudedB,
-                                                                                              FloatType stopbandAmplitudedB);
-
-    //==============================================================================
-    /** This method returns an array of IIR::Coefficients, made to be used in
-        cascaded IIRFilters, providing a minimum phase low-pass filter without any
-        ripple in the pass band and in the stop band.
-
-        @param frequency                    the cutoff frequency of the low-pass filter
-        @param sampleRate                   the sample rate being used in the filter design
-        @param order                        the order of the resulting IIR filter, providing
-                                            an attenuation of -6 dB times order / octave
-    */
-
-    static ReferenceCountedArray<IIRCoefficients> designIIRLowpassHighOrderButterworthMethod (FloatType frequency, double sampleRate,
-                                                                                              int order);
-
-    //==============================================================================
-    /** This method returns an array of IIR::Coefficients, made to be used in
-        cascaded IIRFilters, providing a minimum phase low-pass filter without any
-        ripple in the pass band and in the stop band.
-
-        @param frequency                    the cutoff frequency of the low-pass filter
-        @param sampleRate                   the sample rate being used in the filter design
-        @param order                        the order of the resulting IIR filter, providing
-                                            an attenuation of -6 dB times order / octave
-    */
-
-    static Array<IIRCoefficients> designIIRLowpassHighOrderButterworthMethod (FloatType frequency, double sampleRate,
-                                                                              int order);
-
-    /** This method returns an array of IIR::Coefficients, made to be used in
-        cascaded IIRFilters, providing a minimum phase high-pass filter without any
-        ripple in the pass band and in the stop band.
-
-        @param frequency                    the cutoff frequency of the high-pass filter
-        @param sampleRate                   the sample rate being used in the filter design
-        @param order                        the order of the resulting IIR filter, providing
-                                            an attenuation of -6 dB times order / octave
-    */
-
-    static Array<IIRCoefficients> designIIRHighpassHighOrderButterworthMethod (FloatType frequency, double sampleRate,
-                                                                               int order);
-
-    /** This method returns an array of IIR::Coefficients, made to be used in
-<<<<<<< HEAD
-=======
-        cascaded IIRFilters, providing a minimum phase high-pass filter without any
-        ripple in the pass band and in the stop band.
-
-        @param frequency                    the cutoff frequency of the high-pass filter
-        @param sampleRate                   the sample rate being used in the filter design
-        @param order                        the order of the resulting IIR filter, providing
-                                            an attenuation of -6 dB times order / octave
-    */
-
-    static ReferenceCountedArray<IIRCoefficients> designIIRHighpassHighOrderButterworthMethod (FloatType frequency, double sampleRate,
-                                                                                               int order);
-
-    /** This method returns an array of IIR::Coefficients, made to be used in
->>>>>>> a1416b55
-        cascaded IIRFilters, providing a minimum phase low-pass filter without any
-        ripple in the stop band only.
-
-        The algorithms are based on "Lecture Notes on Elliptic Filter Design" by
-        Sophocles J. Orfanidis.
-
-        @param frequency                    the cutoff frequency of the low-pass filter
-        @param sampleRate                   the sample rate being used in the filter design
-        @param normalisedTransitionWidth    the normalised size between 0 and 0.5 of the transition
-                                            between the pass band and the stop band
-        @param passbandAmplitudedB          the highest amplitude in dB expected in the pass band (must be negative)
-        @param stopbandAmplitudedB          the lowest amplitude in dB expected in the stop band (must be negative)
-    */
-    static ReferenceCountedArray<IIRCoefficients> designIIRLowpassHighOrderChebyshev1Method (FloatType frequency, double sampleRate,
-                                                                                             FloatType normalisedTransitionWidth,
-                                                                                             FloatType passbandAmplitudedB,
-                                                                                             FloatType stopbandAmplitudedB);
-
-    /** This method returns an array of IIR::Coefficients, made to be used in
-        cascaded IIRFilters, providing a minimum phase low-pass filter without any
-        ripple in the pass band only.
-
-        The algorithms are based on "Lecture Notes on Elliptic Filter Design" by
-        Sophocles J. Orfanidis.
-
-        @param frequency                    the cutoff frequency of the low-pass filter
-        @param sampleRate                   the sample rate being used in the filter design
-        @param normalisedTransitionWidth    the normalised size between 0 and 0.5 of the transition
-                                            between the pass band and the stop band
-        @param passbandAmplitudedB          the highest amplitude in dB expected in the pass band (must be negative)
-        @param stopbandAmplitudedB          the lowest amplitude in dB expected in the stop band (must be negative)
-    */
-    static ReferenceCountedArray<IIRCoefficients> designIIRLowpassHighOrderChebyshev2Method (FloatType frequency, double sampleRate,
-                                                                                             FloatType normalisedTransitionWidth,
-                                                                                             FloatType passbandAmplitudedB,
-                                                                                             FloatType stopbandAmplitudedB);
-
-    /** This method returns an array of IIR::Coefficients, made to be used in
-        cascaded IIR::Filters, providing a minimum phase low-pass filter with ripples
-        in both the pass band and in the stop band.
-
-        The algorithms are based on "Lecture Notes on Elliptic Filter Design" by
-        Sophocles J. Orfanidis.
-
-        @param frequency                    the cutoff frequency of the low-pass filter
-        @param sampleRate                   the sample rate being used in the filter design
-        @param normalisedTransitionWidth    the normalised size between 0 and 0.5 of the transition
-                                            between the pass band and the stop band
-        @param passbandAmplitudedB          the highest amplitude in dB expected in the pass band (must be negative)
-        @param stopbandAmplitudedB          the lowest amplitude in dB expected in the stop band (must be negative)
-    */
-    static ReferenceCountedArray<IIRCoefficients> designIIRLowpassHighOrderEllipticMethod (FloatType frequency, double sampleRate,
-                                                                                           FloatType normalisedTransitionWidth,
-                                                                                           FloatType passbandAmplitudedB,
-                                                                                           FloatType stopbandAmplitudedB);
-
-    /** The structure returned by the function designIIRLowpassHalfBandPolyphaseAllpassMethod.
-
-        The two first members of this structure directPath and delayedPath are arrays of
-        IIR::Coefficients, made of polyphase second order allpass filters and an additional
-        delay in the second array, that can be used in cascaded filters processed in two
-        parallel paths, which must be summed at the end to get the high order efficient
-        low-pass filtering. The last member is an array with the useful parameters for
-        simulating the structure using any custom processing function.
-    */
-    struct IIRPolyphaseAllpassStructure
-    {
-        ReferenceCountedArray<IIRCoefficients> directPath, delayedPath;
-        Array<double> alpha;
-    };
-
-    /** This method generates arrays of IIR::Coefficients for a low-pass filter, with
-        a cutoff frequency at half band, using an algorithm described in the article
-        "Digital Signal Processing Schemes for efficient interpolation and decimation" from
-        Pavel Valenzuela and Constantinides.
-
-        The result is a IIRPolyphaseAllpassStructure object.
-
-        The two members of this structure directPath and delayedPath are arrays of
-        IIR::Coefficients, made of polyphase second order allpass filters and an additional
-        delay in the second array, that can be used in cascaded filters processed in two
-        parallel paths, which must be summed at the end to get the high order efficient
-        low-pass filtering.
-
-        The gain of the resulting pass-band is 6 dB, so don't forget to compensate it if you
-        want to use that method for something else than two times oversampling.
-
-        @param normalisedTransitionWidth    the normalised size between 0 and 0.5 of the transition
-                                            between the pass band and the stop band
-        @param stopbandAmplitudedB          the maximum amplitude in dB expected in the stop band (must be negative)
-    */
-    static IIRPolyphaseAllpassStructure designIIRLowpassHalfBandPolyphaseAllpassMethod (FloatType normalisedTransitionWidth,
-                                                                                        FloatType stopbandAmplitudedB);
-
-private:
-    //==============================================================================
-    static Array<double> getPartialImpulseResponseHn (int n, double kp);
-
-    static ReferenceCountedArray<IIRCoefficients> designIIRLowpassHighOrderGeneralMethod (int type, FloatType frequency, double sampleRate,
-                                                                                          FloatType normalisedTransitionWidth,
-                                                                                          FloatType passbandAmplitudedB,
-                                                                                          FloatType stopbandAmplitudedB);
-    FilterDesign() = delete;
-};
-
-} // namespace dsp
-} // namespace juce
+/*
+  ==============================================================================
+
+   This file is part of the JUCE library.
+   Copyright (c) 2017 - ROLI Ltd.
+
+   JUCE is an open source library subject to commercial or open-source
+   licensing.
+
+   By using JUCE, you agree to the terms of both the JUCE 5 End-User License
+   Agreement and JUCE 5 Privacy Policy (both updated and effective as of the
+   27th April 2017).
+
+   End User License Agreement: www.juce.com/juce-5-licence
+   Privacy Policy: www.juce.com/juce-5-privacy-policy
+
+   Or: You may also use this code under the terms of the GPL v3 (see
+   www.gnu.org/licenses).
+
+   JUCE IS PROVIDED "AS IS" WITHOUT ANY WARRANTY, AND ALL WARRANTIES, WHETHER
+   EXPRESSED OR IMPLIED, INCLUDING MERCHANTABILITY AND FITNESS FOR PURPOSE, ARE
+   DISCLAIMED.
+
+  ==============================================================================
+*/
+
+namespace juce
+{
+namespace dsp
+{
+
+/**
+    This class provides a set of functions which generates FIR::Coefficients
+    and IIR::Coefficients, of high-order low-pass filters. They can be used
+    for processing directly audio as an equalizer, in resampling algorithms etc.
+
+    see FIRFilter::Coefficients, FIRFilter, WindowingFunction, IIRFilter::Coefficients, IIRFilter
+
+    @tags{DSP}
+*/
+template <typename FloatType>
+struct FilterDesign
+{
+    using FIRCoefficientsPtr = typename FIR::Coefficients<FloatType>::Ptr;
+    using IIRCoefficients    = typename IIR::Coefficients<FloatType>;
+
+    using WindowingMethod    = typename WindowingFunction<FloatType>::WindowingMethod;
+
+    //==============================================================================
+    /** This method generates a FIR::Coefficients for a low-pass filter, using
+        the windowing design method, applied to a sinc impulse response. It is one
+        of the simplest method used to generate a high order low-pass filter, which
+        has the downside of needing more coefficients than more complex method to
+        perform a given attenuation in the stop band.
+
+        It generates linear phase filters coefficients.
+
+        Note: The flatTop WindowingMethod generates an impulse response with a
+        maximum amplitude higher than one, and might be normalised if necessary
+        depending on the applications.
+
+        @param frequency            the cutoff frequency of the low-pass filter
+        @param sampleRate           the sample rate being used in the filter design
+        @param order                the order of the filter
+        @param type                 the type, must be a WindowingFunction::WindowingType
+        @param beta                 an optional additional parameter useful for the Kaiser windowing function
+    */
+
+    static FIRCoefficientsPtr designFIRLowpassWindowMethod (FloatType frequency, double sampleRate,
+                                                            size_t order, WindowingMethod type,
+                                                            FloatType beta = static_cast<FloatType> (2));
+
+    /** This a variant of the function designFIRLowpassWindowMethod, which allows the
+        user to specify a transition width and a negative gain in dB,
+        to get a low-pass filter using the Kaiser windowing function, with calculated
+        values of the filter order and of the beta parameter, to satisfy the constraints.
+
+        It generates linear phase filters coefficients.
+
+        @param frequency                    the cutoff frequency of the low-pass filter
+        @param sampleRate                   the sample rate being used in the filter design
+        @param normalisedTransitionWidth    the normalised size between 0 and 0.5 of the transition
+                                            between the pass band and the stop band
+        @param amplitudedB                  the maximum amplitude in dB expected in the stop band (must be negative)
+    */
+
+    static FIRCoefficientsPtr designFIRLowpassKaiserMethod (FloatType frequency, double sampleRate,
+                                                            FloatType normalisedTransitionWidth,
+                                                            FloatType amplitudedB);
+
+
+    /** This method is also a variant of the function designFIRLowpassWindowMethod, using
+        a rectangular window as a basis, and a spline transition between the pass band and
+        the stop band, to reduce the Gibbs phenomenon.
+
+        It generates linear phase filters coefficients.
+
+        @param frequency                    the cutoff frequency of the low-pass filter
+        @param sampleRate                   the sample rate being used in the filter design
+        @param order                        the order of the filter
+        @param normalisedTransitionWidth    the normalised size between 0 and 0.5 of the transition
+                                            between the pass band and the stop band
+        @param spline                       between 1.0 and 4.0, indicates how much the transition
+                                            is curved, with 1.0 meaning a straight line
+    */
+    static FIRCoefficientsPtr designFIRLowpassTransitionMethod (FloatType frequency, double sampleRate,
+                                                                size_t order,
+                                                                FloatType normalisedTransitionWidth,
+                                                                FloatType spline);
+
+    /** This method generates a FIR::Coefficients for a low-pass filter, by
+        minimizing the average error between the generated filter and an ideal one
+        using the least squares error criterion and matrices operations.
+
+        It generates linear phase filters coefficients.
+
+        @param frequency                    the cutoff frequency of the low-pass filter
+        @param sampleRate                   the sample rate being used in the filter design
+        @param order                        the order of the filter
+        @param normalisedTransitionWidth    the normalised size between 0 and 0.5 of the transition
+                                            between the pass band and the stop band
+        @param stopBandWeight               between 1.0 and 100.0, indicates how much we want
+                                            attenuation in the stop band, against some oscillation
+                                            in the pass band
+    */
+    static FIRCoefficientsPtr designFIRLowpassLeastSquaresMethod (FloatType frequency, double sampleRate, size_t order,
+                                                                  FloatType normalisedTransitionWidth,
+                                                                  FloatType stopBandWeight);
+
+    /** This method generates a FIR::Coefficients for a low-pass filter, with
+        a cutoff frequency at half band, using an algorithm described in the article
+        "Design of Half-Band FIR Filters for Signal Compression" from Pavel
+        Zahradnik, to get an equiripple like high order FIR filter, without the need
+        of an iterative method and convergence failure risks.
+
+        It generates linear phase filters coefficients.
+
+        @param normalisedTransitionWidth    the normalised size between 0 and 0.5 of the transition
+                                            between the pass band and the stop band
+        @param amplitudedB                  the maximum amplitude in dB expected in the stop band (must be negative)
+    */
+    static FIRCoefficientsPtr designFIRLowpassHalfBandEquirippleMethod (FloatType normalisedTransitionWidth,
+                                                                        FloatType amplitudedB);
+
+    //==============================================================================
+    /** This method returns an array of IIR::Coefficients, made to be used in
+        cascaded IIRFilters, providing a minimum phase low-pass filter without any
+        ripple in the pass band and in the stop band.
+
+        The algorithms are based on "Lecture Notes on Elliptic Filter Design" by
+        Sophocles J. Orfanidis.
+
+        @param frequency                    the cutoff frequency of the low-pass filter
+        @param sampleRate                   the sample rate being used in the filter design
+        @param normalisedTransitionWidth    the normalised size between 0 and 0.5 of the transition
+                                            between the pass band and the stop band
+        @param passbandAmplitudedB          the highest gain in dB expected in the pass band (must be negative)
+        @param stopbandAmplitudedB          the gain in dB expected in the stop band (must be negative)
+    */
+
+    static ReferenceCountedArray<IIRCoefficients> designIIRLowpassHighOrderButterworthMethod (FloatType frequency, double sampleRate,
+                                                                                              FloatType normalisedTransitionWidth,
+                                                                                              FloatType passbandAmplitudedB,
+                                                                                              FloatType stopbandAmplitudedB);
+
+    //==============================================================================
+    /** This method returns an array of IIR::Coefficients, made to be used in
+        cascaded IIRFilters, providing a minimum phase low-pass filter without any
+        ripple in the pass band and in the stop band.
+
+        @param frequency                    the cutoff frequency of the low-pass filter
+        @param sampleRate                   the sample rate being used in the filter design
+        @param order                        the order of the resulting IIR filter, providing
+                                            an attenuation of -6 dB times order / octave
+    */
+
+    static ReferenceCountedArray<IIRCoefficients> designIIRLowpassHighOrderButterworthMethod (FloatType frequency, double sampleRate,
+                                                                                              int order);
+
+    //==============================================================================
+    /** This method returns an array of IIR::Coefficients, made to be used in
+        cascaded IIRFilters, providing a minimum phase low-pass filter without any
+        ripple in the pass band and in the stop band.
+
+        @param frequency                    the cutoff frequency of the low-pass filter
+        @param sampleRate                   the sample rate being used in the filter design
+        @param order                        the order of the resulting IIR filter, providing
+                                            an attenuation of -6 dB times order / octave
+    */
+
+    static Array<IIRCoefficients> designIIRLowpassHighOrderButterworthMethod (FloatType frequency, double sampleRate,
+                                                                              int order);
+
+    /** This method returns an array of IIR::Coefficients, made to be used in
+        cascaded IIRFilters, providing a minimum phase high-pass filter without any
+        ripple in the pass band and in the stop band.
+
+        @param frequency                    the cutoff frequency of the high-pass filter
+        @param sampleRate                   the sample rate being used in the filter design
+        @param order                        the order of the resulting IIR filter, providing
+                                            an attenuation of -6 dB times order / octave
+    */
+
+    static Array<IIRCoefficients> designIIRHighpassHighOrderButterworthMethod (FloatType frequency, double sampleRate,
+                                                                               int order);
+
+    /** This method returns an array of IIR::Coefficients, made to be used in
+        cascaded IIRFilters, providing a minimum phase low-pass filter without any
+        ripple in the stop band only.
+
+        The algorithms are based on "Lecture Notes on Elliptic Filter Design" by
+        Sophocles J. Orfanidis.
+
+        @param frequency                    the cutoff frequency of the low-pass filter
+        @param sampleRate                   the sample rate being used in the filter design
+        @param normalisedTransitionWidth    the normalised size between 0 and 0.5 of the transition
+                                            between the pass band and the stop band
+        @param passbandAmplitudedB          the highest amplitude in dB expected in the pass band (must be negative)
+        @param stopbandAmplitudedB          the lowest amplitude in dB expected in the stop band (must be negative)
+    */
+    static ReferenceCountedArray<IIRCoefficients> designIIRLowpassHighOrderChebyshev1Method (FloatType frequency, double sampleRate,
+                                                                                             FloatType normalisedTransitionWidth,
+                                                                                             FloatType passbandAmplitudedB,
+                                                                                             FloatType stopbandAmplitudedB);
+
+    /** This method returns an array of IIR::Coefficients, made to be used in
+        cascaded IIRFilters, providing a minimum phase low-pass filter without any
+        ripple in the pass band only.
+
+        The algorithms are based on "Lecture Notes on Elliptic Filter Design" by
+        Sophocles J. Orfanidis.
+
+        @param frequency                    the cutoff frequency of the low-pass filter
+        @param sampleRate                   the sample rate being used in the filter design
+        @param normalisedTransitionWidth    the normalised size between 0 and 0.5 of the transition
+                                            between the pass band and the stop band
+        @param passbandAmplitudedB          the highest amplitude in dB expected in the pass band (must be negative)
+        @param stopbandAmplitudedB          the lowest amplitude in dB expected in the stop band (must be negative)
+    */
+    static ReferenceCountedArray<IIRCoefficients> designIIRLowpassHighOrderChebyshev2Method (FloatType frequency, double sampleRate,
+                                                                                             FloatType normalisedTransitionWidth,
+                                                                                             FloatType passbandAmplitudedB,
+                                                                                             FloatType stopbandAmplitudedB);
+
+    /** This method returns an array of IIR::Coefficients, made to be used in
+        cascaded IIR::Filters, providing a minimum phase low-pass filter with ripples
+        in both the pass band and in the stop band.
+
+        The algorithms are based on "Lecture Notes on Elliptic Filter Design" by
+        Sophocles J. Orfanidis.
+
+        @param frequency                    the cutoff frequency of the low-pass filter
+        @param sampleRate                   the sample rate being used in the filter design
+        @param normalisedTransitionWidth    the normalised size between 0 and 0.5 of the transition
+                                            between the pass band and the stop band
+        @param passbandAmplitudedB          the highest amplitude in dB expected in the pass band (must be negative)
+        @param stopbandAmplitudedB          the lowest amplitude in dB expected in the stop band (must be negative)
+    */
+    static ReferenceCountedArray<IIRCoefficients> designIIRLowpassHighOrderEllipticMethod (FloatType frequency, double sampleRate,
+                                                                                           FloatType normalisedTransitionWidth,
+                                                                                           FloatType passbandAmplitudedB,
+                                                                                           FloatType stopbandAmplitudedB);
+
+    /** The structure returned by the function designIIRLowpassHalfBandPolyphaseAllpassMethod.
+
+        The two first members of this structure directPath and delayedPath are arrays of
+        IIR::Coefficients, made of polyphase second order allpass filters and an additional
+        delay in the second array, that can be used in cascaded filters processed in two
+        parallel paths, which must be summed at the end to get the high order efficient
+        low-pass filtering. The last member is an array with the useful parameters for
+        simulating the structure using any custom processing function.
+    */
+    struct IIRPolyphaseAllpassStructure
+    {
+        ReferenceCountedArray<IIRCoefficients> directPath, delayedPath;
+        Array<double> alpha;
+    };
+
+    /** This method generates arrays of IIR::Coefficients for a low-pass filter, with
+        a cutoff frequency at half band, using an algorithm described in the article
+        "Digital Signal Processing Schemes for efficient interpolation and decimation" from
+        Pavel Valenzuela and Constantinides.
+
+        The result is a IIRPolyphaseAllpassStructure object.
+
+        The two members of this structure directPath and delayedPath are arrays of
+        IIR::Coefficients, made of polyphase second order allpass filters and an additional
+        delay in the second array, that can be used in cascaded filters processed in two
+        parallel paths, which must be summed at the end to get the high order efficient
+        low-pass filtering.
+
+        The gain of the resulting pass-band is 6 dB, so don't forget to compensate it if you
+        want to use that method for something else than two times oversampling.
+
+        @param normalisedTransitionWidth    the normalised size between 0 and 0.5 of the transition
+                                            between the pass band and the stop band
+        @param stopbandAmplitudedB          the maximum amplitude in dB expected in the stop band (must be negative)
+    */
+    static IIRPolyphaseAllpassStructure designIIRLowpassHalfBandPolyphaseAllpassMethod (FloatType normalisedTransitionWidth,
+                                                                                        FloatType stopbandAmplitudedB);
+
+private:
+    //==============================================================================
+    static Array<double> getPartialImpulseResponseHn (int n, double kp);
+
+    static ReferenceCountedArray<IIRCoefficients> designIIRLowpassHighOrderGeneralMethod (int type, FloatType frequency, double sampleRate,
+                                                                                          FloatType normalisedTransitionWidth,
+                                                                                          FloatType passbandAmplitudedB,
+                                                                                          FloatType stopbandAmplitudedB);
+    FilterDesign() = delete;
+};
+
+} // namespace dsp
+} // namespace juce