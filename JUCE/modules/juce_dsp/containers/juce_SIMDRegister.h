--- conflicted
+++ resolved
@@ -1,407 +1,401 @@
-/*
-  ==============================================================================
-
-   This file is part of the JUCE library.
-   Copyright (c) 2017 - ROLI Ltd.
-
-   JUCE is an open source library subject to commercial or open-source
-   licensing.
-
-   By using JUCE, you agree to the terms of both the JUCE 5 End-User License
-   Agreement and JUCE 5 Privacy Policy (both updated and effective as of the
-   27th April 2017).
-
-   End User License Agreement: www.juce.com/juce-5-licence
-   Privacy Policy: www.juce.com/juce-5-privacy-policy
-
-   Or: You may also use this code under the terms of the GPL v3 (see
-   www.gnu.org/licenses).
-
-   JUCE IS PROVIDED "AS IS" WITHOUT ANY WARRANTY, AND ALL WARRANTIES, WHETHER
-   EXPRESSED OR IMPLIED, INCLUDING MERCHANTABILITY AND FITNESS FOR PURPOSE, ARE
-   DISCLAIMED.
-
-  ==============================================================================
-*/
-
-namespace juce
-{
-namespace dsp
-{
-
-#ifndef DOXYGEN
- // This class is needed internally.
- template <typename Scalar>
- struct CmplxSIMDOps;
-#endif
-
-//==============================================================================
-/**
-    A wrapper around the platform's native SIMD register type.
-
-    This class is only available on SIMD machines. Use JUCE_USE_SIMD to query
-    if SIMD is avaialble for your system.
-
-    SIMDRegister<Type> is a templated class representing the native
-    vectorized version of FloatingType. SIMDRegister supports all numerical
-    primitive types and std:complex<float> and std::complex<double> supports
-    and most operations of the corresponding primitive
-    type. Additionally, SIMDRegister can be accessed like an array to extract
-    the individual elements.
-
-    If you are using SIMDRegister as a pointer, then you must ensure that the
-    memory is suffeciently aligned for SIMD vector operations. Failing to do so
-    will result in crashes or very slow code. Use SIMDRegister::isSIMDAligned
-    to query if a pointer is suffeciently aligned for SIMD vector operations.
-
-    Note that using SIMDRegister without enabling optimizations will result
-    in code with very poor performance.
-
-    @tags{DSP}
-*/
-template <typename Type>
-struct SIMDRegister
-{
-    //==============================================================================
-    /** The type that represents the individual constituents of the SIMD Register */
-    using ElementType = Type;
-
-    /** STL compatible value_type definition (same as ElementType). */
-    using value_type = ElementType;
-
-    /** The corresponding primitive integer type, for example, this will be int32_t
-        if type is a float. */
-    using MaskType = typename SIMDInternal::MaskTypeFor<ElementType>::type;
-
-    //==============================================================================
-    // Here are some types which are needed internally
-
-    /** The native primitive type (used internally). */
-    using PrimitiveType = typename SIMDInternal::PrimitiveType<ElementType>::type;
-
-    /** The native operations for this platform and type combination (used internally) */
-    using NativeOps = SIMDNativeOps<PrimitiveType>;
-
-    /** The native type (used internally). */
-    using vSIMDType = typename NativeOps::vSIMDType;
-
-    /** The corresponding integer SIMDRegister type (used internally). */
-    using vMaskType = SIMDRegister<MaskType>;
-
-    /** The internal native type for the corresponding mask type (used internally). */
-    using vMaskSIMDType = typename vMaskType::vSIMDType;
-
-    /** Wrapper for operations which need to be handled differently for complex
-        and scalar types (used internally). */
-    using CmplxOps = CmplxSIMDOps<ElementType>;
-
-    /** Type which is returned when using the subscript operator. The returned type
-        should be used just like the type ElementType. */
-    struct ElementAccess;
-
-    //==============================================================================
-    /** The size in bytes of this register. */
-    static constexpr size_t SIMDRegisterSize = sizeof (vSIMDType);
-
-    /** The number of elements that this vector can hold. */
-    static constexpr size_t SIMDNumElements = SIMDRegisterSize / sizeof (ElementType);
-
-    vSIMDType value;
-
-    /** Default constructor. */
-<<<<<<< HEAD
-    inline SIMDRegister() noexcept {}
-=======
-    inline SIMDRegister() noexcept = default;
->>>>>>> a1416b55
-
-    /** Constructs an object from the native SIMD type. */
-    inline SIMDRegister (vSIMDType a) noexcept : value (a) {}
-
-    /** Constructs an object from a scalar type by broadcasting it to all elements. */
-    inline SIMDRegister (Type s) noexcept  { *this = s; }
-
-    /** Destrutor. */
-<<<<<<< HEAD
-    inline ~SIMDRegister() noexcept {}
-=======
-    inline ~SIMDRegister() noexcept = default;
->>>>>>> a1416b55
-
-    //==============================================================================
-    /** Returns the number of elements in this vector. */
-    static constexpr size_t size() noexcept    { return SIMDNumElements; }
-
-    //==============================================================================
-    /** Creates a new SIMDRegister from the corresponding scalar primitive.
-        The scalar is extended to all elements of the vector. */
-    inline static SIMDRegister JUCE_VECTOR_CALLTYPE expand (ElementType s) noexcept         { return {CmplxOps::expand (s)}; }
-
-    /** Creates a new SIMDRegister from the internal SIMD type (for example
-        __mm128 for single-precision floating point on SSE architectures). */
-    inline static SIMDRegister JUCE_VECTOR_CALLTYPE fromNative (vSIMDType a) noexcept       { return {a}; }
-
-    /** Creates a new SIMDRegister from the first SIMDNumElements of a scalar array. */
-    inline static SIMDRegister JUCE_VECTOR_CALLTYPE fromRawArray (const ElementType* a) noexcept
-    {
-        jassert (isSIMDAligned (a));
-        return {CmplxOps::load (a)};
-    }
-
-    /** Copies the elements of the SIMDRegister to a scalar array in memory. */
-    inline void JUCE_VECTOR_CALLTYPE copyToRawArray (ElementType* a) const noexcept
-    {
-        jassert (isSIMDAligned (a));
-        CmplxOps::store (value, a);
-    }
-
-    //==============================================================================
-    /** Returns the idx-th element of the receiver. Note that this does not check if idx
-        is larger than the native register size. */
-    inline ElementType JUCE_VECTOR_CALLTYPE get (size_t idx) const noexcept
-    {
-        jassert (idx < SIMDNumElements);
-        return CmplxOps::get (value, idx);
-    }
-
-    /** Sets the idx-th element of the receiver. Note that this does not check if idx
-        is larger than the native register size. */
-    inline void JUCE_VECTOR_CALLTYPE set (size_t idx, ElementType v) noexcept
-    {
-        jassert (idx < SIMDNumElements);
-        value = CmplxOps::set (value, idx, v);
-    }
-
-    //==============================================================================
-    /** Returns the idx-th element of the receiver. Note that this does not check if idx
-        is larger than the native register size. */
-    inline ElementType JUCE_VECTOR_CALLTYPE operator[] (size_t idx) const noexcept
-    {
-        return get (idx);
-    }
-
-    /** Returns the idx-th element of the receiver. Note that this does not check if idx
-        is larger than the native register size. */
-    inline ElementAccess JUCE_VECTOR_CALLTYPE operator[] (size_t idx) noexcept
-    {
-        jassert (idx < SIMDNumElements);
-        return ElementAccess (*this, idx);
-    }
-
-    //==============================================================================
-    /** Adds another SIMDRegister to the receiver. */
-    inline SIMDRegister& JUCE_VECTOR_CALLTYPE operator+= (SIMDRegister v) noexcept      { value = NativeOps::add (value, v.value); return *this; }
-
-    /** Subtracts another SIMDRegister to the receiver. */
-    inline SIMDRegister& JUCE_VECTOR_CALLTYPE operator-= (SIMDRegister v) noexcept      { value = NativeOps::sub (value, v.value); return *this; }
-
-    /** Multiplies another SIMDRegister to the receiver. */
-    inline SIMDRegister& JUCE_VECTOR_CALLTYPE operator*= (SIMDRegister v) noexcept      { value = CmplxOps::mul (value, v.value); return *this; }
-
-    //==============================================================================
-    /** Broadcasts the scalar to all elements of the receiver. */
-    inline SIMDRegister& JUCE_VECTOR_CALLTYPE operator=  (ElementType s) noexcept       { value  = CmplxOps::expand (s); return *this; }
-
-    /** Adds a scalar to the receiver. */
-    inline SIMDRegister& JUCE_VECTOR_CALLTYPE operator+= (ElementType s) noexcept       { value = NativeOps::add (value, CmplxOps::expand (s)); return *this; }
-
-    /** Subtracts a scalar to the receiver. */
-    inline SIMDRegister& JUCE_VECTOR_CALLTYPE operator-= (ElementType s) noexcept       { value = NativeOps::sub (value, CmplxOps::expand (s)); return *this; }
-
-    /** Multiplies a scalar to the receiver. */
-    inline SIMDRegister& JUCE_VECTOR_CALLTYPE operator*= (ElementType s) noexcept       { value = CmplxOps::mul (value, CmplxOps::expand (s)); return *this; }
-
-    //==============================================================================
-    /** Bit-and the reciver with SIMDRegister v and store the result in the receiver. */
-    inline SIMDRegister& JUCE_VECTOR_CALLTYPE operator&= (vMaskType v) noexcept         { value = NativeOps::bit_and (value, toVecType (v.value)); return *this; }
-
-    /** Bit-or the reciver with SIMDRegister v and store the result in the receiver. */
-    inline SIMDRegister& JUCE_VECTOR_CALLTYPE operator|= (vMaskType v) noexcept         { value = NativeOps::bit_or  (value, toVecType (v.value)); return *this; }
-
-    /** Bit-xor the reciver with SIMDRegister v and store the result in the receiver. */
-    inline SIMDRegister& JUCE_VECTOR_CALLTYPE operator^= (vMaskType v) noexcept         { value = NativeOps::bit_xor (value, toVecType (v.value)); return *this; }
-
-    //==============================================================================
-    /** Bit-and each element of the reciver with the scalar s and store the result in the receiver.*/
-    inline SIMDRegister& JUCE_VECTOR_CALLTYPE operator&= (MaskType s) noexcept           { value = NativeOps::bit_and (value, toVecType (s)); return *this; }
-
-    /** Bit-or each element of the reciver with the scalar s and store the result in the receiver.*/
-    inline SIMDRegister& JUCE_VECTOR_CALLTYPE operator|= (MaskType s) noexcept           { value = NativeOps::bit_or  (value, toVecType (s)); return *this; }
-
-    /** Bit-xor each element of the reciver with the scalar s and store the result in the receiver.*/
-    inline SIMDRegister& JUCE_VECTOR_CALLTYPE operator^= (MaskType s) noexcept           { value = NativeOps::bit_xor (value, toVecType (s)); return *this; }
-
-    //==============================================================================
-    /** Returns the sum of the receiver and v.*/
-    inline SIMDRegister JUCE_VECTOR_CALLTYPE operator+ (SIMDRegister v) const noexcept  { return { NativeOps::add (value, v.value) }; }
-
-    /** Returns the difference of the receiver and v.*/
-    inline SIMDRegister JUCE_VECTOR_CALLTYPE operator- (SIMDRegister v) const noexcept  { return { NativeOps::sub (value, v.value) }; }
-
-    /** Returns the product of the receiver and v.*/
-    inline SIMDRegister JUCE_VECTOR_CALLTYPE operator* (SIMDRegister v) const noexcept  { return { CmplxOps::mul (value, v.value) }; }
-
-    //==============================================================================
-    /** Returns a vector where each element is the sum of the corresponding element in the receiver and the scalar s.*/
-    inline SIMDRegister JUCE_VECTOR_CALLTYPE operator+ (ElementType s) const noexcept   { return { NativeOps::add (value, CmplxOps::expand (s)) }; }
-
-    /** Returns a vector where each element is the difference of the corresponding element in the receiver and the scalar s.*/
-    inline SIMDRegister JUCE_VECTOR_CALLTYPE operator- (ElementType s) const noexcept   { return { NativeOps::sub (value, CmplxOps::expand (s)) }; }
-
-    /** Returns a vector where each element is the product of the corresponding element in the receiver and the scalar s.*/
-    inline SIMDRegister JUCE_VECTOR_CALLTYPE operator* (ElementType s) const noexcept   { return { CmplxOps::mul (value, CmplxOps::expand (s)) }; }
-
-    //==============================================================================
-    /** Returns the bit-and of the receiver and v. */
-    inline SIMDRegister JUCE_VECTOR_CALLTYPE operator& (vMaskType v) const noexcept     { return { NativeOps::bit_and (value, toVecType (v.value)) }; }
-
-    /** Returns the bit-or of the receiver and v. */
-    inline SIMDRegister JUCE_VECTOR_CALLTYPE operator| (vMaskType v) const noexcept     { return { NativeOps::bit_or  (value, toVecType (v.value)) }; }
-
-    /** Returns the bit-xor of the receiver and v. */
-    inline SIMDRegister JUCE_VECTOR_CALLTYPE operator^ (vMaskType v) const noexcept     { return { NativeOps::bit_xor (value, toVecType (v.value)) }; }
-
-    /** Returns a vector where each element is the bit-inverted value of the corresponding element in the receiver.*/
-    inline SIMDRegister JUCE_VECTOR_CALLTYPE operator~() const noexcept                 { return { NativeOps::bit_not (value) }; }
-
-    //==============================================================================
-    /** Returns a vector where each element is the bit-and'd value of the corresponding element in the receiver and the scalar s.*/
-    inline SIMDRegister JUCE_VECTOR_CALLTYPE operator& (MaskType s) const noexcept      { return { NativeOps::bit_and (value, toVecType (s)) }; }
-
-    /** Returns a vector where each element is the bit-or'd value of the corresponding element in the receiver and the scalar s.*/
-    inline SIMDRegister JUCE_VECTOR_CALLTYPE operator| (MaskType s) const noexcept      { return { NativeOps::bit_or  (value, toVecType (s)) }; }
-
-    /** Returns a vector where each element is the bit-xor'd value of the corresponding element in the receiver and the scalar s.*/
-    inline SIMDRegister JUCE_VECTOR_CALLTYPE operator^ (MaskType s) const noexcept      { return { NativeOps::bit_xor (value, toVecType (s)) }; }
-
-    //==============================================================================
-    /** Returns true if all elements-wise comparisons return true. */
-    inline bool JUCE_VECTOR_CALLTYPE operator== (SIMDRegister other) const noexcept    { return  NativeOps::allEqual (value, other.value); }
-
-    /** Returns true if any elements-wise comparisons return false. */
-    inline bool JUCE_VECTOR_CALLTYPE operator!= (SIMDRegister other) const noexcept    { return ! (*this == other); }
-
-    /** Returns true if all elements are equal to the scalar. */
-    inline bool JUCE_VECTOR_CALLTYPE operator== (Type s) const noexcept                { return *this == SIMDRegister::expand (s); }
-
-    /** Returns true if any elements are not equal to the scalar. */
-    inline bool JUCE_VECTOR_CALLTYPE operator!= (Type s) const noexcept                { return ! (*this == s); }
-
-    //==============================================================================
-    /** Returns a SIMDRegister of the corresponding integral type where each element has each bit set
-        if the corresponding element of a is equal to the corresponding element of b, or zero otherwise.
-        The result can then be used in bit operations defined above to avoid branches in vector SIMD code. */
-    static inline vMaskType JUCE_VECTOR_CALLTYPE equal              (SIMDRegister a, SIMDRegister b) noexcept { return toMaskType (NativeOps::equal (a.value, b.value)); }
-
-    /** Returns a SIMDRegister of the corresponding integral type where each element has each bit set
-        if the corresponding element of a is not equal to the corresponding element of b, or zero otherwise.
-        The result can then be used in bit operations defined above to avoid branches in vector SIMD code. */
-    static inline vMaskType JUCE_VECTOR_CALLTYPE notEqual           (SIMDRegister a, SIMDRegister b) noexcept { return toMaskType (NativeOps::notEqual (a.value, b.value)); }
-
-    /** Returns a SIMDRegister of the corresponding integral type where each element has each bit set
-        if the corresponding element of a is less than to the corresponding element of b, or zero otherwise.
-        The result can then be used in bit operations defined above to avoid branches in vector SIMD code. */
-    static inline vMaskType JUCE_VECTOR_CALLTYPE lessThan           (SIMDRegister a, SIMDRegister b) noexcept { return toMaskType (NativeOps::greaterThan (b.value, a.value)); }
-
-    /** Returns a SIMDRegister of the corresponding integral type where each element has each bit set
-        if the corresponding element of a is than or equal to the corresponding element of b, or zero otherwise.
-        The result can then be used in bit operations defined above to avoid branches in vector SIMD code. */
-    static inline vMaskType JUCE_VECTOR_CALLTYPE lessThanOrEqual    (SIMDRegister a, SIMDRegister b) noexcept { return toMaskType (NativeOps::greaterThanOrEqual (b.value, a.value)); }
-
-    /** Returns a SIMDRegister of the corresponding integral type where each element has each bit set
-        if the corresponding element of a is greater than to the corresponding element of b, or zero otherwise.
-        The result can then be used in bit operations defined above to avoid branches in vector SIMD code. */
-    static inline vMaskType JUCE_VECTOR_CALLTYPE greaterThan        (SIMDRegister a, SIMDRegister b) noexcept { return toMaskType (NativeOps::greaterThan (a.value, b.value)); }
-
-    /** Returns a SIMDRegister of the corresponding integral type where each element has each bit set
-        if the corresponding element of a is greater than or equal to the corresponding element of b, or zero otherwise.
-        The result can then be used in bit operations defined above to avoid branches in vector SIMD code. */
-    static inline vMaskType JUCE_VECTOR_CALLTYPE greaterThanOrEqual (SIMDRegister a, SIMDRegister b) noexcept { return toMaskType (NativeOps::greaterThanOrEqual (a.value, b.value)); }
-
-     //==============================================================================
-    /** Returns a new vector where each element is the minimum of the corresponding element of a and b. */
-    static inline SIMDRegister JUCE_VECTOR_CALLTYPE min (SIMDRegister a, SIMDRegister b) noexcept    { return { NativeOps::min (a.value, b.value) }; }
-
-    /** Returns a new vector where each element is the maximum of the corresponding element of a and b. */
-    static inline SIMDRegister JUCE_VECTOR_CALLTYPE max (SIMDRegister a, SIMDRegister b) noexcept    { return { NativeOps::max (a.value, b.value) }; }
-
-    //==============================================================================
-    /** Multiplies b and c and adds the result to a. */
-    static inline SIMDRegister JUCE_VECTOR_CALLTYPE multiplyAdd (SIMDRegister a, const SIMDRegister b, SIMDRegister c) noexcept
-    {
-        return { CmplxOps::muladd (a.value, b.value, c.value) };
-    }
-
-    //==============================================================================
-    /** Returns a scalar which is the sum of all elements of the receiver. */
-    inline ElementType sum() const noexcept          { return CmplxOps::sum (value); }
-
-    //==============================================================================
-    /** Checks if the given pointer is suffeciently aligned for using SIMD operations. */
-    static inline bool isSIMDAligned (const ElementType* ptr) noexcept
-    {
-        uintptr_t bitmask = SIMDRegisterSize - 1;
-        return (reinterpret_cast<uintptr_t> (ptr) & bitmask) == 0;
-    }
-
-    /** Returns the next position in memory where isSIMDAligned returns true.
-
-        If the current position in memory is already aligned then this method
-        will simply return the pointer.
-    */
-    static inline ElementType* getNextSIMDAlignedPtr (ElementType* ptr) noexcept
-    {
-        return snapPointerToAlignment (ptr, SIMDRegisterSize);
-    }
-
-   #ifndef DOXYGEN
-    static inline const ElementType* getNextSIMDAlignedPtr (const ElementType* ptr) noexcept
-    {
-        return snapPointerToAlignment (ptr, SIMDRegisterSize);
-    }
-   #endif
-
-private:
-    static inline vMaskType JUCE_VECTOR_CALLTYPE toMaskType (vSIMDType a) noexcept
-    {
-        union
-        {
-            vSIMDType in;
-            vMaskSIMDType out;
-        } u;
-
-        u.in = a;
-        return vMaskType::fromNative (u.out);
-    }
-
-    static inline vSIMDType JUCE_VECTOR_CALLTYPE toVecType (vMaskSIMDType a) noexcept
-    {
-        union
-        {
-            vMaskSIMDType in;
-            vSIMDType out;
-        } u;
-
-        u.in = a;
-        return u.out;
-    }
-
-    static inline vSIMDType JUCE_VECTOR_CALLTYPE toVecType (MaskType a) noexcept
-    {
-        union
-        {
-            vMaskSIMDType in;
-            vSIMDType out;
-        } u;
-
-        u.in = CmplxSIMDOps<MaskType>::expand (a);
-        return u.out;
-    }
-};
-
-} // namespace dsp
-} // namespace juce
-
-#ifndef DOXYGEN
- #include "juce_SIMDRegister_Impl.h"
-#endif
+/*
+  ==============================================================================
+
+   This file is part of the JUCE library.
+   Copyright (c) 2017 - ROLI Ltd.
+
+   JUCE is an open source library subject to commercial or open-source
+   licensing.
+
+   By using JUCE, you agree to the terms of both the JUCE 5 End-User License
+   Agreement and JUCE 5 Privacy Policy (both updated and effective as of the
+   27th April 2017).
+
+   End User License Agreement: www.juce.com/juce-5-licence
+   Privacy Policy: www.juce.com/juce-5-privacy-policy
+
+   Or: You may also use this code under the terms of the GPL v3 (see
+   www.gnu.org/licenses).
+
+   JUCE IS PROVIDED "AS IS" WITHOUT ANY WARRANTY, AND ALL WARRANTIES, WHETHER
+   EXPRESSED OR IMPLIED, INCLUDING MERCHANTABILITY AND FITNESS FOR PURPOSE, ARE
+   DISCLAIMED.
+
+  ==============================================================================
+*/
+
+namespace juce
+{
+namespace dsp
+{
+
+#ifndef DOXYGEN
+ // This class is needed internally.
+ template <typename Scalar>
+ struct CmplxSIMDOps;
+#endif
+
+//==============================================================================
+/**
+    A wrapper around the platform's native SIMD register type.
+
+    This class is only available on SIMD machines. Use JUCE_USE_SIMD to query
+    if SIMD is avaialble for your system.
+
+    SIMDRegister<Type> is a templated class representing the native
+    vectorized version of FloatingType. SIMDRegister supports all numerical
+    primitive types and std:complex<float> and std::complex<double> supports
+    and most operations of the corresponding primitive
+    type. Additionally, SIMDRegister can be accessed like an array to extract
+    the individual elements.
+
+    If you are using SIMDRegister as a pointer, then you must ensure that the
+    memory is suffeciently aligned for SIMD vector operations. Failing to do so
+    will result in crashes or very slow code. Use SIMDRegister::isSIMDAligned
+    to query if a pointer is suffeciently aligned for SIMD vector operations.
+
+    Note that using SIMDRegister without enabling optimizations will result
+    in code with very poor performance.
+
+    @tags{DSP}
+*/
+template <typename Type>
+struct SIMDRegister
+{
+    //==============================================================================
+    /** The type that represents the individual constituents of the SIMD Register */
+    using ElementType = Type;
+
+    /** STL compatible value_type definition (same as ElementType). */
+    using value_type = ElementType;
+
+    /** The corresponding primitive integer type, for example, this will be int32_t
+        if type is a float. */
+    using MaskType = typename SIMDInternal::MaskTypeFor<ElementType>::type;
+
+    //==============================================================================
+    // Here are some types which are needed internally
+
+    /** The native primitive type (used internally). */
+    using PrimitiveType = typename SIMDInternal::PrimitiveType<ElementType>::type;
+
+    /** The native operations for this platform and type combination (used internally) */
+    using NativeOps = SIMDNativeOps<PrimitiveType>;
+
+    /** The native type (used internally). */
+    using vSIMDType = typename NativeOps::vSIMDType;
+
+    /** The corresponding integer SIMDRegister type (used internally). */
+    using vMaskType = SIMDRegister<MaskType>;
+
+    /** The internal native type for the corresponding mask type (used internally). */
+    using vMaskSIMDType = typename vMaskType::vSIMDType;
+
+    /** Wrapper for operations which need to be handled differently for complex
+        and scalar types (used internally). */
+    using CmplxOps = CmplxSIMDOps<ElementType>;
+
+    /** Type which is returned when using the subscript operator. The returned type
+        should be used just like the type ElementType. */
+    struct ElementAccess;
+
+    //==============================================================================
+    /** The size in bytes of this register. */
+    static constexpr size_t SIMDRegisterSize = sizeof (vSIMDType);
+
+    /** The number of elements that this vector can hold. */
+    static constexpr size_t SIMDNumElements = SIMDRegisterSize / sizeof (ElementType);
+
+    vSIMDType value;
+
+    /** Default constructor. */
+
+
+    inline SIMDRegister() noexcept = default;
+
+    /** Constructs an object from the native SIMD type. */
+    inline SIMDRegister (vSIMDType a) noexcept : value (a) {}
+
+    /** Constructs an object from a scalar type by broadcasting it to all elements. */
+    inline SIMDRegister (Type s) noexcept  { *this = s; }
+
+    /** Destrutor. */
+    inline ~SIMDRegister() noexcept = default;
+
+    //==============================================================================
+    /** Returns the number of elements in this vector. */
+    static constexpr size_t size() noexcept    { return SIMDNumElements; }
+
+    //==============================================================================
+    /** Creates a new SIMDRegister from the corresponding scalar primitive.
+        The scalar is extended to all elements of the vector. */
+    inline static SIMDRegister JUCE_VECTOR_CALLTYPE expand (ElementType s) noexcept         { return {CmplxOps::expand (s)}; }
+
+    /** Creates a new SIMDRegister from the internal SIMD type (for example
+        __mm128 for single-precision floating point on SSE architectures). */
+    inline static SIMDRegister JUCE_VECTOR_CALLTYPE fromNative (vSIMDType a) noexcept       { return {a}; }
+
+    /** Creates a new SIMDRegister from the first SIMDNumElements of a scalar array. */
+    inline static SIMDRegister JUCE_VECTOR_CALLTYPE fromRawArray (const ElementType* a) noexcept
+    {
+        jassert (isSIMDAligned (a));
+        return {CmplxOps::load (a)};
+    }
+
+    /** Copies the elements of the SIMDRegister to a scalar array in memory. */
+    inline void JUCE_VECTOR_CALLTYPE copyToRawArray (ElementType* a) const noexcept
+    {
+        jassert (isSIMDAligned (a));
+        CmplxOps::store (value, a);
+    }
+
+    //==============================================================================
+    /** Returns the idx-th element of the receiver. Note that this does not check if idx
+        is larger than the native register size. */
+    inline ElementType JUCE_VECTOR_CALLTYPE get (size_t idx) const noexcept
+    {
+        jassert (idx < SIMDNumElements);
+        return CmplxOps::get (value, idx);
+    }
+
+    /** Sets the idx-th element of the receiver. Note that this does not check if idx
+        is larger than the native register size. */
+    inline void JUCE_VECTOR_CALLTYPE set (size_t idx, ElementType v) noexcept
+    {
+        jassert (idx < SIMDNumElements);
+        value = CmplxOps::set (value, idx, v);
+    }
+
+    //==============================================================================
+    /** Returns the idx-th element of the receiver. Note that this does not check if idx
+        is larger than the native register size. */
+    inline ElementType JUCE_VECTOR_CALLTYPE operator[] (size_t idx) const noexcept
+    {
+        return get (idx);
+    }
+
+    /** Returns the idx-th element of the receiver. Note that this does not check if idx
+        is larger than the native register size. */
+    inline ElementAccess JUCE_VECTOR_CALLTYPE operator[] (size_t idx) noexcept
+    {
+        jassert (idx < SIMDNumElements);
+        return ElementAccess (*this, idx);
+    }
+
+    //==============================================================================
+    /** Adds another SIMDRegister to the receiver. */
+    inline SIMDRegister& JUCE_VECTOR_CALLTYPE operator+= (SIMDRegister v) noexcept      { value = NativeOps::add (value, v.value); return *this; }
+
+    /** Subtracts another SIMDRegister to the receiver. */
+    inline SIMDRegister& JUCE_VECTOR_CALLTYPE operator-= (SIMDRegister v) noexcept      { value = NativeOps::sub (value, v.value); return *this; }
+
+    /** Multiplies another SIMDRegister to the receiver. */
+    inline SIMDRegister& JUCE_VECTOR_CALLTYPE operator*= (SIMDRegister v) noexcept      { value = CmplxOps::mul (value, v.value); return *this; }
+
+    //==============================================================================
+    /** Broadcasts the scalar to all elements of the receiver. */
+    inline SIMDRegister& JUCE_VECTOR_CALLTYPE operator=  (ElementType s) noexcept       { value  = CmplxOps::expand (s); return *this; }
+
+    /** Adds a scalar to the receiver. */
+    inline SIMDRegister& JUCE_VECTOR_CALLTYPE operator+= (ElementType s) noexcept       { value = NativeOps::add (value, CmplxOps::expand (s)); return *this; }
+
+    /** Subtracts a scalar to the receiver. */
+    inline SIMDRegister& JUCE_VECTOR_CALLTYPE operator-= (ElementType s) noexcept       { value = NativeOps::sub (value, CmplxOps::expand (s)); return *this; }
+
+    /** Multiplies a scalar to the receiver. */
+    inline SIMDRegister& JUCE_VECTOR_CALLTYPE operator*= (ElementType s) noexcept       { value = CmplxOps::mul (value, CmplxOps::expand (s)); return *this; }
+
+    //==============================================================================
+    /** Bit-and the reciver with SIMDRegister v and store the result in the receiver. */
+    inline SIMDRegister& JUCE_VECTOR_CALLTYPE operator&= (vMaskType v) noexcept         { value = NativeOps::bit_and (value, toVecType (v.value)); return *this; }
+
+    /** Bit-or the reciver with SIMDRegister v and store the result in the receiver. */
+    inline SIMDRegister& JUCE_VECTOR_CALLTYPE operator|= (vMaskType v) noexcept         { value = NativeOps::bit_or  (value, toVecType (v.value)); return *this; }
+
+    /** Bit-xor the reciver with SIMDRegister v and store the result in the receiver. */
+    inline SIMDRegister& JUCE_VECTOR_CALLTYPE operator^= (vMaskType v) noexcept         { value = NativeOps::bit_xor (value, toVecType (v.value)); return *this; }
+
+    //==============================================================================
+    /** Bit-and each element of the reciver with the scalar s and store the result in the receiver.*/
+    inline SIMDRegister& JUCE_VECTOR_CALLTYPE operator&= (MaskType s) noexcept           { value = NativeOps::bit_and (value, toVecType (s)); return *this; }
+
+    /** Bit-or each element of the reciver with the scalar s and store the result in the receiver.*/
+    inline SIMDRegister& JUCE_VECTOR_CALLTYPE operator|= (MaskType s) noexcept           { value = NativeOps::bit_or  (value, toVecType (s)); return *this; }
+
+    /** Bit-xor each element of the reciver with the scalar s and store the result in the receiver.*/
+    inline SIMDRegister& JUCE_VECTOR_CALLTYPE operator^= (MaskType s) noexcept           { value = NativeOps::bit_xor (value, toVecType (s)); return *this; }
+
+    //==============================================================================
+    /** Returns the sum of the receiver and v.*/
+    inline SIMDRegister JUCE_VECTOR_CALLTYPE operator+ (SIMDRegister v) const noexcept  { return { NativeOps::add (value, v.value) }; }
+
+    /** Returns the difference of the receiver and v.*/
+    inline SIMDRegister JUCE_VECTOR_CALLTYPE operator- (SIMDRegister v) const noexcept  { return { NativeOps::sub (value, v.value) }; }
+
+    /** Returns the product of the receiver and v.*/
+    inline SIMDRegister JUCE_VECTOR_CALLTYPE operator* (SIMDRegister v) const noexcept  { return { CmplxOps::mul (value, v.value) }; }
+
+    //==============================================================================
+    /** Returns a vector where each element is the sum of the corresponding element in the receiver and the scalar s.*/
+    inline SIMDRegister JUCE_VECTOR_CALLTYPE operator+ (ElementType s) const noexcept   { return { NativeOps::add (value, CmplxOps::expand (s)) }; }
+
+    /** Returns a vector where each element is the difference of the corresponding element in the receiver and the scalar s.*/
+    inline SIMDRegister JUCE_VECTOR_CALLTYPE operator- (ElementType s) const noexcept   { return { NativeOps::sub (value, CmplxOps::expand (s)) }; }
+
+    /** Returns a vector where each element is the product of the corresponding element in the receiver and the scalar s.*/
+    inline SIMDRegister JUCE_VECTOR_CALLTYPE operator* (ElementType s) const noexcept   { return { CmplxOps::mul (value, CmplxOps::expand (s)) }; }
+
+    //==============================================================================
+    /** Returns the bit-and of the receiver and v. */
+    inline SIMDRegister JUCE_VECTOR_CALLTYPE operator& (vMaskType v) const noexcept     { return { NativeOps::bit_and (value, toVecType (v.value)) }; }
+
+    /** Returns the bit-or of the receiver and v. */
+    inline SIMDRegister JUCE_VECTOR_CALLTYPE operator| (vMaskType v) const noexcept     { return { NativeOps::bit_or  (value, toVecType (v.value)) }; }
+
+    /** Returns the bit-xor of the receiver and v. */
+    inline SIMDRegister JUCE_VECTOR_CALLTYPE operator^ (vMaskType v) const noexcept     { return { NativeOps::bit_xor (value, toVecType (v.value)) }; }
+
+    /** Returns a vector where each element is the bit-inverted value of the corresponding element in the receiver.*/
+    inline SIMDRegister JUCE_VECTOR_CALLTYPE operator~() const noexcept                 { return { NativeOps::bit_not (value) }; }
+
+    //==============================================================================
+    /** Returns a vector where each element is the bit-and'd value of the corresponding element in the receiver and the scalar s.*/
+    inline SIMDRegister JUCE_VECTOR_CALLTYPE operator& (MaskType s) const noexcept      { return { NativeOps::bit_and (value, toVecType (s)) }; }
+
+    /** Returns a vector where each element is the bit-or'd value of the corresponding element in the receiver and the scalar s.*/
+    inline SIMDRegister JUCE_VECTOR_CALLTYPE operator| (MaskType s) const noexcept      { return { NativeOps::bit_or  (value, toVecType (s)) }; }
+
+    /** Returns a vector where each element is the bit-xor'd value of the corresponding element in the receiver and the scalar s.*/
+    inline SIMDRegister JUCE_VECTOR_CALLTYPE operator^ (MaskType s) const noexcept      { return { NativeOps::bit_xor (value, toVecType (s)) }; }
+
+    //==============================================================================
+    /** Returns true if all elements-wise comparisons return true. */
+    inline bool JUCE_VECTOR_CALLTYPE operator== (SIMDRegister other) const noexcept    { return  NativeOps::allEqual (value, other.value); }
+
+    /** Returns true if any elements-wise comparisons return false. */
+    inline bool JUCE_VECTOR_CALLTYPE operator!= (SIMDRegister other) const noexcept    { return ! (*this == other); }
+
+    /** Returns true if all elements are equal to the scalar. */
+    inline bool JUCE_VECTOR_CALLTYPE operator== (Type s) const noexcept                { return *this == SIMDRegister::expand (s); }
+
+    /** Returns true if any elements are not equal to the scalar. */
+    inline bool JUCE_VECTOR_CALLTYPE operator!= (Type s) const noexcept                { return ! (*this == s); }
+
+    //==============================================================================
+    /** Returns a SIMDRegister of the corresponding integral type where each element has each bit set
+        if the corresponding element of a is equal to the corresponding element of b, or zero otherwise.
+        The result can then be used in bit operations defined above to avoid branches in vector SIMD code. */
+    static inline vMaskType JUCE_VECTOR_CALLTYPE equal              (SIMDRegister a, SIMDRegister b) noexcept { return toMaskType (NativeOps::equal (a.value, b.value)); }
+
+    /** Returns a SIMDRegister of the corresponding integral type where each element has each bit set
+        if the corresponding element of a is not equal to the corresponding element of b, or zero otherwise.
+        The result can then be used in bit operations defined above to avoid branches in vector SIMD code. */
+    static inline vMaskType JUCE_VECTOR_CALLTYPE notEqual           (SIMDRegister a, SIMDRegister b) noexcept { return toMaskType (NativeOps::notEqual (a.value, b.value)); }
+
+    /** Returns a SIMDRegister of the corresponding integral type where each element has each bit set
+        if the corresponding element of a is less than to the corresponding element of b, or zero otherwise.
+        The result can then be used in bit operations defined above to avoid branches in vector SIMD code. */
+    static inline vMaskType JUCE_VECTOR_CALLTYPE lessThan           (SIMDRegister a, SIMDRegister b) noexcept { return toMaskType (NativeOps::greaterThan (b.value, a.value)); }
+
+    /** Returns a SIMDRegister of the corresponding integral type where each element has each bit set
+        if the corresponding element of a is than or equal to the corresponding element of b, or zero otherwise.
+        The result can then be used in bit operations defined above to avoid branches in vector SIMD code. */
+    static inline vMaskType JUCE_VECTOR_CALLTYPE lessThanOrEqual    (SIMDRegister a, SIMDRegister b) noexcept { return toMaskType (NativeOps::greaterThanOrEqual (b.value, a.value)); }
+
+    /** Returns a SIMDRegister of the corresponding integral type where each element has each bit set
+        if the corresponding element of a is greater than to the corresponding element of b, or zero otherwise.
+        The result can then be used in bit operations defined above to avoid branches in vector SIMD code. */
+    static inline vMaskType JUCE_VECTOR_CALLTYPE greaterThan        (SIMDRegister a, SIMDRegister b) noexcept { return toMaskType (NativeOps::greaterThan (a.value, b.value)); }
+
+    /** Returns a SIMDRegister of the corresponding integral type where each element has each bit set
+        if the corresponding element of a is greater than or equal to the corresponding element of b, or zero otherwise.
+        The result can then be used in bit operations defined above to avoid branches in vector SIMD code. */
+    static inline vMaskType JUCE_VECTOR_CALLTYPE greaterThanOrEqual (SIMDRegister a, SIMDRegister b) noexcept { return toMaskType (NativeOps::greaterThanOrEqual (a.value, b.value)); }
+
+     //==============================================================================
+    /** Returns a new vector where each element is the minimum of the corresponding element of a and b. */
+    static inline SIMDRegister JUCE_VECTOR_CALLTYPE min (SIMDRegister a, SIMDRegister b) noexcept    { return { NativeOps::min (a.value, b.value) }; }
+
+    /** Returns a new vector where each element is the maximum of the corresponding element of a and b. */
+    static inline SIMDRegister JUCE_VECTOR_CALLTYPE max (SIMDRegister a, SIMDRegister b) noexcept    { return { NativeOps::max (a.value, b.value) }; }
+
+    //==============================================================================
+    /** Multiplies b and c and adds the result to a. */
+    static inline SIMDRegister JUCE_VECTOR_CALLTYPE multiplyAdd (SIMDRegister a, const SIMDRegister b, SIMDRegister c) noexcept
+    {
+        return { CmplxOps::muladd (a.value, b.value, c.value) };
+    }
+
+    //==============================================================================
+    /** Returns a scalar which is the sum of all elements of the receiver. */
+    inline ElementType sum() const noexcept          { return CmplxOps::sum (value); }
+
+    //==============================================================================
+    /** Checks if the given pointer is suffeciently aligned for using SIMD operations. */
+    static inline bool isSIMDAligned (const ElementType* ptr) noexcept
+    {
+        uintptr_t bitmask = SIMDRegisterSize - 1;
+        return (reinterpret_cast<uintptr_t> (ptr) & bitmask) == 0;
+    }
+
+    /** Returns the next position in memory where isSIMDAligned returns true.
+
+        If the current position in memory is already aligned then this method
+        will simply return the pointer.
+    */
+    static inline ElementType* getNextSIMDAlignedPtr (ElementType* ptr) noexcept
+    {
+        return snapPointerToAlignment (ptr, SIMDRegisterSize);
+    }
+
+   #ifndef DOXYGEN
+    static inline const ElementType* getNextSIMDAlignedPtr (const ElementType* ptr) noexcept
+    {
+        return snapPointerToAlignment (ptr, SIMDRegisterSize);
+    }
+   #endif
+
+private:
+    static inline vMaskType JUCE_VECTOR_CALLTYPE toMaskType (vSIMDType a) noexcept
+    {
+        union
+        {
+            vSIMDType in;
+            vMaskSIMDType out;
+        } u;
+
+        u.in = a;
+        return vMaskType::fromNative (u.out);
+    }
+
+    static inline vSIMDType JUCE_VECTOR_CALLTYPE toVecType (vMaskSIMDType a) noexcept
+    {
+        union
+        {
+            vMaskSIMDType in;
+            vSIMDType out;
+        } u;
+
+        u.in = a;
+        return u.out;
+    }
+
+    static inline vSIMDType JUCE_VECTOR_CALLTYPE toVecType (MaskType a) noexcept
+    {
+        union
+        {
+            vMaskSIMDType in;
+            vSIMDType out;
+        } u;
+
+        u.in = CmplxSIMDOps<MaskType>::expand (a);
+        return u.out;
+    }
+};
+
+} // namespace dsp
+} // namespace juce
+
+#ifndef DOXYGEN
+ #include "juce_SIMDRegister_Impl.h"
+#endif