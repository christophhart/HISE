--- conflicted
+++ resolved
@@ -1,690 +1,682 @@
-/*
-  ==============================================================================
-
-   This file is part of the JUCE library.
-   Copyright (c) 2017 - ROLI Ltd.
-
-   JUCE is an open source library subject to commercial or open-source
-   licensing.
-
-   By using JUCE, you agree to the terms of both the JUCE 5 End-User License
-   Agreement and JUCE 5 Privacy Policy (both updated and effective as of the
-   27th April 2017).
-
-   End User License Agreement: www.juce.com/juce-5-licence
-   Privacy Policy: www.juce.com/juce-5-privacy-policy
-
-   Or: You may also use this code under the terms of the GPL v3 (see
-   www.gnu.org/licenses).
-
-   JUCE IS PROVIDED "AS IS" WITHOUT ANY WARRANTY, AND ALL WARRANTIES, WHETHER
-   EXPRESSED OR IMPLIED, INCLUDING MERCHANTABILITY AND FITNESS FOR PURPOSE, ARE
-   DISCLAIMED.
-
-  ==============================================================================
-*/
-
-namespace juce
-{
-
-ImagePixelData::ImagePixelData (Image::PixelFormat format, int w, int h)
-    : pixelFormat (format), width (w), height (h)
-{
-    jassert (format == Image::RGB || format == Image::ARGB || format == Image::SingleChannel);
-    jassert (w > 0 && h > 0); // It's illegal to create a zero-sized image!
-}
-
-ImagePixelData::~ImagePixelData()
-{
-    listeners.call ([this] (Listener& l) { l.imageDataBeingDeleted (this); });
-}
-
-void ImagePixelData::sendDataChangeMessage()
-{
-    listeners.call ([this] (Listener& l) { l.imageDataChanged (this); });
-}
-
-int ImagePixelData::getSharedCount() const noexcept
-{
-    return getReferenceCount();
-}
-
-//==============================================================================
-ImageType::ImageType() {}
-ImageType::~ImageType() {}
-
-Image ImageType::convert (const Image& source) const
-{
-    if (source.isNull() || getTypeID() == (std::unique_ptr<ImageType> (source.getPixelData()->createType())->getTypeID()))
-        return source;
-
-    const Image::BitmapData src (source, Image::BitmapData::readOnly);
-
-    Image newImage (create (src.pixelFormat, src.width, src.height, false));
-    Image::BitmapData dest (newImage, Image::BitmapData::writeOnly);
-
-    if (src.pixelStride == dest.pixelStride && src.pixelFormat == dest.pixelFormat)
-    {
-        for (int y = 0; y < dest.height; ++y)
-            memcpy (dest.getLinePointer (y), src.getLinePointer (y), (size_t) dest.lineStride);
-    }
-    else
-    {
-        for (int y = 0; y < dest.height; ++y)
-            for (int x = 0; x < dest.width; ++x)
-                dest.setPixelColour (x, y, src.getPixelColour (x, y));
-    }
-
-    return newImage;
-}
-
-//==============================================================================
-class SoftwarePixelData  : public ImagePixelData
-{
-public:
-    SoftwarePixelData (Image::PixelFormat formatToUse, int w, int h, bool clearImage)
-        : ImagePixelData (formatToUse, w, h),
-          pixelStride (formatToUse == Image::RGB ? 3 : ((formatToUse == Image::ARGB) ? 4 : 1)),
-          lineStride ((pixelStride * jmax (1, w) + 3) & ~3)
-    {
-        imageData.allocate ((size_t) lineStride * (size_t) jmax (1, h), clearImage);
-    }
-
-    LowLevelGraphicsContext* createLowLevelContext() override
-    {
-        sendDataChangeMessage();
-        return new LowLevelGraphicsSoftwareRenderer (Image (*this));
-    }
-
-    void initialiseBitmapData (Image::BitmapData& bitmap, int x, int y, Image::BitmapData::ReadWriteMode mode) override
-    {
-        bitmap.data = imageData + (size_t) x * (size_t) pixelStride + (size_t) y * (size_t) lineStride;
-        bitmap.pixelFormat = pixelFormat;
-        bitmap.lineStride = lineStride;
-        bitmap.pixelStride = pixelStride;
-
-        if (mode != Image::BitmapData::readOnly)
-            sendDataChangeMessage();
-    }
-
-    ImagePixelData::Ptr clone() override
-    {
-        auto s = new SoftwarePixelData (pixelFormat, width, height, false);
-        memcpy (s->imageData, imageData, (size_t) lineStride * (size_t) height);
-        return *s;
-    }
-
-    ImageType* createType() const override    { return new SoftwareImageType(); }
-
-private:
-    HeapBlock<uint8> imageData;
-    const int pixelStride, lineStride;
-
-    JUCE_LEAK_DETECTOR (SoftwarePixelData)
-};
-
-SoftwareImageType::SoftwareImageType() {}
-SoftwareImageType::~SoftwareImageType() {}
-
-ImagePixelData::Ptr SoftwareImageType::create (Image::PixelFormat format, int width, int height, bool clearImage) const
-{
-    return *new SoftwarePixelData (format, width, height, clearImage);
-}
-
-int SoftwareImageType::getTypeID() const
-{
-    return 2;
-}
-
-//==============================================================================
-NativeImageType::NativeImageType() {}
-NativeImageType::~NativeImageType() {}
-
-int NativeImageType::getTypeID() const
-{
-    return 1;
-}
-
-#if JUCE_WINDOWS || JUCE_LINUX
-ImagePixelData::Ptr NativeImageType::create (Image::PixelFormat format, int width, int height, bool clearImage) const
-{
-    return new SoftwarePixelData (format, width, height, clearImage);
-}
-#endif
-
-//==============================================================================
-class SubsectionPixelData  : public ImagePixelData
-{
-public:
-    SubsectionPixelData (ImagePixelData::Ptr source, Rectangle<int> r)
-        : ImagePixelData (source->pixelFormat, r.getWidth(), r.getHeight()),
-          sourceImage (std::move (source)), area (r)
-    {
-    }
-
-    LowLevelGraphicsContext* createLowLevelContext() override
-    {
-        LowLevelGraphicsContext* g = sourceImage->createLowLevelContext();
-        g->clipToRectangle (area);
-        g->setOrigin (area.getPosition());
-        return g;
-    }
-
-    void initialiseBitmapData (Image::BitmapData& bitmap, int x, int y, Image::BitmapData::ReadWriteMode mode) override
-    {
-        sourceImage->initialiseBitmapData (bitmap, x + area.getX(), y + area.getY(), mode);
-
-        if (mode != Image::BitmapData::readOnly)
-            sendDataChangeMessage();
-    }
-
-    ImagePixelData::Ptr clone() override
-    {
-        jassert (getReferenceCount() > 0); // (This method can't be used on an unowned pointer, as it will end up self-deleting)
-        const std::unique_ptr<ImageType> type (createType());
-
-        Image newImage (type->create (pixelFormat, area.getWidth(), area.getHeight(), pixelFormat != Image::RGB));
-
-        {
-            Graphics g (newImage);
-            g.drawImageAt (Image (*this), 0, 0);
-        }
-
-        return *newImage.getPixelData();
-    }
-
-    ImageType* createType() const override          { return sourceImage->createType(); }
-
-    /* as we always hold a reference to image, don't double count */
-    int getSharedCount() const noexcept override    { return getReferenceCount() + sourceImage->getSharedCount() - 1; }
-
-private:
-    friend class Image;
-    const ImagePixelData::Ptr sourceImage;
-    const Rectangle<int> area;
-
-    JUCE_DECLARE_NON_COPYABLE_WITH_LEAK_DETECTOR (SubsectionPixelData)
-};
-
-Image Image::getClippedImage (const Rectangle<int>& area) const
-{
-    if (area.contains (getBounds()))
-        return *this;
-
-    auto validArea = area.getIntersection (getBounds());
-
-    if (validArea.isEmpty())
-        return {};
-
-    return Image (*new SubsectionPixelData (image, validArea));
-}
-
-
-//==============================================================================
-Image::Image() noexcept
-{
-}
-
-Image::Image (ReferenceCountedObjectPtr<ImagePixelData> instance) noexcept
-    : image (std::move (instance))
-{
-}
-
-Image::Image (PixelFormat format, int width, int height, bool clearImage)
-    : image (NativeImageType().create (format, width, height, clearImage))
-{
-}
-
-Image::Image (PixelFormat format, int width, int height, bool clearImage, const ImageType& type)
-    : image (type.create (format, width, height, clearImage))
-{
-}
-
-Image::Image (const Image& other) noexcept
-    : image (other.image)
-{
-}
-
-Image& Image::operator= (const Image& other)
-{
-    image = other.image;
-    return *this;
-}
-
-Image::Image (Image&& other) noexcept
-<<<<<<< HEAD
-    : image (std::move(other.image))
-=======
-    : image (std::move (other.image))
->>>>>>> a1416b55
-{
-}
-
-Image& Image::operator= (Image&& other) noexcept
-{
-<<<<<<< HEAD
-    image = std::move(other.image);
-=======
-    image = std::move (other.image);
->>>>>>> a1416b55
-    return *this;
-}
-
-Image::~Image()
-{
-}
-
-JUCE_DECLARE_DEPRECATED_STATIC (const Image Image::null;)
-
-int Image::getReferenceCount() const noexcept           { return image == nullptr ? 0 : image->getSharedCount(); }
-int Image::getWidth() const noexcept                    { return image == nullptr ? 0 : image->width; }
-int Image::getHeight() const noexcept                   { return image == nullptr ? 0 : image->height; }
-Rectangle<int> Image::getBounds() const noexcept        { return image == nullptr ? Rectangle<int>() : Rectangle<int> (image->width, image->height); }
-Image::PixelFormat Image::getFormat() const noexcept    { return image == nullptr ? UnknownFormat : image->pixelFormat; }
-bool Image::isARGB() const noexcept                     { return getFormat() == ARGB; }
-bool Image::isRGB() const noexcept                      { return getFormat() == RGB; }
-bool Image::isSingleChannel() const noexcept            { return getFormat() == SingleChannel; }
-bool Image::hasAlphaChannel() const noexcept            { return getFormat() != RGB; }
-
-LowLevelGraphicsContext* Image::createLowLevelContext() const
-{
-    return image == nullptr ? nullptr : image->createLowLevelContext();
-}
-
-void Image::duplicateIfShared()
-{
-    if (getReferenceCount() > 1)
-        image = image->clone();
-}
-
-Image Image::createCopy() const
-{
-    if (image != nullptr)
-        return Image (image->clone());
-
-    return {};
-}
-
-Image Image::rescaled (int newWidth, int newHeight, Graphics::ResamplingQuality quality) const
-{
-    if (image == nullptr || (image->width == newWidth && image->height == newHeight))
-        return *this;
-
-    const std::unique_ptr<ImageType> type (image->createType());
-    Image newImage (type->create (image->pixelFormat, newWidth, newHeight, hasAlphaChannel()));
-
-    Graphics g (newImage);
-    g.setImageResamplingQuality (quality);
-    g.drawImageTransformed (*this, AffineTransform::scale (newWidth  / (float) image->width,
-                                                           newHeight / (float) image->height), false);
-    return newImage;
-}
-
-Image Image::convertedToFormat (PixelFormat newFormat) const
-{
-    if (image == nullptr || newFormat == image->pixelFormat)
-        return *this;
-
-    auto w = image->width, h = image->height;
-
-    const std::unique_ptr<ImageType> type (image->createType());
-    Image newImage (type->create (newFormat, w, h, false));
-
-    if (newFormat == SingleChannel)
-    {
-        if (! hasAlphaChannel())
-        {
-            newImage.clear (getBounds(), Colours::black);
-        }
-        else
-        {
-            const BitmapData destData (newImage, 0, 0, w, h, BitmapData::writeOnly);
-            const BitmapData srcData (*this, 0, 0, w, h);
-
-            for (int y = 0; y < h; ++y)
-            {
-                auto src = reinterpret_cast<const PixelARGB*> (srcData.getLinePointer (y));
-                auto dst = destData.getLinePointer (y);
-
-                for (int x = 0; x < w; ++x)
-                    dst[x] = src[x].getAlpha();
-            }
-        }
-    }
-    else if (image->pixelFormat == SingleChannel && newFormat == Image::ARGB)
-    {
-        const BitmapData destData (newImage, 0, 0, w, h, BitmapData::writeOnly);
-        const BitmapData srcData (*this, 0, 0, w, h);
-
-        for (int y = 0; y < h; ++y)
-        {
-            auto src = reinterpret_cast<const PixelAlpha*> (srcData.getLinePointer (y));
-            auto dst = reinterpret_cast<PixelARGB*> (destData.getLinePointer (y));
-
-            for (int x = 0; x < w; ++x)
-                dst[x].set (src[x]);
-        }
-    }
-    else
-    {
-        if (hasAlphaChannel())
-            newImage.clear (getBounds());
-
-        Graphics g (newImage);
-        g.drawImageAt (*this, 0, 0);
-    }
-
-    return newImage;
-}
-
-NamedValueSet* Image::getProperties() const
-{
-    return image == nullptr ? nullptr : &(image->userData);
-}
-
-//==============================================================================
-Image::BitmapData::BitmapData (Image& im, int x, int y, int w, int h, BitmapData::ReadWriteMode mode)
-    : width (w), height (h)
-{
-    // The BitmapData class must be given a valid image, and a valid rectangle within it!
-    jassert (im.image != nullptr);
-    jassert (x >= 0 && y >= 0 && w > 0 && h > 0 && x + w <= im.getWidth() && y + h <= im.getHeight());
-
-    im.image->initialiseBitmapData (*this, x, y, mode);
-    jassert (data != nullptr && pixelStride > 0 && lineStride != 0);
-}
-
-Image::BitmapData::BitmapData (const Image& im, int x, int y, int w, int h)
-    : width (w), height (h)
-{
-    // The BitmapData class must be given a valid image, and a valid rectangle within it!
-    jassert (im.image != nullptr);
-    jassert (x >= 0 && y >= 0 && w > 0 && h > 0 && x + w <= im.getWidth() && y + h <= im.getHeight());
-
-    im.image->initialiseBitmapData (*this, x, y, readOnly);
-    jassert (data != nullptr && pixelStride > 0 && lineStride != 0);
-}
-
-Image::BitmapData::BitmapData (const Image& im, BitmapData::ReadWriteMode mode)
-    : width (im.getWidth()),
-      height (im.getHeight())
-{
-    // The BitmapData class must be given a valid image!
-    jassert (im.image != nullptr);
-
-    im.image->initialiseBitmapData (*this, 0, 0, mode);
-    jassert (data != nullptr && pixelStride > 0 && lineStride != 0);
-}
-
-Image::BitmapData::~BitmapData()
-{
-}
-
-Colour Image::BitmapData::getPixelColour (int x, int y) const noexcept
-{
-    jassert (isPositiveAndBelow (x, width) && isPositiveAndBelow (y, height));
-
-    auto pixel = getPixelPointer (x, y);
-
-    switch (pixelFormat)
-    {
-        case Image::ARGB:           return Colour ( ((const PixelARGB*)  pixel)->getUnpremultiplied());
-        case Image::RGB:            return Colour (*((const PixelRGB*)   pixel));
-        case Image::SingleChannel:  return Colour (*((const PixelAlpha*) pixel));
-        default:                    jassertfalse; break;
-    }
-
-    return {};
-}
-
-void Image::BitmapData::setPixelColour (int x, int y, Colour colour) const noexcept
-{
-    jassert (isPositiveAndBelow (x, width) && isPositiveAndBelow (y, height));
-
-    auto pixel = getPixelPointer (x, y);
-    auto col = colour.getPixelARGB();
-
-    switch (pixelFormat)
-    {
-        case Image::ARGB:           ((PixelARGB*)  pixel)->set (col); break;
-        case Image::RGB:            ((PixelRGB*)   pixel)->set (col); break;
-        case Image::SingleChannel:  ((PixelAlpha*) pixel)->set (col); break;
-        default:                    jassertfalse; break;
-    }
-}
-
-//==============================================================================
-void Image::clear (const Rectangle<int>& area, Colour colourToClearTo)
-{
-    if (image != nullptr)
-    {
-        const std::unique_ptr<LowLevelGraphicsContext> g (image->createLowLevelContext());
-        g->setFill (colourToClearTo);
-        g->fillRect (area, true);
-    }
-}
-
-//==============================================================================
-Colour Image::getPixelAt (int x, int y) const
-{
-    if (isPositiveAndBelow (x, getWidth()) && isPositiveAndBelow (y, getHeight()))
-    {
-        const BitmapData srcData (*this, x, y, 1, 1);
-        return srcData.getPixelColour (0, 0);
-    }
-
-    return {};
-}
-
-void Image::setPixelAt (int x, int y, Colour colour)
-{
-    if (isPositiveAndBelow (x, getWidth()) && isPositiveAndBelow (y, getHeight()))
-    {
-        const BitmapData destData (*this, x, y, 1, 1, BitmapData::writeOnly);
-        destData.setPixelColour (0, 0, colour);
-    }
-}
-
-void Image::multiplyAlphaAt (int x, int y, float multiplier)
-{
-    if (isPositiveAndBelow (x, getWidth()) && isPositiveAndBelow (y, getHeight())
-         && hasAlphaChannel())
-    {
-        const BitmapData destData (*this, x, y, 1, 1, BitmapData::readWrite);
-
-        if (isARGB())
-            reinterpret_cast<PixelARGB*> (destData.data)->multiplyAlpha (multiplier);
-        else
-            *(destData.data) = (uint8) (*(destData.data) * multiplier);
-    }
-}
-
-template <class PixelType>
-struct PixelIterator
-{
-    template <class PixelOperation>
-    static void iterate (const Image::BitmapData& data, const PixelOperation& pixelOp)
-    {
-        for (int y = 0; y < data.height; ++y)
-        {
-            auto p = data.getLinePointer (y);
-
-            for (int x = 0; x < data.width; ++x)
-            {
-                pixelOp (*reinterpret_cast<PixelType*> (p));
-                p += data.pixelStride;
-            }
-        }
-    }
-};
-
-template <class PixelOperation>
-static void performPixelOp (const Image::BitmapData& data, const PixelOperation& pixelOp)
-{
-    switch (data.pixelFormat)
-    {
-        case Image::ARGB:           PixelIterator<PixelARGB> ::iterate (data, pixelOp); break;
-        case Image::RGB:            PixelIterator<PixelRGB>  ::iterate (data, pixelOp); break;
-        case Image::SingleChannel:  PixelIterator<PixelAlpha>::iterate (data, pixelOp); break;
-        default:                    jassertfalse; break;
-    }
-}
-
-struct AlphaMultiplyOp
-{
-    float alpha;
-
-    template <class PixelType>
-    void operator() (PixelType& pixel) const
-    {
-        pixel.multiplyAlpha (alpha);
-    }
-};
-
-void Image::multiplyAllAlphas (float amountToMultiplyBy)
-{
-    jassert (hasAlphaChannel());
-
-    const BitmapData destData (*this, 0, 0, getWidth(), getHeight(), BitmapData::readWrite);
-    performPixelOp (destData, AlphaMultiplyOp { amountToMultiplyBy });
-}
-
-struct DesaturateOp
-{
-    template <class PixelType>
-    void operator() (PixelType& pixel) const
-    {
-        pixel.desaturate();
-    }
-};
-
-void Image::desaturate()
-{
-    if (isARGB() || isRGB())
-    {
-        const BitmapData destData (*this, 0, 0, getWidth(), getHeight(), BitmapData::readWrite);
-        performPixelOp (destData, DesaturateOp());
-    }
-}
-
-void Image::createSolidAreaMask (RectangleList<int>& result, float alphaThreshold) const
-{
-    if (hasAlphaChannel())
-    {
-        auto threshold = (uint8) jlimit (0, 255, roundToInt (alphaThreshold * 255.0f));
-        SparseSet<int> pixelsOnRow;
-
-        const BitmapData srcData (*this, 0, 0, getWidth(), getHeight());
-
-        for (int y = 0; y < srcData.height; ++y)
-        {
-            pixelsOnRow.clear();
-            auto lineData = srcData.getLinePointer (y);
-
-            if (isARGB())
-            {
-                for (int x = 0; x < srcData.width; ++x)
-                {
-                    if (reinterpret_cast<const PixelARGB*> (lineData)->getAlpha() >= threshold)
-                        pixelsOnRow.addRange (Range<int> (x, x + 1));
-
-                    lineData += srcData.pixelStride;
-                }
-            }
-            else
-            {
-                for (int x = 0; x < srcData.width; ++x)
-                {
-                    if (*lineData >= threshold)
-                        pixelsOnRow.addRange (Range<int> (x, x + 1));
-
-                    lineData += srcData.pixelStride;
-                }
-            }
-
-            for (int i = 0; i < pixelsOnRow.getNumRanges(); ++i)
-            {
-                auto range = pixelsOnRow.getRange (i);
-                result.add (Rectangle<int> (range.getStart(), y, range.getLength(), 1));
-            }
-
-            result.consolidate();
-        }
-    }
-    else
-    {
-        result.add (0, 0, getWidth(), getHeight());
-    }
-}
-
-void Image::moveImageSection (int dx, int dy,
-                              int sx, int sy,
-                              int w, int h)
-{
-    if (dx < 0)
-    {
-        w += dx;
-        sx -= dx;
-        dx = 0;
-    }
-
-    if (dy < 0)
-    {
-        h += dy;
-        sy -= dy;
-        dy = 0;
-    }
-
-    if (sx < 0)
-    {
-        w += sx;
-        dx -= sx;
-        sx = 0;
-    }
-
-    if (sy < 0)
-    {
-        h += sy;
-        dy -= sy;
-        sy = 0;
-    }
-
-    const int minX = jmin (dx, sx);
-    const int minY = jmin (dy, sy);
-
-    w = jmin (w, getWidth()  - jmax (sx, dx));
-    h = jmin (h, getHeight() - jmax (sy, dy));
-
-    if (w > 0 && h > 0)
-    {
-        auto maxX = jmax (dx, sx) + w;
-        auto maxY = jmax (dy, sy) + h;
-
-        const BitmapData destData (*this, minX, minY, maxX - minX, maxY - minY, BitmapData::readWrite);
-
-        auto dst = destData.getPixelPointer (dx - minX, dy - minY);
-        auto src = destData.getPixelPointer (sx - minX, sy - minY);
-
-        auto lineSize = (size_t) (destData.pixelStride * w);
-
-        if (dy > sy)
-        {
-            while (--h >= 0)
-            {
-                const int offset = h * destData.lineStride;
-                memmove (dst + offset, src + offset, lineSize);
-            }
-        }
-        else if (dst != src)
-        {
-            while (--h >= 0)
-            {
-                memmove (dst, src, lineSize);
-                dst += destData.lineStride;
-                src += destData.lineStride;
-            }
-        }
-    }
-}
-
-} // namespace juce
+/*
+  ==============================================================================
+
+   This file is part of the JUCE library.
+   Copyright (c) 2017 - ROLI Ltd.
+
+   JUCE is an open source library subject to commercial or open-source
+   licensing.
+
+   By using JUCE, you agree to the terms of both the JUCE 5 End-User License
+   Agreement and JUCE 5 Privacy Policy (both updated and effective as of the
+   27th April 2017).
+
+   End User License Agreement: www.juce.com/juce-5-licence
+   Privacy Policy: www.juce.com/juce-5-privacy-policy
+
+   Or: You may also use this code under the terms of the GPL v3 (see
+   www.gnu.org/licenses).
+
+   JUCE IS PROVIDED "AS IS" WITHOUT ANY WARRANTY, AND ALL WARRANTIES, WHETHER
+   EXPRESSED OR IMPLIED, INCLUDING MERCHANTABILITY AND FITNESS FOR PURPOSE, ARE
+   DISCLAIMED.
+
+  ==============================================================================
+*/
+
+namespace juce
+{
+
+ImagePixelData::ImagePixelData (Image::PixelFormat format, int w, int h)
+    : pixelFormat (format), width (w), height (h)
+{
+    jassert (format == Image::RGB || format == Image::ARGB || format == Image::SingleChannel);
+    jassert (w > 0 && h > 0); // It's illegal to create a zero-sized image!
+}
+
+ImagePixelData::~ImagePixelData()
+{
+    listeners.call ([this] (Listener& l) { l.imageDataBeingDeleted (this); });
+}
+
+void ImagePixelData::sendDataChangeMessage()
+{
+    listeners.call ([this] (Listener& l) { l.imageDataChanged (this); });
+}
+
+int ImagePixelData::getSharedCount() const noexcept
+{
+    return getReferenceCount();
+}
+
+//==============================================================================
+ImageType::ImageType() {}
+ImageType::~ImageType() {}
+
+Image ImageType::convert (const Image& source) const
+{
+    if (source.isNull() || getTypeID() == (std::unique_ptr<ImageType> (source.getPixelData()->createType())->getTypeID()))
+        return source;
+
+    const Image::BitmapData src (source, Image::BitmapData::readOnly);
+
+    Image newImage (create (src.pixelFormat, src.width, src.height, false));
+    Image::BitmapData dest (newImage, Image::BitmapData::writeOnly);
+
+    if (src.pixelStride == dest.pixelStride && src.pixelFormat == dest.pixelFormat)
+    {
+        for (int y = 0; y < dest.height; ++y)
+            memcpy (dest.getLinePointer (y), src.getLinePointer (y), (size_t) dest.lineStride);
+    }
+    else
+    {
+        for (int y = 0; y < dest.height; ++y)
+            for (int x = 0; x < dest.width; ++x)
+                dest.setPixelColour (x, y, src.getPixelColour (x, y));
+    }
+
+    return newImage;
+}
+
+//==============================================================================
+class SoftwarePixelData  : public ImagePixelData
+{
+public:
+    SoftwarePixelData (Image::PixelFormat formatToUse, int w, int h, bool clearImage)
+        : ImagePixelData (formatToUse, w, h),
+          pixelStride (formatToUse == Image::RGB ? 3 : ((formatToUse == Image::ARGB) ? 4 : 1)),
+          lineStride ((pixelStride * jmax (1, w) + 3) & ~3)
+    {
+        imageData.allocate ((size_t) lineStride * (size_t) jmax (1, h), clearImage);
+    }
+
+    LowLevelGraphicsContext* createLowLevelContext() override
+    {
+        sendDataChangeMessage();
+        return new LowLevelGraphicsSoftwareRenderer (Image (*this));
+    }
+
+    void initialiseBitmapData (Image::BitmapData& bitmap, int x, int y, Image::BitmapData::ReadWriteMode mode) override
+    {
+        bitmap.data = imageData + (size_t) x * (size_t) pixelStride + (size_t) y * (size_t) lineStride;
+        bitmap.pixelFormat = pixelFormat;
+        bitmap.lineStride = lineStride;
+        bitmap.pixelStride = pixelStride;
+
+        if (mode != Image::BitmapData::readOnly)
+            sendDataChangeMessage();
+    }
+
+    ImagePixelData::Ptr clone() override
+    {
+        auto s = new SoftwarePixelData (pixelFormat, width, height, false);
+        memcpy (s->imageData, imageData, (size_t) lineStride * (size_t) height);
+        return *s;
+    }
+
+    ImageType* createType() const override    { return new SoftwareImageType(); }
+
+private:
+    HeapBlock<uint8> imageData;
+    const int pixelStride, lineStride;
+
+    JUCE_LEAK_DETECTOR (SoftwarePixelData)
+};
+
+SoftwareImageType::SoftwareImageType() {}
+SoftwareImageType::~SoftwareImageType() {}
+
+ImagePixelData::Ptr SoftwareImageType::create (Image::PixelFormat format, int width, int height, bool clearImage) const
+{
+    return *new SoftwarePixelData (format, width, height, clearImage);
+}
+
+int SoftwareImageType::getTypeID() const
+{
+    return 2;
+}
+
+//==============================================================================
+NativeImageType::NativeImageType() {}
+NativeImageType::~NativeImageType() {}
+
+int NativeImageType::getTypeID() const
+{
+    return 1;
+}
+
+#if JUCE_WINDOWS || JUCE_LINUX
+ImagePixelData::Ptr NativeImageType::create (Image::PixelFormat format, int width, int height, bool clearImage) const
+{
+    return new SoftwarePixelData (format, width, height, clearImage);
+}
+#endif
+
+//==============================================================================
+class SubsectionPixelData  : public ImagePixelData
+{
+public:
+    SubsectionPixelData (ImagePixelData::Ptr source, Rectangle<int> r)
+        : ImagePixelData (source->pixelFormat, r.getWidth(), r.getHeight()),
+          sourceImage (std::move (source)), area (r)
+    {
+    }
+
+    LowLevelGraphicsContext* createLowLevelContext() override
+    {
+        LowLevelGraphicsContext* g = sourceImage->createLowLevelContext();
+        g->clipToRectangle (area);
+        g->setOrigin (area.getPosition());
+        return g;
+    }
+
+    void initialiseBitmapData (Image::BitmapData& bitmap, int x, int y, Image::BitmapData::ReadWriteMode mode) override
+    {
+        sourceImage->initialiseBitmapData (bitmap, x + area.getX(), y + area.getY(), mode);
+
+        if (mode != Image::BitmapData::readOnly)
+            sendDataChangeMessage();
+    }
+
+    ImagePixelData::Ptr clone() override
+    {
+        jassert (getReferenceCount() > 0); // (This method can't be used on an unowned pointer, as it will end up self-deleting)
+        const std::unique_ptr<ImageType> type (createType());
+
+        Image newImage (type->create (pixelFormat, area.getWidth(), area.getHeight(), pixelFormat != Image::RGB));
+
+        {
+            Graphics g (newImage);
+            g.drawImageAt (Image (*this), 0, 0);
+        }
+
+        return *newImage.getPixelData();
+    }
+
+    ImageType* createType() const override          { return sourceImage->createType(); }
+
+    /* as we always hold a reference to image, don't double count */
+    int getSharedCount() const noexcept override    { return getReferenceCount() + sourceImage->getSharedCount() - 1; }
+
+private:
+    friend class Image;
+    const ImagePixelData::Ptr sourceImage;
+    const Rectangle<int> area;
+
+    JUCE_DECLARE_NON_COPYABLE_WITH_LEAK_DETECTOR (SubsectionPixelData)
+};
+
+Image Image::getClippedImage (const Rectangle<int>& area) const
+{
+    if (area.contains (getBounds()))
+        return *this;
+
+    auto validArea = area.getIntersection (getBounds());
+
+    if (validArea.isEmpty())
+        return {};
+
+    return Image (*new SubsectionPixelData (image, validArea));
+}
+
+
+//==============================================================================
+Image::Image() noexcept
+{
+}
+
+Image::Image (ReferenceCountedObjectPtr<ImagePixelData> instance) noexcept
+    : image (std::move (instance))
+{
+}
+
+Image::Image (PixelFormat format, int width, int height, bool clearImage)
+    : image (NativeImageType().create (format, width, height, clearImage))
+{
+}
+
+Image::Image (PixelFormat format, int width, int height, bool clearImage, const ImageType& type)
+    : image (type.create (format, width, height, clearImage))
+{
+}
+
+Image::Image (const Image& other) noexcept
+    : image (other.image)
+{
+}
+
+Image& Image::operator= (const Image& other)
+{
+    image = other.image;
+    return *this;
+}
+
+Image::Image (Image&& other) noexcept
+    : image (std::move (other.image))
+{
+}
+
+Image& Image::operator= (Image&& other) noexcept
+{
+    image = std::move (other.image);
+    return *this;
+}
+
+Image::~Image()
+{
+}
+
+JUCE_DECLARE_DEPRECATED_STATIC (const Image Image::null;)
+
+int Image::getReferenceCount() const noexcept           { return image == nullptr ? 0 : image->getSharedCount(); }
+int Image::getWidth() const noexcept                    { return image == nullptr ? 0 : image->width; }
+int Image::getHeight() const noexcept                   { return image == nullptr ? 0 : image->height; }
+Rectangle<int> Image::getBounds() const noexcept        { return image == nullptr ? Rectangle<int>() : Rectangle<int> (image->width, image->height); }
+Image::PixelFormat Image::getFormat() const noexcept    { return image == nullptr ? UnknownFormat : image->pixelFormat; }
+bool Image::isARGB() const noexcept                     { return getFormat() == ARGB; }
+bool Image::isRGB() const noexcept                      { return getFormat() == RGB; }
+bool Image::isSingleChannel() const noexcept            { return getFormat() == SingleChannel; }
+bool Image::hasAlphaChannel() const noexcept            { return getFormat() != RGB; }
+
+LowLevelGraphicsContext* Image::createLowLevelContext() const
+{
+    return image == nullptr ? nullptr : image->createLowLevelContext();
+}
+
+void Image::duplicateIfShared()
+{
+    if (getReferenceCount() > 1)
+        image = image->clone();
+}
+
+Image Image::createCopy() const
+{
+    if (image != nullptr)
+        return Image (image->clone());
+
+    return {};
+}
+
+Image Image::rescaled (int newWidth, int newHeight, Graphics::ResamplingQuality quality) const
+{
+    if (image == nullptr || (image->width == newWidth && image->height == newHeight))
+        return *this;
+
+    const std::unique_ptr<ImageType> type (image->createType());
+    Image newImage (type->create (image->pixelFormat, newWidth, newHeight, hasAlphaChannel()));
+
+    Graphics g (newImage);
+    g.setImageResamplingQuality (quality);
+    g.drawImageTransformed (*this, AffineTransform::scale (newWidth  / (float) image->width,
+                                                           newHeight / (float) image->height), false);
+    return newImage;
+}
+
+Image Image::convertedToFormat (PixelFormat newFormat) const
+{
+    if (image == nullptr || newFormat == image->pixelFormat)
+        return *this;
+
+    auto w = image->width, h = image->height;
+
+    const std::unique_ptr<ImageType> type (image->createType());
+    Image newImage (type->create (newFormat, w, h, false));
+
+    if (newFormat == SingleChannel)
+    {
+        if (! hasAlphaChannel())
+        {
+            newImage.clear (getBounds(), Colours::black);
+        }
+        else
+        {
+            const BitmapData destData (newImage, 0, 0, w, h, BitmapData::writeOnly);
+            const BitmapData srcData (*this, 0, 0, w, h);
+
+            for (int y = 0; y < h; ++y)
+            {
+                auto src = reinterpret_cast<const PixelARGB*> (srcData.getLinePointer (y));
+                auto dst = destData.getLinePointer (y);
+
+                for (int x = 0; x < w; ++x)
+                    dst[x] = src[x].getAlpha();
+            }
+        }
+    }
+    else if (image->pixelFormat == SingleChannel && newFormat == Image::ARGB)
+    {
+        const BitmapData destData (newImage, 0, 0, w, h, BitmapData::writeOnly);
+        const BitmapData srcData (*this, 0, 0, w, h);
+
+        for (int y = 0; y < h; ++y)
+        {
+            auto src = reinterpret_cast<const PixelAlpha*> (srcData.getLinePointer (y));
+            auto dst = reinterpret_cast<PixelARGB*> (destData.getLinePointer (y));
+
+            for (int x = 0; x < w; ++x)
+                dst[x].set (src[x]);
+        }
+    }
+    else
+    {
+        if (hasAlphaChannel())
+            newImage.clear (getBounds());
+
+        Graphics g (newImage);
+        g.drawImageAt (*this, 0, 0);
+    }
+
+    return newImage;
+}
+
+NamedValueSet* Image::getProperties() const
+{
+    return image == nullptr ? nullptr : &(image->userData);
+}
+
+//==============================================================================
+Image::BitmapData::BitmapData (Image& im, int x, int y, int w, int h, BitmapData::ReadWriteMode mode)
+    : width (w), height (h)
+{
+    // The BitmapData class must be given a valid image, and a valid rectangle within it!
+    jassert (im.image != nullptr);
+    jassert (x >= 0 && y >= 0 && w > 0 && h > 0 && x + w <= im.getWidth() && y + h <= im.getHeight());
+
+    im.image->initialiseBitmapData (*this, x, y, mode);
+    jassert (data != nullptr && pixelStride > 0 && lineStride != 0);
+}
+
+Image::BitmapData::BitmapData (const Image& im, int x, int y, int w, int h)
+    : width (w), height (h)
+{
+    // The BitmapData class must be given a valid image, and a valid rectangle within it!
+    jassert (im.image != nullptr);
+    jassert (x >= 0 && y >= 0 && w > 0 && h > 0 && x + w <= im.getWidth() && y + h <= im.getHeight());
+
+    im.image->initialiseBitmapData (*this, x, y, readOnly);
+    jassert (data != nullptr && pixelStride > 0 && lineStride != 0);
+}
+
+Image::BitmapData::BitmapData (const Image& im, BitmapData::ReadWriteMode mode)
+    : width (im.getWidth()),
+      height (im.getHeight())
+{
+    // The BitmapData class must be given a valid image!
+    jassert (im.image != nullptr);
+
+    im.image->initialiseBitmapData (*this, 0, 0, mode);
+    jassert (data != nullptr && pixelStride > 0 && lineStride != 0);
+}
+
+Image::BitmapData::~BitmapData()
+{
+}
+
+Colour Image::BitmapData::getPixelColour (int x, int y) const noexcept
+{
+    jassert (isPositiveAndBelow (x, width) && isPositiveAndBelow (y, height));
+
+    auto pixel = getPixelPointer (x, y);
+
+    switch (pixelFormat)
+    {
+        case Image::ARGB:           return Colour ( ((const PixelARGB*)  pixel)->getUnpremultiplied());
+        case Image::RGB:            return Colour (*((const PixelRGB*)   pixel));
+        case Image::SingleChannel:  return Colour (*((const PixelAlpha*) pixel));
+        default:                    jassertfalse; break;
+    }
+
+    return {};
+}
+
+void Image::BitmapData::setPixelColour (int x, int y, Colour colour) const noexcept
+{
+    jassert (isPositiveAndBelow (x, width) && isPositiveAndBelow (y, height));
+
+    auto pixel = getPixelPointer (x, y);
+    auto col = colour.getPixelARGB();
+
+    switch (pixelFormat)
+    {
+        case Image::ARGB:           ((PixelARGB*)  pixel)->set (col); break;
+        case Image::RGB:            ((PixelRGB*)   pixel)->set (col); break;
+        case Image::SingleChannel:  ((PixelAlpha*) pixel)->set (col); break;
+        default:                    jassertfalse; break;
+    }
+}
+
+//==============================================================================
+void Image::clear (const Rectangle<int>& area, Colour colourToClearTo)
+{
+    if (image != nullptr)
+    {
+        const std::unique_ptr<LowLevelGraphicsContext> g (image->createLowLevelContext());
+        g->setFill (colourToClearTo);
+        g->fillRect (area, true);
+    }
+}
+
+//==============================================================================
+Colour Image::getPixelAt (int x, int y) const
+{
+    if (isPositiveAndBelow (x, getWidth()) && isPositiveAndBelow (y, getHeight()))
+    {
+        const BitmapData srcData (*this, x, y, 1, 1);
+        return srcData.getPixelColour (0, 0);
+    }
+
+    return {};
+}
+
+void Image::setPixelAt (int x, int y, Colour colour)
+{
+    if (isPositiveAndBelow (x, getWidth()) && isPositiveAndBelow (y, getHeight()))
+    {
+        const BitmapData destData (*this, x, y, 1, 1, BitmapData::writeOnly);
+        destData.setPixelColour (0, 0, colour);
+    }
+}
+
+void Image::multiplyAlphaAt (int x, int y, float multiplier)
+{
+    if (isPositiveAndBelow (x, getWidth()) && isPositiveAndBelow (y, getHeight())
+         && hasAlphaChannel())
+    {
+        const BitmapData destData (*this, x, y, 1, 1, BitmapData::readWrite);
+
+        if (isARGB())
+            reinterpret_cast<PixelARGB*> (destData.data)->multiplyAlpha (multiplier);
+        else
+            *(destData.data) = (uint8) (*(destData.data) * multiplier);
+    }
+}
+
+template <class PixelType>
+struct PixelIterator
+{
+    template <class PixelOperation>
+    static void iterate (const Image::BitmapData& data, const PixelOperation& pixelOp)
+    {
+        for (int y = 0; y < data.height; ++y)
+        {
+            auto p = data.getLinePointer (y);
+
+            for (int x = 0; x < data.width; ++x)
+            {
+                pixelOp (*reinterpret_cast<PixelType*> (p));
+                p += data.pixelStride;
+            }
+        }
+    }
+};
+
+template <class PixelOperation>
+static void performPixelOp (const Image::BitmapData& data, const PixelOperation& pixelOp)
+{
+    switch (data.pixelFormat)
+    {
+        case Image::ARGB:           PixelIterator<PixelARGB> ::iterate (data, pixelOp); break;
+        case Image::RGB:            PixelIterator<PixelRGB>  ::iterate (data, pixelOp); break;
+        case Image::SingleChannel:  PixelIterator<PixelAlpha>::iterate (data, pixelOp); break;
+        default:                    jassertfalse; break;
+    }
+}
+
+struct AlphaMultiplyOp
+{
+    float alpha;
+
+    template <class PixelType>
+    void operator() (PixelType& pixel) const
+    {
+        pixel.multiplyAlpha (alpha);
+    }
+};
+
+void Image::multiplyAllAlphas (float amountToMultiplyBy)
+{
+    jassert (hasAlphaChannel());
+
+    const BitmapData destData (*this, 0, 0, getWidth(), getHeight(), BitmapData::readWrite);
+    performPixelOp (destData, AlphaMultiplyOp { amountToMultiplyBy });
+}
+
+struct DesaturateOp
+{
+    template <class PixelType>
+    void operator() (PixelType& pixel) const
+    {
+        pixel.desaturate();
+    }
+};
+
+void Image::desaturate()
+{
+    if (isARGB() || isRGB())
+    {
+        const BitmapData destData (*this, 0, 0, getWidth(), getHeight(), BitmapData::readWrite);
+        performPixelOp (destData, DesaturateOp());
+    }
+}
+
+void Image::createSolidAreaMask (RectangleList<int>& result, float alphaThreshold) const
+{
+    if (hasAlphaChannel())
+    {
+        auto threshold = (uint8) jlimit (0, 255, roundToInt (alphaThreshold * 255.0f));
+        SparseSet<int> pixelsOnRow;
+
+        const BitmapData srcData (*this, 0, 0, getWidth(), getHeight());
+
+        for (int y = 0; y < srcData.height; ++y)
+        {
+            pixelsOnRow.clear();
+            auto lineData = srcData.getLinePointer (y);
+
+            if (isARGB())
+            {
+                for (int x = 0; x < srcData.width; ++x)
+                {
+                    if (reinterpret_cast<const PixelARGB*> (lineData)->getAlpha() >= threshold)
+                        pixelsOnRow.addRange (Range<int> (x, x + 1));
+
+                    lineData += srcData.pixelStride;
+                }
+            }
+            else
+            {
+                for (int x = 0; x < srcData.width; ++x)
+                {
+                    if (*lineData >= threshold)
+                        pixelsOnRow.addRange (Range<int> (x, x + 1));
+
+                    lineData += srcData.pixelStride;
+                }
+            }
+
+            for (int i = 0; i < pixelsOnRow.getNumRanges(); ++i)
+            {
+                auto range = pixelsOnRow.getRange (i);
+                result.add (Rectangle<int> (range.getStart(), y, range.getLength(), 1));
+            }
+
+            result.consolidate();
+        }
+    }
+    else
+    {
+        result.add (0, 0, getWidth(), getHeight());
+    }
+}
+
+void Image::moveImageSection (int dx, int dy,
+                              int sx, int sy,
+                              int w, int h)
+{
+    if (dx < 0)
+    {
+        w += dx;
+        sx -= dx;
+        dx = 0;
+    }
+
+    if (dy < 0)
+    {
+        h += dy;
+        sy -= dy;
+        dy = 0;
+    }
+
+    if (sx < 0)
+    {
+        w += sx;
+        dx -= sx;
+        sx = 0;
+    }
+
+    if (sy < 0)
+    {
+        h += sy;
+        dy -= sy;
+        sy = 0;
+    }
+
+    const int minX = jmin (dx, sx);
+    const int minY = jmin (dy, sy);
+
+    w = jmin (w, getWidth()  - jmax (sx, dx));
+    h = jmin (h, getHeight() - jmax (sy, dy));
+
+    if (w > 0 && h > 0)
+    {
+        auto maxX = jmax (dx, sx) + w;
+        auto maxY = jmax (dy, sy) + h;
+
+        const BitmapData destData (*this, minX, minY, maxX - minX, maxY - minY, BitmapData::readWrite);
+
+        auto dst = destData.getPixelPointer (dx - minX, dy - minY);
+        auto src = destData.getPixelPointer (sx - minX, sy - minY);
+
+        auto lineSize = (size_t) (destData.pixelStride * w);
+
+        if (dy > sy)
+        {
+            while (--h >= 0)
+            {
+                const int offset = h * destData.lineStride;
+                memmove (dst + offset, src + offset, lineSize);
+            }
+        }
+        else if (dst != src)
+        {
+            while (--h >= 0)
+            {
+                memmove (dst, src, lineSize);
+                dst += destData.lineStride;
+                src += destData.lineStride;
+            }
+        }
+    }
+}
+
+} // namespace juce