--- conflicted
+++ resolved
@@ -1,1059 +1,975 @@
-/*
-  ==============================================================================
-
-   This file is part of the JUCE library.
-   Copyright (c) 2017 - ROLI Ltd.
-
-   JUCE is an open source library subject to commercial or open-source
-   licensing.
-
-   By using JUCE, you agree to the terms of both the JUCE 5 End-User License
-   Agreement and JUCE 5 Privacy Policy (both updated and effective as of the
-   27th April 2017).
-
-   End User License Agreement: www.juce.com/juce-5-licence
-   Privacy Policy: www.juce.com/juce-5-privacy-policy
-
-   Or: You may also use this code under the terms of the GPL v3 (see
-   www.gnu.org/licenses).
-
-   JUCE IS PROVIDED "AS IS" WITHOUT ANY WARRANTY, AND ALL WARRANTIES, WHETHER
-   EXPRESSED OR IMPLIED, INCLUDING MERCHANTABILITY AND FITNESS FOR PURPOSE, ARE
-   DISCLAIMED.
-
-  ==============================================================================
-*/
-
-namespace juce
-{
-
-<<<<<<< HEAD
-#if JUCE_IOS
-#define JUCE_CORE_GRAPHICS_NEEDS_DELAYED_GARBAGE_COLLECTION 1
-#endif
-    
-#if JUCE_CORE_GRAPHICS_NEEDS_DELAYED_GARBAGE_COLLECTION
-    class CoreGraphicsImageGarbageCollector   : public Timer,
-    public DeletedAtShutdown
-    {
-    public:
-        CoreGraphicsImageGarbageCollector()
-        {
-            // TODO: Add an assertion here telling JUCE developers to move to the
-            // latest SDK if/when the CoreGraphics memory handling is fixed.
-        }
-        
-        ~CoreGraphicsImageGarbageCollector()
-        {
-            clearSingletonInstance();
-        }
-        
-        JUCE_DECLARE_SINGLETON (CoreGraphicsImageGarbageCollector, false)
-        
-        void addItem (HeapBlock<uint8>&& data)
-        {
-            ScopedLock lock (queueLock);
-            
-            queue.emplace_back (Time::getApproximateMillisecondCounter(), std::move (data));
-            
-            if (! isTimerRunning())
-                startTimer (timeDelta);
-        }
-        
-        void timerCallback() override
-        {
-            ScopedLock lock (queueLock);
-            
-            auto cutoffTime = Time::getApproximateMillisecondCounter() - timeDelta;
-            
-            auto it = std::find_if (queue.begin(), queue.end(),
-                                    [cutoffTime](const std::pair<int32, HeapBlock<uint8>>& x) { return x.first > cutoffTime; });
-            queue.erase (queue.begin(), it);
-            
-            queue.empty() ? stopTimer() : startTimer (timeDelta);
-        }
-        
-    private:
-        CriticalSection queueLock;
-        std::vector<std::pair<int32, HeapBlock<uint8>>> queue;
-        static constexpr int timeDelta = 50;
-    };
-    
-    JUCE_IMPLEMENT_SINGLETON (CoreGraphicsImageGarbageCollector)
-#endif
-    
-    //==============================================================================
-    
-=======
-//==============================================================================
->>>>>>> a1416b55
-class CoreGraphicsImage   : public ImagePixelData
-{
-public:
-    CoreGraphicsImage (const Image::PixelFormat format, int w, int h, bool clearImage)
-        : ImagePixelData (format, w, h)
-    {
-        pixelStride = format == Image::RGB ? 3 : ((format == Image::ARGB) ? 4 : 1);
-        lineStride = (pixelStride * jmax (1, width) + 3) & ~3;
-
-        auto numComponents = (size_t) lineStride * (size_t) jmax (1, height);
-<<<<<<< HEAD
-        
-# if JUCE_MAC && defined (__MAC_10_14)
-=======
-
-       # if JUCE_MAC && defined (__MAC_10_14)
->>>>>>> a1416b55
-        // This version of the SDK intermittently requires a bit of extra space
-        // at the end of the image data. This feels like something has gone
-        // wrong in Apple's code.
-        numComponents += (size_t) lineStride;
-<<<<<<< HEAD
-#endif
-        
-        imageData.allocate (numComponents, clearImage);
-=======
-       #endif
-
-        imageDataHolder->data.allocate (numComponents, clearImage);
->>>>>>> a1416b55
-
-        CGColorSpaceRef colourSpace = (format == Image::SingleChannel) ? CGColorSpaceCreateDeviceGray()
-                                                                       : CGColorSpaceCreateDeviceRGB();
-
-        context = CGBitmapContextCreate (imageDataHolder->data, (size_t) width, (size_t) height, 8, (size_t) lineStride,
-                                         colourSpace, getCGImageFlags (format));
-
-        CGColorSpaceRelease (colourSpace);
-    }
-
-    ~CoreGraphicsImage() override
-    {
-        freeCachedImageRef();
-        CGContextRelease (context);
-        
-#if JUCE_CORE_GRAPHICS_NEEDS_DELAYED_GARBAGE_COLLECTION
-        CoreGraphicsImageGarbageCollector::getInstance()->addItem (std::move (imageData));
-#endif
-    }
-
-    LowLevelGraphicsContext* createLowLevelContext() override
-    {
-        freeCachedImageRef();
-        sendDataChangeMessage();
-        return new CoreGraphicsContext (context, height, 1.0f);
-    }
-
-    void initialiseBitmapData (Image::BitmapData& bitmap, int x, int y, Image::BitmapData::ReadWriteMode mode) override
-    {
-        bitmap.data = imageDataHolder->data + x * pixelStride + y * lineStride;
-        bitmap.pixelFormat = pixelFormat;
-        bitmap.lineStride = lineStride;
-        bitmap.pixelStride = pixelStride;
-
-        if (mode != Image::BitmapData::readOnly)
-        {
-            freeCachedImageRef();
-            sendDataChangeMessage();
-        }
-    }
-
-    ImagePixelData::Ptr clone() override
-    {
-        auto im = new CoreGraphicsImage (pixelFormat, width, height, false);
-        memcpy (im->imageDataHolder->data, imageDataHolder->data, (size_t) (lineStride * height));
-        return *im;
-    }
-
-    ImageType* createType() const override    { return new NativeImageType(); }
-
-    //==============================================================================
-    static CGImageRef getCachedImageRef (const Image& juceImage, CGColorSpaceRef colourSpace)
-    {
-        auto cgim = dynamic_cast<CoreGraphicsImage*> (juceImage.getPixelData());
-
-        if (cgim != nullptr && cgim->cachedImageRef != nullptr)
-        {
-            CGImageRetain (cgim->cachedImageRef);
-            return cgim->cachedImageRef;
-        }
-
-        CGImageRef ref = createImage (juceImage, colourSpace, false);
-
-        if (cgim != nullptr)
-            cgim->cachedImageRef = CGImageRetain (ref);
-
-        return ref;
-    }
-
-    static CGImageRef createImage (const Image& juceImage, CGColorSpaceRef colourSpace, bool mustOutliveSource)
-    {
-        const Image::BitmapData srcData (juceImage, Image::BitmapData::readOnly);
-        CGDataProviderRef provider;
-
-        if (mustOutliveSource)
-        {
-            CFDataRef data = CFDataCreate (nullptr, (const UInt8*) srcData.data, (CFIndex) ((size_t) srcData.lineStride * (size_t) srcData.height));
-            provider = CGDataProviderCreateWithCFData (data);
-            CFRelease (data);
-        }
-        else
-        {
-            auto* imageDataContainer = [](const Image& img) -> HeapBlockContainer::Ptr*
-            {
-                if (auto* cgim = dynamic_cast<CoreGraphicsImage*> (img.getPixelData()))
-                    return new HeapBlockContainer::Ptr (cgim->imageDataHolder);
-
-                return nullptr;
-            } (juceImage);
-
-            provider = CGDataProviderCreateWithData (imageDataContainer,
-                                                     srcData.data,
-                                                     (size_t) srcData.lineStride * (size_t) srcData.height,
-                                                     [] (void * __nullable info, const void*, size_t) { delete (HeapBlockContainer::Ptr*) info; });
-        }
-
-        CGImageRef imageRef = CGImageCreate ((size_t) srcData.width,
-                                             (size_t) srcData.height,
-                                             8,
-                                             (size_t) srcData.pixelStride * 8,
-                                             (size_t) srcData.lineStride,
-                                             colourSpace, getCGImageFlags (juceImage.getFormat()), provider,
-                                             nullptr, true, kCGRenderingIntentDefault);
-
-        CGDataProviderRelease (provider);
-        return imageRef;
-    }
-
-    //==============================================================================
-    CGContextRef context;
-    CGImageRef cachedImageRef = {};
-
-    struct HeapBlockContainer   : public ReferenceCountedObject
-    {
-        using Ptr = ReferenceCountedObjectPtr<HeapBlockContainer>;
-        HeapBlock<uint8> data;
-    };
-
-    HeapBlockContainer::Ptr imageDataHolder = new HeapBlockContainer();
-    int pixelStride, lineStride;
-
-private:
-    void freeCachedImageRef()
-    {
-        if (cachedImageRef != CGImageRef())
-        {
-            CGImageRelease (cachedImageRef);
-            cachedImageRef = {};
-        }
-    }
-
-    static CGBitmapInfo getCGImageFlags (const Image::PixelFormat& format)
-    {
-       #if JUCE_BIG_ENDIAN
-        return format == Image::ARGB ? (kCGImageAlphaPremultipliedFirst | kCGBitmapByteOrder32Big) : kCGBitmapByteOrderDefault;
-       #else
-        return format == Image::ARGB ? (kCGImageAlphaPremultipliedFirst | kCGBitmapByteOrder32Little) : kCGBitmapByteOrderDefault;
-       #endif
-    }
-
-    JUCE_DECLARE_NON_COPYABLE_WITH_LEAK_DETECTOR (CoreGraphicsImage)
-};
-
-ImagePixelData::Ptr NativeImageType::create (Image::PixelFormat format, int width, int height, bool clearImage) const
-{
-    return *new CoreGraphicsImage (format == Image::RGB ? Image::ARGB : format, width, height, clearImage);
-}
-
-//==============================================================================
-CoreGraphicsContext::CoreGraphicsContext (CGContextRef c, float h, float scale)
-    : context (c),
-      flipHeight (h),
-      targetScale (scale),
-      state (new SavedState())
-{
-    CGContextRetain (context);
-    CGContextSaveGState (context);
-
-    bool enableFontSmoothing
-            #if JUCE_DISABLE_COREGRAPHICS_FONT_SMOOTHING
-             = false;
-            #else
-             = true;
-            #endif
-
-    CGContextSetShouldSmoothFonts (context, enableFontSmoothing);
-    CGContextSetAllowsFontSmoothing (context, enableFontSmoothing);
-    CGContextSetShouldAntialias (context, true);
-    CGContextSetBlendMode (context, kCGBlendModeNormal);
-    rgbColourSpace = CGColorSpaceCreateDeviceRGB();
-    greyColourSpace = CGColorSpaceCreateDeviceGray();
-    setFont (Font());
-}
-
-CoreGraphicsContext::~CoreGraphicsContext()
-{
-    CGContextRestoreGState (context);
-    CGContextRelease (context);
-    CGColorSpaceRelease (rgbColourSpace);
-    CGColorSpaceRelease (greyColourSpace);
-}
-
-//==============================================================================
-void CoreGraphicsContext::setOrigin (Point<int> o)
-{
-    CGContextTranslateCTM (context, o.x, -o.y);
-
-    if (lastClipRectIsValid)
-        lastClipRect.translate (-o.x, -o.y);
-}
-
-void CoreGraphicsContext::addTransform (const AffineTransform& transform)
-{
-    applyTransform (AffineTransform::verticalFlip ((float) flipHeight)
-                                    .followedBy (transform)
-                                    .translated (0, (float) -flipHeight)
-                                    .scaled (1.0f, -1.0f));
-    lastClipRectIsValid = false;
-
-    jassert (getPhysicalPixelScaleFactor() > 0.0f);
-    jassert (getPhysicalPixelScaleFactor() > 0.0f);
-}
-
-float CoreGraphicsContext::getPhysicalPixelScaleFactor()
-{
-    auto t = CGContextGetCTM (context);
-
-    return targetScale * (float) (juce_hypot (t.a, t.c) + juce_hypot (t.b, t.d)) / 2.0f;
-}
-
-bool CoreGraphicsContext::clipToRectangle (const Rectangle<int>& r)
-{
-    CGContextClipToRect (context, CGRectMake (r.getX(), flipHeight - r.getBottom(),
-                                              r.getWidth(), r.getHeight()));
-
-    if (lastClipRectIsValid)
-    {
-        // This is actually incorrect, because the actual clip region may be complex, and
-        // clipping its bounds to a rect may not be right... But, removing this shortcut
-        // doesn't actually fix anything because CoreGraphics also ignores complex regions
-        // when calculating the resultant clip bounds, and makes the same mistake!
-        lastClipRect = lastClipRect.getIntersection (r);
-        return ! lastClipRect.isEmpty();
-    }
-
-    return ! isClipEmpty();
-}
-
-bool CoreGraphicsContext::clipToRectangleListWithoutTest (const RectangleList<int>& clipRegion)
-{
-    if (clipRegion.isEmpty())
-    {
-        CGContextClipToRect (context, CGRectZero);
-        lastClipRectIsValid = true;
-        lastClipRect = Rectangle<int>();
-        return false;
-    }
-
-    auto numRects = (size_t) clipRegion.getNumRectangles();
-    HeapBlock<CGRect> rects (numRects);
-
-    int i = 0;
-    for (auto& r : clipRegion)
-        rects[i++] = CGRectMake (r.getX(), flipHeight - r.getBottom(), r.getWidth(), r.getHeight());
-
-    CGContextClipToRects (context, rects, numRects);
-    lastClipRectIsValid = false;
-    return true;
-}
-
-bool CoreGraphicsContext::clipToRectangleList (const RectangleList<int>& clipRegion)
-{
-    return clipToRectangleListWithoutTest (clipRegion) && ! isClipEmpty();
-}
-
-void CoreGraphicsContext::excludeClipRectangle (const Rectangle<int>& r)
-{
-    RectangleList<int> remaining (getClipBounds());
-    remaining.subtract (r);
-    clipToRectangleListWithoutTest (remaining);
-}
-
-void CoreGraphicsContext::clipToPath (const Path& path, const AffineTransform& transform)
-{
-    createPath (path, transform);
-
-    if (path.isUsingNonZeroWinding())
-        CGContextClip (context);
-    else
-        CGContextEOClip (context);
-
-    lastClipRectIsValid = false;
-}
-
-void CoreGraphicsContext::clipToImageAlpha (const Image& sourceImage, const AffineTransform& transform)
-{
-    if (! transform.isSingularity())
-    {
-        Image singleChannelImage (sourceImage);
-
-        if (sourceImage.getFormat() != Image::SingleChannel)
-            singleChannelImage = sourceImage.convertedToFormat (Image::SingleChannel);
-
-        CGImageRef image = CoreGraphicsImage::createImage (singleChannelImage, greyColourSpace, true);
-
-        flip();
-        auto t = AffineTransform::verticalFlip (sourceImage.getHeight()).followedBy (transform);
-        applyTransform (t);
-
-        auto r = convertToCGRect (sourceImage.getBounds());
-        CGContextClipToMask (context, r, image);
-
-        applyTransform (t.inverted());
-        flip();
-
-        CGImageRelease (image);
-        lastClipRectIsValid = false;
-    }
-}
-
-bool CoreGraphicsContext::clipRegionIntersects (const Rectangle<int>& r)
-{
-    return getClipBounds().intersects (r);
-}
-
-Rectangle<int> CoreGraphicsContext::getClipBounds() const
-{
-    if (! lastClipRectIsValid)
-    {
-        auto bounds = CGRectIntegral (CGContextGetClipBoundingBox (context));
-
-        lastClipRectIsValid = true;
-        lastClipRect.setBounds (roundToInt (bounds.origin.x),
-                                roundToInt (flipHeight - (bounds.origin.y + bounds.size.height)),
-                                roundToInt (bounds.size.width),
-                                roundToInt (bounds.size.height));
-    }
-
-    return lastClipRect;
-}
-
-bool CoreGraphicsContext::isClipEmpty() const
-{
-    return getClipBounds().isEmpty();
-}
-
-//==============================================================================
-void CoreGraphicsContext::saveState()
-{
-    CGContextSaveGState (context);
-    stateStack.add (new SavedState (*state));
-}
-
-void CoreGraphicsContext::restoreState()
-{
-    CGContextRestoreGState (context);
-
-    if (auto* top = stateStack.getLast())
-    {
-        state.reset (top);
-        stateStack.removeLast (1, false);
-        lastClipRectIsValid = false;
-    }
-    else
-    {
-        jassertfalse; // trying to pop with an empty stack!
-    }
-}
-
-void CoreGraphicsContext::beginTransparencyLayer (float opacity)
-{
-    saveState();
-    CGContextSetAlpha (context, opacity);
-    CGContextBeginTransparencyLayer (context, nullptr);
-}
-
-void CoreGraphicsContext::endTransparencyLayer()
-{
-    CGContextEndTransparencyLayer (context);
-    restoreState();
-}
-
-//==============================================================================
-void CoreGraphicsContext::setFill (const FillType& fillType)
-{
-    state->setFill (fillType);
-
-    if (fillType.isColour())
-    {
-        CGContextSetRGBFillColor (context, fillType.colour.getFloatRed(), fillType.colour.getFloatGreen(),
-                                  fillType.colour.getFloatBlue(), fillType.colour.getFloatAlpha());
-        CGContextSetAlpha (context, 1.0f);
-    }
-}
-
-void CoreGraphicsContext::setOpacity (float newOpacity)
-{
-    state->fillType.setOpacity (newOpacity);
-    setFill (state->fillType);
-}
-
-void CoreGraphicsContext::setInterpolationQuality (Graphics::ResamplingQuality quality)
-{
-    switch (quality)
-    {
-        case Graphics::lowResamplingQuality:    CGContextSetInterpolationQuality (context, kCGInterpolationNone);   return;
-        case Graphics::mediumResamplingQuality: CGContextSetInterpolationQuality (context, kCGInterpolationMedium); return;
-        case Graphics::highResamplingQuality:   CGContextSetInterpolationQuality (context, kCGInterpolationHigh);   return;
-        default: return;
-    }
-}
-
-//==============================================================================
-void CoreGraphicsContext::fillRect (const Rectangle<int>& r, bool replaceExistingContents)
-{
-    fillCGRect (CGRectMake (r.getX(), flipHeight - r.getBottom(), r.getWidth(), r.getHeight()), replaceExistingContents);
-}
-
-void CoreGraphicsContext::fillRect (const Rectangle<float>& r)
-{
-    fillCGRect (CGRectMake (r.getX(), flipHeight - r.getBottom(), r.getWidth(), r.getHeight()), false);
-}
-
-void CoreGraphicsContext::fillCGRect (const CGRect& cgRect, bool replaceExistingContents)
-{
-    if (replaceExistingContents)
-    {
-        CGContextSetBlendMode (context, kCGBlendModeCopy);
-        fillCGRect (cgRect, false);
-        CGContextSetBlendMode (context, kCGBlendModeNormal);
-    }
-    else
-    {
-        if (state->fillType.isColour())
-        {
-            CGContextFillRect (context, cgRect);
-        }
-        else if (state->fillType.isGradient())
-        {
-            CGContextSaveGState (context);
-            CGContextClipToRect (context, cgRect);
-            drawGradient();
-            CGContextRestoreGState (context);
-        }
-        else
-        {
-            CGContextSaveGState (context);
-            CGContextClipToRect (context, cgRect);
-            drawImage (state->fillType.image, state->fillType.transform, true);
-            CGContextRestoreGState (context);
-        }
-    }
-}
-
-void CoreGraphicsContext::fillPath (const Path& path, const AffineTransform& transform)
-{
-    CGContextSaveGState (context);
-
-    if (state->fillType.isColour())
-    {
-        flip();
-        applyTransform (transform);
-        createPath (path);
-
-        if (path.isUsingNonZeroWinding())
-            CGContextFillPath (context);
-        else
-            CGContextEOFillPath (context);
-    }
-    else
-    {
-        createPath (path, transform);
-
-        if (path.isUsingNonZeroWinding())
-            CGContextClip (context);
-        else
-            CGContextEOClip (context);
-
-        if (state->fillType.isGradient())
-            drawGradient();
-        else
-            drawImage (state->fillType.image, state->fillType.transform, true);
-    }
-
-    CGContextRestoreGState (context);
-}
-
-void CoreGraphicsContext::drawImage (const Image& sourceImage, const AffineTransform& transform)
-{
-    drawImage (sourceImage, transform, false);
-}
-
-void CoreGraphicsContext::drawImage (const Image& sourceImage, const AffineTransform& transform, bool fillEntireClipAsTiles)
-{
-<<<<<<< HEAD
-    const int iw = sourceImage.getWidth();
-    const int ih = sourceImage.getHeight();
-    
-    auto colourSpace = sourceImage.getFormat() == Image::PixelFormat::SingleChannel ? greyColourSpace
-    : rgbColourSpace;
-    CGImageRef image = CoreGraphicsImage::getCachedImageRef (sourceImage, colourSpace);
-    
-=======
-    auto iw = sourceImage.getWidth();
-    auto ih = sourceImage.getHeight();
-
-    auto colourSpace = sourceImage.getFormat() == Image::PixelFormat::SingleChannel ? greyColourSpace
-                                                                                    : rgbColourSpace;
-    CGImageRef image = CoreGraphicsImage::getCachedImageRef (sourceImage, colourSpace);
-
->>>>>>> a1416b55
-    CGContextSaveGState (context);
-    CGContextSetAlpha (context, state->fillType.getOpacity());
-
-    flip();
-    applyTransform (AffineTransform::verticalFlip (ih).followedBy (transform));
-    auto imageRect = CGRectMake (0, 0, iw, ih);
-
-    if (fillEntireClipAsTiles)
-    {
-      #if JUCE_IOS
-        CGContextDrawTiledImage (context, imageRect, image);
-      #else
-        // There's a bug in CGContextDrawTiledImage that makes it incredibly slow
-        // if it's doing a transformation - it's quicker to just draw lots of images manually
-        if (&CGContextDrawTiledImage != nullptr && transform.isOnlyTranslation())
-        {
-            CGContextDrawTiledImage (context, imageRect, image);
-        }
-        else
-        {
-            // Fallback to manually doing a tiled fill
-            auto clip = CGRectIntegral (CGContextGetClipBoundingBox (context));
-
-            int x = 0, y = 0;
-            while (x > clip.origin.x)   x -= iw;
-            while (y > clip.origin.y)   y -= ih;
-
-            auto right  = (int) (clip.origin.x + clip.size.width);
-            auto bottom = (int) (clip.origin.y + clip.size.height);
-
-            while (y < bottom)
-            {
-                for (int x2 = x; x2 < right; x2 += iw)
-                    CGContextDrawImage (context, CGRectMake (x2, y, iw, ih), image);
-
-                y += ih;
-            }
-        }
-      #endif
-    }
-    else
-    {
-        CGContextDrawImage (context, imageRect, image);
-    }
-
-    CGImageRelease (image); // (This causes a memory bug in iOS sim 3.0 - try upgrading to a later version if you hit this)
-    CGContextRestoreGState (context);
-}
-
-//==============================================================================
-void CoreGraphicsContext::drawLine (const Line<float>& line)
-{
-    Path p;
-    p.addLineSegment (line, 1.0f);
-    fillPath (p, {});
-}
-
-void CoreGraphicsContext::fillRectList (const RectangleList<float>& list)
-{
-    HeapBlock<CGRect> rects (list.getNumRectangles());
-
-    size_t num = 0;
-
-    for (auto& r : list)
-        rects[num++] = CGRectMake (r.getX(), flipHeight - r.getBottom(), r.getWidth(), r.getHeight());
-
-    if (state->fillType.isColour())
-    {
-        CGContextFillRects (context, rects, num);
-    }
-    else if (state->fillType.isGradient())
-    {
-        CGContextSaveGState (context);
-        CGContextClipToRects (context, rects, num);
-        drawGradient();
-        CGContextRestoreGState (context);
-    }
-    else
-    {
-        CGContextSaveGState (context);
-        CGContextClipToRects (context, rects, num);
-        drawImage (state->fillType.image, state->fillType.transform, true);
-        CGContextRestoreGState (context);
-    }
-}
-
-void CoreGraphicsContext::setFont (const Font& newFont)
-{
-    if (state->font != newFont)
-    {
-        state->fontRef = nullptr;
-        state->font = newFont;
-
-        if (auto osxTypeface = dynamic_cast<OSXTypeface*> (state->font.getTypeface()))
-        {
-            state->fontRef = osxTypeface->fontRef;
-            CGContextSetFont (context, state->fontRef);
-            CGContextSetFontSize (context, state->font.getHeight() * osxTypeface->fontHeightToPointsFactor);
-
-            state->fontTransform = osxTypeface->renderingTransform;
-            state->fontTransform.a *= state->font.getHorizontalScale();
-            CGContextSetTextMatrix (context, state->fontTransform);
-        }
-    }
-}
-
-const Font& CoreGraphicsContext::getFont()
-{
-    return state->font;
-}
-
-void CoreGraphicsContext::drawGlyph (int glyphNumber, const AffineTransform& transform)
-{
-    if (state->fontRef != nullptr && state->fillType.isColour())
-    {
-       #if JUCE_CLANG
-        #pragma clang diagnostic push
-        #pragma clang diagnostic ignored "-Wdeprecated-declarations"
-       #endif
-
-        if (transform.isOnlyTranslation())
-        {
-            CGContextSetTextMatrix (context, state->fontTransform); // have to set this each time, as it's not saved as part of the state
-
-            auto g = (CGGlyph) glyphNumber;
-            CGContextShowGlyphsAtPoint (context, transform.getTranslationX(),
-                                        flipHeight - roundToInt (transform.getTranslationY()), &g, 1);
-        }
-        else
-        {
-            CGContextSaveGState (context);
-            flip();
-            applyTransform (transform);
-
-            auto t = state->fontTransform;
-            t.d = -t.d;
-            CGContextSetTextMatrix (context, t);
-
-            auto g = (CGGlyph) glyphNumber;
-            CGContextShowGlyphsAtPoint (context, 0, 0, &g, 1);
-
-            CGContextRestoreGState (context);
-        }
-
-       #if JUCE_CLANG
-        #pragma clang diagnostic pop
-       #endif
-    }
-    else
-    {
-        Path p;
-        auto& f = state->font;
-        f.getTypeface()->getOutlineForGlyph (glyphNumber, p);
-
-        fillPath (p, AffineTransform::scale (f.getHeight() * f.getHorizontalScale(), f.getHeight())
-                                     .followedBy (transform));
-    }
-}
-
-bool CoreGraphicsContext::drawTextLayout (const AttributedString& text, const Rectangle<float>& area)
-{
-    CoreTextTypeLayout::drawToCGContext (text, area, context, (float) flipHeight);
-    return true;
-}
-
-CoreGraphicsContext::SavedState::SavedState()
-    : font (1.0f), fontTransform (CGAffineTransformIdentity)
-{
-}
-
-CoreGraphicsContext::SavedState::SavedState (const SavedState& other)
-    : fillType (other.fillType), font (other.font), fontRef (other.fontRef),
-      fontTransform (other.fontTransform), gradient (other.gradient)
-{
-    if (gradient != nullptr)
-        CGGradientRetain (gradient);
-}
-
-CoreGraphicsContext::SavedState::~SavedState()
-{
-    if (gradient != nullptr)
-        CGGradientRelease (gradient);
-}
-
-void CoreGraphicsContext::SavedState::setFill (const FillType& newFill)
-{
-    fillType = newFill;
-
-    if (gradient != nullptr)
-    {
-        CGGradientRelease (gradient);
-        gradient = nullptr;
-    }
-}
-
-static CGGradientRef createGradient (const ColourGradient& g, CGColorSpaceRef colourSpace)
-{
-    auto numColours = g.getNumColours();
-    auto data = (CGFloat*) alloca ((size_t) numColours * 5 * sizeof (CGFloat));
-    auto locations = data;
-    auto components = data + numColours;
-    auto comps = components;
-
-    for (int i = 0; i < numColours; ++i)
-    {
-        auto colour = g.getColour (i);
-        *comps++ = (CGFloat) colour.getFloatRed();
-        *comps++ = (CGFloat) colour.getFloatGreen();
-        *comps++ = (CGFloat) colour.getFloatBlue();
-        *comps++ = (CGFloat) colour.getFloatAlpha();
-        locations[i] = (CGFloat) g.getColourPosition (i);
-
-        // There's a bug (?) in the way the CG renderer works where it seems
-        // to go wrong if you have two colour stops both at position 0..
-        jassert (i == 0 || locations[i] != 0);
-    }
-
-    return CGGradientCreateWithColorComponents (colourSpace, components, locations, (size_t) numColours);
-}
-
-void CoreGraphicsContext::drawGradient()
-{
-    flip();
-    applyTransform (state->fillType.transform);
-    CGContextSetAlpha (context, state->fillType.getOpacity());
-
-    auto& g = *state->fillType.gradient;
-
-    auto p1 = convertToCGPoint (g.point1);
-    auto p2 = convertToCGPoint (g.point2);
-
-    state->fillType.transform.transformPoints (p1.x, p1.y, p2.x, p2.y);
-
-    if (state->gradient == nullptr)
-        state->gradient = createGradient (g, rgbColourSpace);
-
-    if (g.isRadial)
-        CGContextDrawRadialGradient (context, state->gradient, p1, 0, p1, g.point1.getDistanceFrom (g.point2),
-                                     kCGGradientDrawsBeforeStartLocation | kCGGradientDrawsAfterEndLocation);
-    else
-        CGContextDrawLinearGradient (context, state->gradient, p1, p2,
-                                     kCGGradientDrawsBeforeStartLocation | kCGGradientDrawsAfterEndLocation);
-}
-
-void CoreGraphicsContext::createPath (const Path& path) const
-{
-    CGContextBeginPath (context);
-
-    for (Path::Iterator i (path); i.next();)
-    {
-        switch (i.elementType)
-        {
-            case Path::Iterator::startNewSubPath:  CGContextMoveToPoint (context, i.x1, i.y1); break;
-            case Path::Iterator::lineTo:           CGContextAddLineToPoint (context, i.x1, i.y1); break;
-            case Path::Iterator::quadraticTo:      CGContextAddQuadCurveToPoint (context, i.x1, i.y1, i.x2, i.y2); break;
-            case Path::Iterator::cubicTo:          CGContextAddCurveToPoint (context, i.x1, i.y1, i.x2, i.y2, i.x3, i.y3); break;
-            case Path::Iterator::closePath:        CGContextClosePath (context); break;
-            default:                               jassertfalse; break;
-        }
-    }
-}
-
-void CoreGraphicsContext::createPath (const Path& path, const AffineTransform& transform) const
-{
-    CGContextBeginPath (context);
-
-    for (Path::Iterator i (path); i.next();)
-    {
-        switch (i.elementType)
-        {
-        case Path::Iterator::startNewSubPath:
-            transform.transformPoint (i.x1, i.y1);
-            CGContextMoveToPoint (context, i.x1, flipHeight - i.y1);
-            break;
-        case Path::Iterator::lineTo:
-            transform.transformPoint (i.x1, i.y1);
-            CGContextAddLineToPoint (context, i.x1, flipHeight - i.y1);
-            break;
-        case Path::Iterator::quadraticTo:
-            transform.transformPoints (i.x1, i.y1, i.x2, i.y2);
-            CGContextAddQuadCurveToPoint (context, i.x1, flipHeight - i.y1, i.x2, flipHeight - i.y2);
-            break;
-        case Path::Iterator::cubicTo:
-            transform.transformPoints (i.x1, i.y1, i.x2, i.y2, i.x3, i.y3);
-            CGContextAddCurveToPoint (context, i.x1, flipHeight - i.y1, i.x2, flipHeight - i.y2, i.x3, flipHeight - i.y3);
-            break;
-        case Path::Iterator::closePath:
-            CGContextClosePath (context); break;
-        default:
-            jassertfalse;
-            break;
-        }
-    }
-}
-
-void CoreGraphicsContext::flip() const
-{
-    CGContextConcatCTM (context, CGAffineTransformMake (1, 0, 0, -1, 0, flipHeight));
-}
-
-void CoreGraphicsContext::applyTransform (const AffineTransform& transform) const
-{
-    CGAffineTransform t;
-    t.a  = transform.mat00;
-    t.b  = transform.mat10;
-    t.c  = transform.mat01;
-    t.d  = transform.mat11;
-    t.tx = transform.mat02;
-    t.ty = transform.mat12;
-    CGContextConcatCTM (context, t);
-}
-
-//==============================================================================
-#if USE_COREGRAPHICS_RENDERING && JUCE_USE_COREIMAGE_LOADER
-Image juce_loadWithCoreImage (InputStream& input)
-{
-    struct MemoryBlockHolder   : public ReferenceCountedObject
-    {
-        using Ptr = ReferenceCountedObjectPtr<MemoryBlockHolder>;
-        MemoryBlock block;
-    };
-
-    MemoryBlockHolder::Ptr memBlockHolder = new MemoryBlockHolder();
-    input.readIntoMemoryBlock (memBlockHolder->block, -1);
-
-   #if JUCE_IOS
-    JUCE_AUTORELEASEPOOL
-   #endif
-    {
-      #if JUCE_IOS
-        if (UIImage* uiImage = [UIImage imageWithData: [NSData dataWithBytesNoCopy: memBlockHolder->block.getData()
-                                                                            length: memBlockHolder->block.getSize()
-                                                                      freeWhenDone: NO]])
-        {
-            CGImageRef loadedImage = uiImage.CGImage;
-
-      #else
-        auto provider = CGDataProviderCreateWithData (new MemoryBlockHolder::Ptr (memBlockHolder),
-                                                      memBlockHolder->block.getData(),
-                                                      memBlockHolder->block.getSize(),
-                                                      [] (void * __nullable info, const void*, size_t) { delete (MemoryBlockHolder::Ptr*) info; });
-        auto imageSource = CGImageSourceCreateWithDataProvider (provider, nullptr);
-        CGDataProviderRelease (provider);
-
-        if (imageSource != nullptr)
-        {
-            auto loadedImage = CGImageSourceCreateImageAtIndex (imageSource, 0, nullptr);
-            CFRelease (imageSource);
-      #endif
-
-            if (loadedImage != nullptr)
-            {
-                auto alphaInfo = CGImageGetAlphaInfo (loadedImage);
-                const bool hasAlphaChan = (alphaInfo != kCGImageAlphaNone
-                                             && alphaInfo != kCGImageAlphaNoneSkipLast
-                                             && alphaInfo != kCGImageAlphaNoneSkipFirst);
-
-                Image image (NativeImageType().create (Image::ARGB, // (CoreImage doesn't work with 24-bit images)
-                                                       (int) CGImageGetWidth (loadedImage),
-                                                       (int) CGImageGetHeight (loadedImage),
-                                                       hasAlphaChan));
-
-                auto cgImage = dynamic_cast<CoreGraphicsImage*> (image.getPixelData());
-                jassert (cgImage != nullptr); // if USE_COREGRAPHICS_RENDERING is set, the CoreGraphicsImage class should have been used.
-
-                CGContextDrawImage (cgImage->context, convertToCGRect (image.getBounds()), loadedImage);
-                CGContextFlush (cgImage->context);
-
-               #if ! JUCE_IOS
-                CFRelease (loadedImage);
-               #endif
-
-                // Because it's impossible to create a truly 24-bit CG image, this flag allows a user
-                // to find out whether the file they just loaded the image from had an alpha channel or not.
-                image.getProperties()->set ("originalImageHadAlpha", hasAlphaChan);
-                return image;
-            }
-        }
-    }
-
-    return {};
-}
-#endif
-
-Image juce_createImageFromCIImage (CIImage*, int, int);
-Image juce_createImageFromCIImage (CIImage* im, int w, int h)
-{
-    auto cgImage = new CoreGraphicsImage (Image::ARGB, w, h, false);
-
-    CIContext* cic = [CIContext contextWithCGContext: cgImage->context options: nil];
-    [cic drawImage: im inRect: CGRectMake (0, 0, w, h) fromRect: CGRectMake (0, 0, w, h)];
-    CGContextFlush (cgImage->context);
-
-    return Image (*cgImage);
-}
-
-CGImageRef juce_createCoreGraphicsImage (const Image& juceImage, CGColorSpaceRef colourSpace,
-                                         const bool mustOutliveSource)
-{
-    return CoreGraphicsImage::createImage (juceImage, colourSpace, mustOutliveSource);
-}
-
-CGContextRef juce_getImageContext (const Image& image)
-{
-    if (auto cgi = dynamic_cast<CoreGraphicsImage*> (image.getPixelData()))
-        return cgi->context;
-
-    jassertfalse;
-    return {};
-}
-
-#if JUCE_IOS
- Image juce_createImageFromUIImage (UIImage* img)
- {
-     CGImageRef image = [img CGImage];
-
-     Image retval (Image::ARGB, (int) CGImageGetWidth (image), (int) CGImageGetHeight (image), true);
-     CGContextRef ctx = juce_getImageContext (retval);
-
-     CGContextDrawImage (ctx, CGRectMake (0.0f, 0.0f, CGImageGetWidth (image), CGImageGetHeight (image)), image);
-
-     return retval;
- }
-#endif
-
-#if JUCE_MAC
- NSImage* imageToNSImage (const Image& image, float scaleFactor)
- {
-     JUCE_AUTORELEASEPOOL
-     {
-         NSImage* im = [[NSImage alloc] init];
-         auto requiredSize = NSMakeSize (image.getWidth() / scaleFactor, image.getHeight() / scaleFactor);
-
-         [im setSize: requiredSize];
-         auto colourSpace = CGColorSpaceCreateDeviceRGB();
-         auto imageRef = juce_createCoreGraphicsImage (image, colourSpace, true);
-         CGColorSpaceRelease (colourSpace);
-
-         NSBitmapImageRep* imageRep = [[NSBitmapImageRep alloc] initWithCGImage: imageRef];
-         [imageRep setSize: requiredSize];
-         [im addRepresentation: imageRep];
-         [imageRep release];
-         CGImageRelease (imageRef);
-         return im;
-     }
- }
-#endif
-
-}
+/*
+  ==============================================================================
+
+   This file is part of the JUCE library.
+   Copyright (c) 2017 - ROLI Ltd.
+
+   JUCE is an open source library subject to commercial or open-source
+   licensing.
+
+   By using JUCE, you agree to the terms of both the JUCE 5 End-User License
+   Agreement and JUCE 5 Privacy Policy (both updated and effective as of the
+   27th April 2017).
+
+   End User License Agreement: www.juce.com/juce-5-licence
+   Privacy Policy: www.juce.com/juce-5-privacy-policy
+
+   Or: You may also use this code under the terms of the GPL v3 (see
+   www.gnu.org/licenses).
+
+   JUCE IS PROVIDED "AS IS" WITHOUT ANY WARRANTY, AND ALL WARRANTIES, WHETHER
+   EXPRESSED OR IMPLIED, INCLUDING MERCHANTABILITY AND FITNESS FOR PURPOSE, ARE
+   DISCLAIMED.
+
+  ==============================================================================
+*/
+
+namespace juce
+{
+
+//==============================================================================
+class CoreGraphicsImage   : public ImagePixelData
+{
+public:
+    CoreGraphicsImage (const Image::PixelFormat format, int w, int h, bool clearImage)
+        : ImagePixelData (format, w, h)
+    {
+        pixelStride = format == Image::RGB ? 3 : ((format == Image::ARGB) ? 4 : 1);
+        lineStride = (pixelStride * jmax (1, width) + 3) & ~3;
+
+        auto numComponents = (size_t) lineStride * (size_t) jmax (1, height);
+
+       # if JUCE_MAC && defined (__MAC_10_14)
+        // This version of the SDK intermittently requires a bit of extra space
+        // at the end of the image data. This feels like something has gone
+        // wrong in Apple's code.
+        numComponents += (size_t) lineStride;
+       #endif
+
+        imageDataHolder->data.allocate (numComponents, clearImage);
+
+        CGColorSpaceRef colourSpace = (format == Image::SingleChannel) ? CGColorSpaceCreateDeviceGray()
+                                                                       : CGColorSpaceCreateDeviceRGB();
+
+        context = CGBitmapContextCreate (imageDataHolder->data, (size_t) width, (size_t) height, 8, (size_t) lineStride,
+                                         colourSpace, getCGImageFlags (format));
+
+        CGColorSpaceRelease (colourSpace);
+    }
+
+    ~CoreGraphicsImage() override
+    {
+        freeCachedImageRef();
+        CGContextRelease (context);
+    }
+
+    LowLevelGraphicsContext* createLowLevelContext() override
+    {
+        freeCachedImageRef();
+        sendDataChangeMessage();
+        return new CoreGraphicsContext (context, height, 1.0f);
+    }
+
+    void initialiseBitmapData (Image::BitmapData& bitmap, int x, int y, Image::BitmapData::ReadWriteMode mode) override
+    {
+        bitmap.data = imageDataHolder->data + x * pixelStride + y * lineStride;
+        bitmap.pixelFormat = pixelFormat;
+        bitmap.lineStride = lineStride;
+        bitmap.pixelStride = pixelStride;
+
+        if (mode != Image::BitmapData::readOnly)
+        {
+            freeCachedImageRef();
+            sendDataChangeMessage();
+        }
+    }
+
+    ImagePixelData::Ptr clone() override
+    {
+        auto im = new CoreGraphicsImage (pixelFormat, width, height, false);
+        memcpy (im->imageDataHolder->data, imageDataHolder->data, (size_t) (lineStride * height));
+        return *im;
+    }
+
+    ImageType* createType() const override    { return new NativeImageType(); }
+
+    //==============================================================================
+    static CGImageRef getCachedImageRef (const Image& juceImage, CGColorSpaceRef colourSpace)
+    {
+        auto cgim = dynamic_cast<CoreGraphicsImage*> (juceImage.getPixelData());
+
+        if (cgim != nullptr && cgim->cachedImageRef != nullptr)
+        {
+            CGImageRetain (cgim->cachedImageRef);
+            return cgim->cachedImageRef;
+        }
+
+        CGImageRef ref = createImage (juceImage, colourSpace, false);
+
+        if (cgim != nullptr)
+            cgim->cachedImageRef = CGImageRetain (ref);
+
+        return ref;
+    }
+
+    static CGImageRef createImage (const Image& juceImage, CGColorSpaceRef colourSpace, bool mustOutliveSource)
+    {
+        const Image::BitmapData srcData (juceImage, Image::BitmapData::readOnly);
+        CGDataProviderRef provider;
+
+        if (mustOutliveSource)
+        {
+            CFDataRef data = CFDataCreate (nullptr, (const UInt8*) srcData.data, (CFIndex) ((size_t) srcData.lineStride * (size_t) srcData.height));
+            provider = CGDataProviderCreateWithCFData (data);
+            CFRelease (data);
+        }
+        else
+        {
+            auto* imageDataContainer = [](const Image& img) -> HeapBlockContainer::Ptr*
+            {
+                if (auto* cgim = dynamic_cast<CoreGraphicsImage*> (img.getPixelData()))
+                    return new HeapBlockContainer::Ptr (cgim->imageDataHolder);
+
+                return nullptr;
+            } (juceImage);
+
+            provider = CGDataProviderCreateWithData (imageDataContainer,
+                                                     srcData.data,
+                                                     (size_t) srcData.lineStride * (size_t) srcData.height,
+                                                     [] (void * __nullable info, const void*, size_t) { delete (HeapBlockContainer::Ptr*) info; });
+        }
+
+        CGImageRef imageRef = CGImageCreate ((size_t) srcData.width,
+                                             (size_t) srcData.height,
+                                             8,
+                                             (size_t) srcData.pixelStride * 8,
+                                             (size_t) srcData.lineStride,
+                                             colourSpace, getCGImageFlags (juceImage.getFormat()), provider,
+                                             nullptr, true, kCGRenderingIntentDefault);
+
+        CGDataProviderRelease (provider);
+        return imageRef;
+    }
+
+    //==============================================================================
+    CGContextRef context;
+    CGImageRef cachedImageRef = {};
+
+    struct HeapBlockContainer   : public ReferenceCountedObject
+    {
+        using Ptr = ReferenceCountedObjectPtr<HeapBlockContainer>;
+        HeapBlock<uint8> data;
+    };
+
+    HeapBlockContainer::Ptr imageDataHolder = new HeapBlockContainer();
+    int pixelStride, lineStride;
+
+private:
+    void freeCachedImageRef()
+    {
+        if (cachedImageRef != CGImageRef())
+        {
+            CGImageRelease (cachedImageRef);
+            cachedImageRef = {};
+        }
+    }
+
+    static CGBitmapInfo getCGImageFlags (const Image::PixelFormat& format)
+    {
+       #if JUCE_BIG_ENDIAN
+        return format == Image::ARGB ? (kCGImageAlphaPremultipliedFirst | kCGBitmapByteOrder32Big) : kCGBitmapByteOrderDefault;
+       #else
+        return format == Image::ARGB ? (kCGImageAlphaPremultipliedFirst | kCGBitmapByteOrder32Little) : kCGBitmapByteOrderDefault;
+       #endif
+    }
+
+    JUCE_DECLARE_NON_COPYABLE_WITH_LEAK_DETECTOR (CoreGraphicsImage)
+};
+
+ImagePixelData::Ptr NativeImageType::create (Image::PixelFormat format, int width, int height, bool clearImage) const
+{
+    return *new CoreGraphicsImage (format == Image::RGB ? Image::ARGB : format, width, height, clearImage);
+}
+
+//==============================================================================
+CoreGraphicsContext::CoreGraphicsContext (CGContextRef c, float h, float scale)
+    : context (c),
+      flipHeight (h),
+      targetScale (scale),
+      state (new SavedState())
+{
+    CGContextRetain (context);
+    CGContextSaveGState (context);
+
+    bool enableFontSmoothing
+            #if JUCE_DISABLE_COREGRAPHICS_FONT_SMOOTHING
+             = false;
+            #else
+             = true;
+            #endif
+
+    CGContextSetShouldSmoothFonts (context, enableFontSmoothing);
+    CGContextSetAllowsFontSmoothing (context, enableFontSmoothing);
+    CGContextSetShouldAntialias (context, true);
+    CGContextSetBlendMode (context, kCGBlendModeNormal);
+    rgbColourSpace = CGColorSpaceCreateDeviceRGB();
+    greyColourSpace = CGColorSpaceCreateDeviceGray();
+    setFont (Font());
+}
+
+CoreGraphicsContext::~CoreGraphicsContext()
+{
+    CGContextRestoreGState (context);
+    CGContextRelease (context);
+    CGColorSpaceRelease (rgbColourSpace);
+    CGColorSpaceRelease (greyColourSpace);
+}
+
+//==============================================================================
+void CoreGraphicsContext::setOrigin (Point<int> o)
+{
+    CGContextTranslateCTM (context, o.x, -o.y);
+
+    if (lastClipRectIsValid)
+        lastClipRect.translate (-o.x, -o.y);
+}
+
+void CoreGraphicsContext::addTransform (const AffineTransform& transform)
+{
+    applyTransform (AffineTransform::verticalFlip ((float) flipHeight)
+                                    .followedBy (transform)
+                                    .translated (0, (float) -flipHeight)
+                                    .scaled (1.0f, -1.0f));
+    lastClipRectIsValid = false;
+
+    jassert (getPhysicalPixelScaleFactor() > 0.0f);
+    jassert (getPhysicalPixelScaleFactor() > 0.0f);
+}
+
+float CoreGraphicsContext::getPhysicalPixelScaleFactor()
+{
+    auto t = CGContextGetCTM (context);
+
+    return targetScale * (float) (juce_hypot (t.a, t.c) + juce_hypot (t.b, t.d)) / 2.0f;
+}
+
+bool CoreGraphicsContext::clipToRectangle (const Rectangle<int>& r)
+{
+    CGContextClipToRect (context, CGRectMake (r.getX(), flipHeight - r.getBottom(),
+                                              r.getWidth(), r.getHeight()));
+
+    if (lastClipRectIsValid)
+    {
+        // This is actually incorrect, because the actual clip region may be complex, and
+        // clipping its bounds to a rect may not be right... But, removing this shortcut
+        // doesn't actually fix anything because CoreGraphics also ignores complex regions
+        // when calculating the resultant clip bounds, and makes the same mistake!
+        lastClipRect = lastClipRect.getIntersection (r);
+        return ! lastClipRect.isEmpty();
+    }
+
+    return ! isClipEmpty();
+}
+
+bool CoreGraphicsContext::clipToRectangleListWithoutTest (const RectangleList<int>& clipRegion)
+{
+    if (clipRegion.isEmpty())
+    {
+        CGContextClipToRect (context, CGRectZero);
+        lastClipRectIsValid = true;
+        lastClipRect = Rectangle<int>();
+        return false;
+    }
+
+    auto numRects = (size_t) clipRegion.getNumRectangles();
+    HeapBlock<CGRect> rects (numRects);
+
+    int i = 0;
+    for (auto& r : clipRegion)
+        rects[i++] = CGRectMake (r.getX(), flipHeight - r.getBottom(), r.getWidth(), r.getHeight());
+
+    CGContextClipToRects (context, rects, numRects);
+    lastClipRectIsValid = false;
+    return true;
+}
+
+bool CoreGraphicsContext::clipToRectangleList (const RectangleList<int>& clipRegion)
+{
+    return clipToRectangleListWithoutTest (clipRegion) && ! isClipEmpty();
+}
+
+void CoreGraphicsContext::excludeClipRectangle (const Rectangle<int>& r)
+{
+    RectangleList<int> remaining (getClipBounds());
+    remaining.subtract (r);
+    clipToRectangleListWithoutTest (remaining);
+}
+
+void CoreGraphicsContext::clipToPath (const Path& path, const AffineTransform& transform)
+{
+    createPath (path, transform);
+
+    if (path.isUsingNonZeroWinding())
+        CGContextClip (context);
+    else
+        CGContextEOClip (context);
+
+    lastClipRectIsValid = false;
+}
+
+void CoreGraphicsContext::clipToImageAlpha (const Image& sourceImage, const AffineTransform& transform)
+{
+    if (! transform.isSingularity())
+    {
+        Image singleChannelImage (sourceImage);
+
+        if (sourceImage.getFormat() != Image::SingleChannel)
+            singleChannelImage = sourceImage.convertedToFormat (Image::SingleChannel);
+
+        CGImageRef image = CoreGraphicsImage::createImage (singleChannelImage, greyColourSpace, true);
+
+        flip();
+        auto t = AffineTransform::verticalFlip (sourceImage.getHeight()).followedBy (transform);
+        applyTransform (t);
+
+        auto r = convertToCGRect (sourceImage.getBounds());
+        CGContextClipToMask (context, r, image);
+
+        applyTransform (t.inverted());
+        flip();
+
+        CGImageRelease (image);
+        lastClipRectIsValid = false;
+    }
+}
+
+bool CoreGraphicsContext::clipRegionIntersects (const Rectangle<int>& r)
+{
+    return getClipBounds().intersects (r);
+}
+
+Rectangle<int> CoreGraphicsContext::getClipBounds() const
+{
+    if (! lastClipRectIsValid)
+    {
+        auto bounds = CGRectIntegral (CGContextGetClipBoundingBox (context));
+
+        lastClipRectIsValid = true;
+        lastClipRect.setBounds (roundToInt (bounds.origin.x),
+                                roundToInt (flipHeight - (bounds.origin.y + bounds.size.height)),
+                                roundToInt (bounds.size.width),
+                                roundToInt (bounds.size.height));
+    }
+
+    return lastClipRect;
+}
+
+bool CoreGraphicsContext::isClipEmpty() const
+{
+    return getClipBounds().isEmpty();
+}
+
+//==============================================================================
+void CoreGraphicsContext::saveState()
+{
+    CGContextSaveGState (context);
+    stateStack.add (new SavedState (*state));
+}
+
+void CoreGraphicsContext::restoreState()
+{
+    CGContextRestoreGState (context);
+
+    if (auto* top = stateStack.getLast())
+    {
+        state.reset (top);
+        stateStack.removeLast (1, false);
+        lastClipRectIsValid = false;
+    }
+    else
+    {
+        jassertfalse; // trying to pop with an empty stack!
+    }
+}
+
+void CoreGraphicsContext::beginTransparencyLayer (float opacity)
+{
+    saveState();
+    CGContextSetAlpha (context, opacity);
+    CGContextBeginTransparencyLayer (context, nullptr);
+}
+
+void CoreGraphicsContext::endTransparencyLayer()
+{
+    CGContextEndTransparencyLayer (context);
+    restoreState();
+}
+
+//==============================================================================
+void CoreGraphicsContext::setFill (const FillType& fillType)
+{
+    state->setFill (fillType);
+
+    if (fillType.isColour())
+    {
+        CGContextSetRGBFillColor (context, fillType.colour.getFloatRed(), fillType.colour.getFloatGreen(),
+                                  fillType.colour.getFloatBlue(), fillType.colour.getFloatAlpha());
+        CGContextSetAlpha (context, 1.0f);
+    }
+}
+
+void CoreGraphicsContext::setOpacity (float newOpacity)
+{
+    state->fillType.setOpacity (newOpacity);
+    setFill (state->fillType);
+}
+
+void CoreGraphicsContext::setInterpolationQuality (Graphics::ResamplingQuality quality)
+{
+    switch (quality)
+    {
+        case Graphics::lowResamplingQuality:    CGContextSetInterpolationQuality (context, kCGInterpolationNone);   return;
+        case Graphics::mediumResamplingQuality: CGContextSetInterpolationQuality (context, kCGInterpolationMedium); return;
+        case Graphics::highResamplingQuality:   CGContextSetInterpolationQuality (context, kCGInterpolationHigh);   return;
+        default: return;
+    }
+}
+
+//==============================================================================
+void CoreGraphicsContext::fillRect (const Rectangle<int>& r, bool replaceExistingContents)
+{
+    fillCGRect (CGRectMake (r.getX(), flipHeight - r.getBottom(), r.getWidth(), r.getHeight()), replaceExistingContents);
+}
+
+void CoreGraphicsContext::fillRect (const Rectangle<float>& r)
+{
+    fillCGRect (CGRectMake (r.getX(), flipHeight - r.getBottom(), r.getWidth(), r.getHeight()), false);
+}
+
+void CoreGraphicsContext::fillCGRect (const CGRect& cgRect, bool replaceExistingContents)
+{
+    if (replaceExistingContents)
+    {
+        CGContextSetBlendMode (context, kCGBlendModeCopy);
+        fillCGRect (cgRect, false);
+        CGContextSetBlendMode (context, kCGBlendModeNormal);
+    }
+    else
+    {
+        if (state->fillType.isColour())
+        {
+            CGContextFillRect (context, cgRect);
+        }
+        else if (state->fillType.isGradient())
+        {
+            CGContextSaveGState (context);
+            CGContextClipToRect (context, cgRect);
+            drawGradient();
+            CGContextRestoreGState (context);
+        }
+        else
+        {
+            CGContextSaveGState (context);
+            CGContextClipToRect (context, cgRect);
+            drawImage (state->fillType.image, state->fillType.transform, true);
+            CGContextRestoreGState (context);
+        }
+    }
+}
+
+void CoreGraphicsContext::fillPath (const Path& path, const AffineTransform& transform)
+{
+    CGContextSaveGState (context);
+
+    if (state->fillType.isColour())
+    {
+        flip();
+        applyTransform (transform);
+        createPath (path);
+
+        if (path.isUsingNonZeroWinding())
+            CGContextFillPath (context);
+        else
+            CGContextEOFillPath (context);
+    }
+    else
+    {
+        createPath (path, transform);
+
+        if (path.isUsingNonZeroWinding())
+            CGContextClip (context);
+        else
+            CGContextEOClip (context);
+
+        if (state->fillType.isGradient())
+            drawGradient();
+        else
+            drawImage (state->fillType.image, state->fillType.transform, true);
+    }
+
+    CGContextRestoreGState (context);
+}
+
+void CoreGraphicsContext::drawImage (const Image& sourceImage, const AffineTransform& transform)
+{
+    drawImage (sourceImage, transform, false);
+}
+
+void CoreGraphicsContext::drawImage (const Image& sourceImage, const AffineTransform& transform, bool fillEntireClipAsTiles)
+{
+    auto iw = sourceImage.getWidth();
+    auto ih = sourceImage.getHeight();
+
+    auto colourSpace = sourceImage.getFormat() == Image::PixelFormat::SingleChannel ? greyColourSpace
+                                                                                    : rgbColourSpace;
+    CGImageRef image = CoreGraphicsImage::getCachedImageRef (sourceImage, colourSpace);
+
+    CGContextSaveGState (context);
+    CGContextSetAlpha (context, state->fillType.getOpacity());
+
+    flip();
+    applyTransform (AffineTransform::verticalFlip (ih).followedBy (transform));
+    auto imageRect = CGRectMake (0, 0, iw, ih);
+
+    if (fillEntireClipAsTiles)
+    {
+      #if JUCE_IOS
+        CGContextDrawTiledImage (context, imageRect, image);
+      #else
+        // There's a bug in CGContextDrawTiledImage that makes it incredibly slow
+        // if it's doing a transformation - it's quicker to just draw lots of images manually
+        if (&CGContextDrawTiledImage != nullptr && transform.isOnlyTranslation())
+        {
+            CGContextDrawTiledImage (context, imageRect, image);
+        }
+        else
+        {
+            // Fallback to manually doing a tiled fill
+            auto clip = CGRectIntegral (CGContextGetClipBoundingBox (context));
+
+            int x = 0, y = 0;
+            while (x > clip.origin.x)   x -= iw;
+            while (y > clip.origin.y)   y -= ih;
+
+            auto right  = (int) (clip.origin.x + clip.size.width);
+            auto bottom = (int) (clip.origin.y + clip.size.height);
+
+            while (y < bottom)
+            {
+                for (int x2 = x; x2 < right; x2 += iw)
+                    CGContextDrawImage (context, CGRectMake (x2, y, iw, ih), image);
+
+                y += ih;
+            }
+        }
+      #endif
+    }
+    else
+    {
+        CGContextDrawImage (context, imageRect, image);
+    }
+
+    CGImageRelease (image); // (This causes a memory bug in iOS sim 3.0 - try upgrading to a later version if you hit this)
+    CGContextRestoreGState (context);
+}
+
+//==============================================================================
+void CoreGraphicsContext::drawLine (const Line<float>& line)
+{
+    Path p;
+    p.addLineSegment (line, 1.0f);
+    fillPath (p, {});
+}
+
+void CoreGraphicsContext::fillRectList (const RectangleList<float>& list)
+{
+    HeapBlock<CGRect> rects (list.getNumRectangles());
+
+    size_t num = 0;
+
+    for (auto& r : list)
+        rects[num++] = CGRectMake (r.getX(), flipHeight - r.getBottom(), r.getWidth(), r.getHeight());
+
+    if (state->fillType.isColour())
+    {
+        CGContextFillRects (context, rects, num);
+    }
+    else if (state->fillType.isGradient())
+    {
+        CGContextSaveGState (context);
+        CGContextClipToRects (context, rects, num);
+        drawGradient();
+        CGContextRestoreGState (context);
+    }
+    else
+    {
+        CGContextSaveGState (context);
+        CGContextClipToRects (context, rects, num);
+        drawImage (state->fillType.image, state->fillType.transform, true);
+        CGContextRestoreGState (context);
+    }
+}
+
+void CoreGraphicsContext::setFont (const Font& newFont)
+{
+    if (state->font != newFont)
+    {
+        state->fontRef = nullptr;
+        state->font = newFont;
+
+        if (auto osxTypeface = dynamic_cast<OSXTypeface*> (state->font.getTypeface()))
+        {
+            state->fontRef = osxTypeface->fontRef;
+            CGContextSetFont (context, state->fontRef);
+            CGContextSetFontSize (context, state->font.getHeight() * osxTypeface->fontHeightToPointsFactor);
+
+            state->fontTransform = osxTypeface->renderingTransform;
+            state->fontTransform.a *= state->font.getHorizontalScale();
+            CGContextSetTextMatrix (context, state->fontTransform);
+        }
+    }
+}
+
+const Font& CoreGraphicsContext::getFont()
+{
+    return state->font;
+}
+
+void CoreGraphicsContext::drawGlyph (int glyphNumber, const AffineTransform& transform)
+{
+    if (state->fontRef != nullptr && state->fillType.isColour())
+    {
+       #if JUCE_CLANG
+        #pragma clang diagnostic push
+        #pragma clang diagnostic ignored "-Wdeprecated-declarations"
+       #endif
+
+        if (transform.isOnlyTranslation())
+        {
+            CGContextSetTextMatrix (context, state->fontTransform); // have to set this each time, as it's not saved as part of the state
+
+            auto g = (CGGlyph) glyphNumber;
+            CGContextShowGlyphsAtPoint (context, transform.getTranslationX(),
+                                        flipHeight - roundToInt (transform.getTranslationY()), &g, 1);
+        }
+        else
+        {
+            CGContextSaveGState (context);
+            flip();
+            applyTransform (transform);
+
+            auto t = state->fontTransform;
+            t.d = -t.d;
+            CGContextSetTextMatrix (context, t);
+
+            auto g = (CGGlyph) glyphNumber;
+            CGContextShowGlyphsAtPoint (context, 0, 0, &g, 1);
+
+            CGContextRestoreGState (context);
+        }
+
+       #if JUCE_CLANG
+        #pragma clang diagnostic pop
+       #endif
+    }
+    else
+    {
+        Path p;
+        auto& f = state->font;
+        f.getTypeface()->getOutlineForGlyph (glyphNumber, p);
+
+        fillPath (p, AffineTransform::scale (f.getHeight() * f.getHorizontalScale(), f.getHeight())
+                                     .followedBy (transform));
+    }
+}
+
+bool CoreGraphicsContext::drawTextLayout (const AttributedString& text, const Rectangle<float>& area)
+{
+    CoreTextTypeLayout::drawToCGContext (text, area, context, (float) flipHeight);
+    return true;
+}
+
+CoreGraphicsContext::SavedState::SavedState()
+    : font (1.0f), fontTransform (CGAffineTransformIdentity)
+{
+}
+
+CoreGraphicsContext::SavedState::SavedState (const SavedState& other)
+    : fillType (other.fillType), font (other.font), fontRef (other.fontRef),
+      fontTransform (other.fontTransform), gradient (other.gradient)
+{
+    if (gradient != nullptr)
+        CGGradientRetain (gradient);
+}
+
+CoreGraphicsContext::SavedState::~SavedState()
+{
+    if (gradient != nullptr)
+        CGGradientRelease (gradient);
+}
+
+void CoreGraphicsContext::SavedState::setFill (const FillType& newFill)
+{
+    fillType = newFill;
+
+    if (gradient != nullptr)
+    {
+        CGGradientRelease (gradient);
+        gradient = nullptr;
+    }
+}
+
+static CGGradientRef createGradient (const ColourGradient& g, CGColorSpaceRef colourSpace)
+{
+    auto numColours = g.getNumColours();
+    auto data = (CGFloat*) alloca ((size_t) numColours * 5 * sizeof (CGFloat));
+    auto locations = data;
+    auto components = data + numColours;
+    auto comps = components;
+
+    for (int i = 0; i < numColours; ++i)
+    {
+        auto colour = g.getColour (i);
+        *comps++ = (CGFloat) colour.getFloatRed();
+        *comps++ = (CGFloat) colour.getFloatGreen();
+        *comps++ = (CGFloat) colour.getFloatBlue();
+        *comps++ = (CGFloat) colour.getFloatAlpha();
+        locations[i] = (CGFloat) g.getColourPosition (i);
+
+        // There's a bug (?) in the way the CG renderer works where it seems
+        // to go wrong if you have two colour stops both at position 0..
+        jassert (i == 0 || locations[i] != 0);
+    }
+
+    return CGGradientCreateWithColorComponents (colourSpace, components, locations, (size_t) numColours);
+}
+
+void CoreGraphicsContext::drawGradient()
+{
+    flip();
+    applyTransform (state->fillType.transform);
+    CGContextSetAlpha (context, state->fillType.getOpacity());
+
+    auto& g = *state->fillType.gradient;
+
+    auto p1 = convertToCGPoint (g.point1);
+    auto p2 = convertToCGPoint (g.point2);
+
+    state->fillType.transform.transformPoints (p1.x, p1.y, p2.x, p2.y);
+
+    if (state->gradient == nullptr)
+        state->gradient = createGradient (g, rgbColourSpace);
+
+    if (g.isRadial)
+        CGContextDrawRadialGradient (context, state->gradient, p1, 0, p1, g.point1.getDistanceFrom (g.point2),
+                                     kCGGradientDrawsBeforeStartLocation | kCGGradientDrawsAfterEndLocation);
+    else
+        CGContextDrawLinearGradient (context, state->gradient, p1, p2,
+                                     kCGGradientDrawsBeforeStartLocation | kCGGradientDrawsAfterEndLocation);
+}
+
+void CoreGraphicsContext::createPath (const Path& path) const
+{
+    CGContextBeginPath (context);
+
+    for (Path::Iterator i (path); i.next();)
+    {
+        switch (i.elementType)
+        {
+            case Path::Iterator::startNewSubPath:  CGContextMoveToPoint (context, i.x1, i.y1); break;
+            case Path::Iterator::lineTo:           CGContextAddLineToPoint (context, i.x1, i.y1); break;
+            case Path::Iterator::quadraticTo:      CGContextAddQuadCurveToPoint (context, i.x1, i.y1, i.x2, i.y2); break;
+            case Path::Iterator::cubicTo:          CGContextAddCurveToPoint (context, i.x1, i.y1, i.x2, i.y2, i.x3, i.y3); break;
+            case Path::Iterator::closePath:        CGContextClosePath (context); break;
+            default:                               jassertfalse; break;
+        }
+    }
+}
+
+void CoreGraphicsContext::createPath (const Path& path, const AffineTransform& transform) const
+{
+    CGContextBeginPath (context);
+
+    for (Path::Iterator i (path); i.next();)
+    {
+        switch (i.elementType)
+        {
+        case Path::Iterator::startNewSubPath:
+            transform.transformPoint (i.x1, i.y1);
+            CGContextMoveToPoint (context, i.x1, flipHeight - i.y1);
+            break;
+        case Path::Iterator::lineTo:
+            transform.transformPoint (i.x1, i.y1);
+            CGContextAddLineToPoint (context, i.x1, flipHeight - i.y1);
+            break;
+        case Path::Iterator::quadraticTo:
+            transform.transformPoints (i.x1, i.y1, i.x2, i.y2);
+            CGContextAddQuadCurveToPoint (context, i.x1, flipHeight - i.y1, i.x2, flipHeight - i.y2);
+            break;
+        case Path::Iterator::cubicTo:
+            transform.transformPoints (i.x1, i.y1, i.x2, i.y2, i.x3, i.y3);
+            CGContextAddCurveToPoint (context, i.x1, flipHeight - i.y1, i.x2, flipHeight - i.y2, i.x3, flipHeight - i.y3);
+            break;
+        case Path::Iterator::closePath:
+            CGContextClosePath (context); break;
+        default:
+            jassertfalse;
+            break;
+        }
+    }
+}
+
+void CoreGraphicsContext::flip() const
+{
+    CGContextConcatCTM (context, CGAffineTransformMake (1, 0, 0, -1, 0, flipHeight));
+}
+
+void CoreGraphicsContext::applyTransform (const AffineTransform& transform) const
+{
+    CGAffineTransform t;
+    t.a  = transform.mat00;
+    t.b  = transform.mat10;
+    t.c  = transform.mat01;
+    t.d  = transform.mat11;
+    t.tx = transform.mat02;
+    t.ty = transform.mat12;
+    CGContextConcatCTM (context, t);
+}
+
+//==============================================================================
+#if USE_COREGRAPHICS_RENDERING && JUCE_USE_COREIMAGE_LOADER
+Image juce_loadWithCoreImage (InputStream& input)
+{
+    struct MemoryBlockHolder   : public ReferenceCountedObject
+    {
+        using Ptr = ReferenceCountedObjectPtr<MemoryBlockHolder>;
+        MemoryBlock block;
+    };
+
+    MemoryBlockHolder::Ptr memBlockHolder = new MemoryBlockHolder();
+    input.readIntoMemoryBlock (memBlockHolder->block, -1);
+
+   #if JUCE_IOS
+    JUCE_AUTORELEASEPOOL
+   #endif
+    {
+      #if JUCE_IOS
+        if (UIImage* uiImage = [UIImage imageWithData: [NSData dataWithBytesNoCopy: memBlockHolder->block.getData()
+                                                                            length: memBlockHolder->block.getSize()
+                                                                      freeWhenDone: NO]])
+        {
+            CGImageRef loadedImage = uiImage.CGImage;
+
+      #else
+        auto provider = CGDataProviderCreateWithData (new MemoryBlockHolder::Ptr (memBlockHolder),
+                                                      memBlockHolder->block.getData(),
+                                                      memBlockHolder->block.getSize(),
+                                                      [] (void * __nullable info, const void*, size_t) { delete (MemoryBlockHolder::Ptr*) info; });
+        auto imageSource = CGImageSourceCreateWithDataProvider (provider, nullptr);
+        CGDataProviderRelease (provider);
+
+        if (imageSource != nullptr)
+        {
+            auto loadedImage = CGImageSourceCreateImageAtIndex (imageSource, 0, nullptr);
+            CFRelease (imageSource);
+      #endif
+
+            if (loadedImage != nullptr)
+            {
+                auto alphaInfo = CGImageGetAlphaInfo (loadedImage);
+                const bool hasAlphaChan = (alphaInfo != kCGImageAlphaNone
+                                             && alphaInfo != kCGImageAlphaNoneSkipLast
+                                             && alphaInfo != kCGImageAlphaNoneSkipFirst);
+
+                Image image (NativeImageType().create (Image::ARGB, // (CoreImage doesn't work with 24-bit images)
+                                                       (int) CGImageGetWidth (loadedImage),
+                                                       (int) CGImageGetHeight (loadedImage),
+                                                       hasAlphaChan));
+
+                auto cgImage = dynamic_cast<CoreGraphicsImage*> (image.getPixelData());
+                jassert (cgImage != nullptr); // if USE_COREGRAPHICS_RENDERING is set, the CoreGraphicsImage class should have been used.
+
+                CGContextDrawImage (cgImage->context, convertToCGRect (image.getBounds()), loadedImage);
+                CGContextFlush (cgImage->context);
+
+               #if ! JUCE_IOS
+                CFRelease (loadedImage);
+               #endif
+
+                // Because it's impossible to create a truly 24-bit CG image, this flag allows a user
+                // to find out whether the file they just loaded the image from had an alpha channel or not.
+                image.getProperties()->set ("originalImageHadAlpha", hasAlphaChan);
+                return image;
+            }
+        }
+    }
+
+    return {};
+}
+#endif
+
+Image juce_createImageFromCIImage (CIImage*, int, int);
+Image juce_createImageFromCIImage (CIImage* im, int w, int h)
+{
+    auto cgImage = new CoreGraphicsImage (Image::ARGB, w, h, false);
+
+    CIContext* cic = [CIContext contextWithCGContext: cgImage->context options: nil];
+    [cic drawImage: im inRect: CGRectMake (0, 0, w, h) fromRect: CGRectMake (0, 0, w, h)];
+    CGContextFlush (cgImage->context);
+
+    return Image (*cgImage);
+}
+
+CGImageRef juce_createCoreGraphicsImage (const Image& juceImage, CGColorSpaceRef colourSpace,
+                                         const bool mustOutliveSource)
+{
+    return CoreGraphicsImage::createImage (juceImage, colourSpace, mustOutliveSource);
+}
+
+CGContextRef juce_getImageContext (const Image& image)
+{
+    if (auto cgi = dynamic_cast<CoreGraphicsImage*> (image.getPixelData()))
+        return cgi->context;
+
+    jassertfalse;
+    return {};
+}
+
+#if JUCE_IOS
+ Image juce_createImageFromUIImage (UIImage* img)
+ {
+     CGImageRef image = [img CGImage];
+
+     Image retval (Image::ARGB, (int) CGImageGetWidth (image), (int) CGImageGetHeight (image), true);
+     CGContextRef ctx = juce_getImageContext (retval);
+
+     CGContextDrawImage (ctx, CGRectMake (0.0f, 0.0f, CGImageGetWidth (image), CGImageGetHeight (image)), image);
+
+     return retval;
+ }
+#endif
+
+#if JUCE_MAC
+ NSImage* imageToNSImage (const Image& image, float scaleFactor)
+ {
+     JUCE_AUTORELEASEPOOL
+     {
+         NSImage* im = [[NSImage alloc] init];
+         auto requiredSize = NSMakeSize (image.getWidth() / scaleFactor, image.getHeight() / scaleFactor);
+
+         [im setSize: requiredSize];
+         auto colourSpace = CGColorSpaceCreateDeviceRGB();
+         auto imageRef = juce_createCoreGraphicsImage (image, colourSpace, true);
+         CGColorSpaceRelease (colourSpace);
+
+         NSBitmapImageRep* imageRep = [[NSBitmapImageRep alloc] initWithCGImage: imageRef];
+         [imageRep setSize: requiredSize];
+         [im addRepresentation: imageRep];
+         [imageRep release];
+         CGImageRelease (imageRef);
+         return im;
+     }
+ }
+#endif
+
+}