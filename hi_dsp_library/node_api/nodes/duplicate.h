--- conflicted
+++ resolved
@@ -659,17 +659,13 @@
 
 	ParameterClass p;
 
-<<<<<<< HEAD
-	void callWithDuplicateIndex(int index, double v)
-=======
     ~dupli()
     {
         if(sender != nullptr && parentListener != nullptr)
             sender->removeNumVoiceListener(parentListener);
     }
     
-	void call(int index, double v)
->>>>>>> 60747936
+	void callWithDuplicateIndex(int index, double v)
 	{
 		jassert(sender != nullptr);
 
