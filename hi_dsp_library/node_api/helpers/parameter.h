--- conflicted
+++ resolved
@@ -311,11 +311,7 @@
 	void addToList(ParameterDataList& d)
 	{
 		data p("exprUnNamed");
-<<<<<<< HEAD
-		p.callback.referTo(this, callStatic);
-=======
-        p.dbNew.referTo(this, single_base<T, P>::callStatic);
->>>>>>> 4df010ca
+		p.callback.referTo(this, single_base<T, P>::callStatic);
 		p.range = NormalisableRange<double>();
 		d.add(p);
 	}
@@ -409,11 +405,7 @@
 	void addToList(ParameterDataList& d)
 	{
 		data p("plainUnNamed");
-<<<<<<< HEAD
-		p.callback.referTo(this, callStatic);
-=======
-        p.dbNew.referTo(this, single_base<T, P>::callStatic);
->>>>>>> 4df010ca
+        p.callback.referTo(this, single_base<T, P>::callStatic);
 		p.range = RangeType::createNormalisableRange();
 		d.add(p);
 	}
