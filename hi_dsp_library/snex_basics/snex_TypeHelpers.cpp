--- conflicted
+++ resolved
@@ -140,25 +140,6 @@
 
 	size_t byteOffset = (uint8*)dataPointer - (uint8*)dataStart;
 
-<<<<<<< HEAD
-	auto getValueString = [](Types::ID type, void* data)
-	{
-		var v;
-
-		switch (type)
-		{
-		case Types::ID::Integer: v = var(*reinterpret_cast<int*>(data)); break;
-		case Types::ID::Double: v = var(*reinterpret_cast<double*>(data)); break;
-		case Types::ID::Float: v = var(*reinterpret_cast<float*>(data)); break;
-		case Types::ID::Pointer: v = var(*reinterpret_cast<int64*>(data)); break;
-		default: jassertfalse;
-		}
-
-		return Types::Helpers::getCppValueString(VariableStorage(type, v));
-	};
-
-=======
->>>>>>> 40762bb2
 	s << intent << Types::Helpers::getCppTypeName((Types::ID)type) << " " << symbol;
 	s << "\t{ " << getStringFromDataPtr(type, dataPointer);
 	s << ", address: 0x" << String::toHexString((uint64_t)dataPointer).toUpperCase() << " }";
