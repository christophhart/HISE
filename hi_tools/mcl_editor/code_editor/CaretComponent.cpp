--- conflicted
+++ resolved
@@ -62,18 +62,12 @@
 {
 	if (isTimerRunning())
 	{
-<<<<<<< HEAD
-		const float delta = 0.222f;
-		const float A = 1.0;
-		return 0.5f + A / 3.14159f * std::atan(std::cos(wt) / delta);
-=======
 		auto f = 0.5f * std::sin(wt) + 0.5f;
 
 		if (f > 0.3f)
 			return f;
 
 		return 0.0f;
->>>>>>> 5804e9a4
 	}
 	
 	return 0.6f;
