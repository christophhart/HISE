/*  ===========================================================================
*
*   This file is part of HISE.
*   Copyright 2016 Christoph Hart
*
*   HISE is free software: you can redistribute it and/or modify
*   it under the terms of the GNU General Public License as published by
*   the Free Software Foundation, either version 3 of the License, or
*   (at your option) any later version.
*
*   HISE is distributed in the hope that it will be useful,
*   but WITHOUT ANY WARRANTY; without even the implied warranty of
*   MERCHANTABILITY or FITNESS FOR A PARTICULAR PURPOSE.  See the
*   GNU General Public License for more details.
*
*   You should have received a copy of the GNU General Public License
*   along with HISE.  If not, see <http://www.gnu.org/licenses/>.
*
*   Commercial licenses for using HISE in an closed source project are
*   available on request. Please visit the project's website to get more
*   information about commercial licensing:
*
*   http://www.hise.audio/
*
*   HISE is based on the JUCE library,
*   which must be separately licensed for closed source applications:
*
*   http://www.juce.com
*
*   ===========================================================================
*/

namespace hise { using namespace juce;

HiseEvent::HiseEvent(const MidiMessage& message)
{
	const uint8* data = message.getRawData();

	channel = (uint8)message.getChannel();

	if (message.isNoteOn()) type = Type::NoteOn;
	else if (message.isNoteOff()) type = Type::NoteOff;
	else if (message.isPitchWheel()) type = Type::PitchBend;
	else if (message.isController()) type = Type::Controller;
	else if (message.isChannelPressure() || message.isAftertouch()) type = Type::Aftertouch;
	else if (message.isAllNotesOff() || message.isAllSoundOff()) type = Type::AllNotesOff;
	else if (message.isProgramChange()) type = Type::ProgramChange;
	else
	{
		type = Type::Empty;
<<<<<<< HEAD
		// unsupported Message type, add another...		jassertfalse;
=======
		number = 0;
		value = 0;
		channel = 0;
		return;
>>>>>>> 7967f2e1
	}
	
	number = data[1];
	value = data[2];
}

String HiseEvent::getTypeAsString() const noexcept
{
	switch (type)
	{
	case HiseEvent::Type::Empty: return "Empty";
	case HiseEvent::Type::NoteOn: return "NoteOn";
	case HiseEvent::Type::NoteOff: return "NoteOff";
	case HiseEvent::Type::Controller: return "Controller";
	case HiseEvent::Type::PitchBend: return "PitchBend";
	case HiseEvent::Type::Aftertouch: return "Aftertouch";
	case HiseEvent::Type::AllNotesOff: return "AllNotesOff";
	case HiseEvent::Type::SongPosition: return "SongPosition";
	case HiseEvent::Type::MidiStart: return "MidiStart";
	case HiseEvent::Type::MidiStop: return "MidiStop";
	case HiseEvent::Type::VolumeFade: return "VolumeFade";
	case HiseEvent::Type::PitchFade: return "PitchFade";
	case HiseEvent::Type::TimerEvent: return "TimerEvent";
	case HiseEvent::Type::ProgramChange: return "ProgramChange";
	case HiseEvent::Type::numTypes: jassertfalse;
	default: jassertfalse;
	}

	return "Undefined";
}



double HiseEvent::getPitchFactorForEvent() const
{
	if (semitones == 0 && cents == 0) return 1.0;

	const float detuneFactor = (float)semitones + (float)cents / 100.0f;

	return (double)Modulation::PitchConverters::octaveRangeToPitchFactor(detuneFactor);
}

HiseEvent HiseEvent::createVolumeFade(uint16 eventId, int fadeTimeMilliseconds, int8 targetValue)
{
	HiseEvent e(Type::VolumeFade, 0, 0, 1);

	e.setEventId(eventId);
	e.setGain(targetValue);
	e.setPitchWheelValue(fadeTimeMilliseconds);
	e.setArtificial();

	return e;
}

HiseEvent HiseEvent::createPitchFade(uint16 eventId, int fadeTimeMilliseconds, int8 coarseTune, int8 fineTune)
{
	HiseEvent e(Type::PitchFade, 0, 0, 1);

	e.setEventId(eventId);
	e.setCoarseDetune((int)coarseTune);
	e.setFineDetune(fineTune);
	e.setPitchWheelValue(fadeTimeMilliseconds);
	e.setArtificial();

	return e;
}

HiseEvent HiseEvent::createTimerEvent(uint8 timerIndex, uint16 offset)
{
	HiseEvent e(Type::TimerEvent, 0, 0, timerIndex);

	e.setArtificial();
	e.setTimeStamp(offset);

	return e;
}

void HiseEvent::setTimeStamp(int newTimestamp) noexcept
{
	timeStamp = static_cast<uint16>(jlimit<int>(0, UINT16_MAX, newTimestamp));
}

void HiseEvent::addToTimeStamp(int16 delta) noexcept
{
	if (delta < 0)
	{
		int v = (int)timeStamp + delta;
		jassert(v >= 0);

		timeStamp = (uint16)jmax<int>(0, v);
	}
	else
	{
		int v = (int)timeStamp + delta;
		jassert(v < UINT16_MAX);

		timeStamp = (uint16)jmin<int>(UINT16_MAX, v);
	}
}

int HiseEvent::getPitchWheelValue() const noexcept
{
	return number | (value << 7);
}

void HiseEvent::setPitchWheelValue(int position) noexcept
{
	number = position & 127;
	value = (position >> 7) & 127;
}

void HiseEvent::setStartOffset(uint16 newStartOffset) noexcept
{
	startOffset = newStartOffset;
}

uint16 HiseEvent::getStartOffset() const noexcept
{
	return startOffset;
}

HiseEventBuffer::HiseEventBuffer()
{
	numUsed = HISE_EVENT_BUFFER_SIZE;
	clear();
}

void HiseEventBuffer::clear()
{
	if (numUsed != 0)
	{
		memset(buffer, 0, numUsed * sizeof(HiseEvent));

		numUsed = 0;
	}
}

void HiseEventBuffer::addEvent(const HiseEvent& hiseEvent)
{
	if (numUsed >= HISE_EVENT_BUFFER_SIZE)
	{
		// Buffer full..
		jassertfalse;
		return;
	}

	if (numUsed == 0)
	{
		insertEventAtPosition(hiseEvent, 0);
		return;
	}

	jassert(numUsed < HISE_EVENT_BUFFER_SIZE);

    const int numToLookFor = jmin<int>(numUsed, HISE_EVENT_BUFFER_SIZE);
    
	for (int i = 0; i < numToLookFor; i++)
	{
		const int timestampInBuffer = buffer[i].getTimeStamp();
		const int messageTimestamp = hiseEvent.getTimeStamp();

		if (timestampInBuffer > messageTimestamp)
		{
			insertEventAtPosition(hiseEvent, i);
			return;
		}
	}

	insertEventAtPosition(hiseEvent, numUsed);
}

void HiseEventBuffer::addEvent(const MidiMessage& midiMessage, int sampleNumber)
{
	HiseEvent e(midiMessage);
	e.setTimeStamp(sampleNumber);

	addEvent(e);
}

void HiseEventBuffer::addEvents(const MidiBuffer& otherBuffer)
{
	clear();

	MidiMessage m;
	int samplePos;

	int index = 0;

	MidiBuffer::Iterator it(otherBuffer);

	while (it.getNextEvent(m, samplePos))
	{
		jassert(index < HISE_EVENT_BUFFER_SIZE);

		HiseEvent e(m);

		if (e.isEmpty()) continue;

		e.swapWith(buffer[index]);

		buffer[index].setTimeStamp(samplePos);

		numUsed++;

		if (numUsed >= HISE_EVENT_BUFFER_SIZE)
		{
			// Buffer full..
			jassertfalse;
			return;
		}

		index++;
	}
}


void HiseEventBuffer::addEvents(const HiseEventBuffer &otherBuffer)
{
	Iterator iter(otherBuffer);

	while (HiseEvent* e = iter.getNextEventPointer(false, false))
	{
		addEvent(*e);
	}
}

void HiseEventBuffer::addEvents(const HiseEventBuffer& otherBuffer, uint16 maxTimestamp)
{
	jassert(timeStampsAreSorted());
	jassert(otherBuffer.timeStampsAreSorted());


}

bool HiseEventBuffer::timeStampsAreSorted() const
{
	if (numUsed == 0) return true;

	uint16 timeStamp = 0;

	for (int i = 0; i < numUsed; i++)
	{
		auto thisStamp = buffer[i].getTimeStamp();

		if (thisStamp < timeStamp)
			return false;

		timeStamp = thisStamp;
	}

	return true;
}

uint16 HiseEventBuffer::getMinTimeStamp() const
{
	jassert(timeStampsAreSorted());

	if (numUsed == 0)
		return 0;

	return buffer[0].getTimeStamp();
}

uint16 HiseEventBuffer::getMaxTimeStamp() const
{
	jassert(timeStampsAreSorted());

	if (numUsed == 0)
		return 0;

	return buffer[numUsed - 1].getTimeStamp();
}

HiseEvent HiseEventBuffer::getEvent(int index) const
{
	if (index >= 0 && index < HISE_EVENT_BUFFER_SIZE)
	{
		return buffer[index];
	}

	return HiseEvent();
}

void HiseEventBuffer::subtractFromTimeStamps(int delta)
{
	if (numUsed == 0) return;

	jassert(getMinTimeStamp() >= delta);

	jassert(timeStampsAreSorted());

	for (int i = 0; i < numUsed; i++)
	{
		buffer[i].addToTimeStamp((int16)-delta);
	}

	jassert(timeStampsAreSorted());
}

void HiseEventBuffer::moveEventsBelow(HiseEventBuffer& targetBuffer, int highestTimestamp)
{
	if (numUsed == 0) return;

	HiseEventBuffer::Iterator iter(*this);

	int numCopied = 0;

	jassert(targetBuffer.timeStampsAreSorted());
	jassert(timeStampsAreSorted());

	while (HiseEvent* e = iter.getNextEventPointer())
	{
		if (e->getTimeStamp() < (uint32)highestTimestamp)
		{
			targetBuffer.addEvent(*e);
			numCopied++;
		}
		else
		{
			break;
		}
	}

	const int numRemaining = numUsed - numCopied;

	for (int i = 0; i < numRemaining; i++)
		buffer[i] = buffer[i + numCopied];

	HiseEvent::clear(buffer + numRemaining, numCopied);

	numUsed = numRemaining;

	jassert(targetBuffer.timeStampsAreSorted());
	jassert(timeStampsAreSorted());
}

void HiseEventBuffer::moveEventsAbove(HiseEventBuffer& targetBuffer, int lowestTimestamp)
{
	if (numUsed == 0 || (buffer[numUsed - 1].getTimeStamp() < (uint32)lowestTimestamp)) 
		return; // Skip the work if no events with bigger timestamps

	int indexOfFirstElementToMove = -1;

	for (int i = 0; i < numUsed; i++)
	{
		if (buffer[i].getTimeStamp() >= (uint32)lowestTimestamp)
		{
			indexOfFirstElementToMove = i;
			break;
		}
	}

	if (indexOfFirstElementToMove == -1) return;

	for (int i = indexOfFirstElementToMove; i < numUsed; i++)
	{
		targetBuffer.addEvent(buffer[i]);
	}

	HiseEvent::clear(buffer + indexOfFirstElementToMove, numUsed - indexOfFirstElementToMove);

	numUsed = indexOfFirstElementToMove;
}

void HiseEventBuffer::copyFrom(const HiseEventBuffer& otherBuffer)
{
    const int eventsToCopy = jmin<int>(otherBuffer.numUsed, HISE_EVENT_BUFFER_SIZE);
    
	memcpy(buffer, otherBuffer.buffer, sizeof(HiseEvent) * eventsToCopy);

	jassert(otherBuffer.numUsed < HISE_EVENT_BUFFER_SIZE);

	numUsed = otherBuffer.numUsed;
}


HiseEventBuffer::Iterator::Iterator(const HiseEventBuffer& b) :
buffer(const_cast<HiseEventBuffer*>(&b)),
index(0)
{

}

bool HiseEventBuffer::Iterator::getNextEvent(HiseEvent& b, int &samplePosition, bool skipIgnoredEvents/*=false*/, bool skipArtificialEvents/*=false*/) const
{
	while (index < buffer->numUsed && 
		  ((skipArtificialEvents && buffer->buffer[index].isArtificial()) ||
		  (skipIgnoredEvents && buffer->buffer[index].isIgnored())))
	{
		index++;
		jassert(index < HISE_EVENT_BUFFER_SIZE);
	}
		
	if (index < buffer->numUsed)
	{
		b = buffer->buffer[index];
		samplePosition = b.getTimeStamp();
		index++;
		return true;
	}
	else
		return false;
}



HiseEvent* HiseEventBuffer::Iterator::getNextEventPointer(bool skipIgnoredEvents/*=false*/, bool skipArtificialNotes /*= false*/)
{
	const HiseEvent* returnEvent = getNextConstEventPointer(skipIgnoredEvents, skipArtificialNotes);

	return const_cast <HiseEvent*>(returnEvent);
}


const HiseEvent* HiseEventBuffer::Iterator::getNextConstEventPointer(bool skipIgnoredEvents/*=false*/, bool skipArtificialNotes /*= false*/) const
{
	while (index < buffer->numUsed && 
		  ((skipArtificialNotes && buffer->buffer[index].isArtificial()) || 
		  (skipIgnoredEvents && buffer->buffer[index].isIgnored())))
	{
		index++;
		jassert(index < HISE_EVENT_BUFFER_SIZE);
	}

	if (index < buffer->numUsed)
	{
		return &buffer->buffer[index++];

	}
	else
	{
		return nullptr;
	}
}

void HiseEventBuffer::insertEventAtPosition(const HiseEvent& e, int positionInBuffer)
{
	if (numUsed == 0)
	{
		buffer[0] = HiseEvent(e);

		numUsed = 1;

		return;
	}

	if (numUsed > positionInBuffer)
	{
		for (int i = jmin<int>(numUsed-1, HISE_EVENT_BUFFER_SIZE-2); i >= positionInBuffer; i--)
		{
			jassert(i + 1 < HISE_EVENT_BUFFER_SIZE);

			buffer[i + 1] = buffer[i];
		}
	}

    if(positionInBuffer < HISE_EVENT_BUFFER_SIZE)
    {
        buffer[positionInBuffer] = HiseEvent(e);
        numUsed++;
    }
    else
    {
        jassertfalse;
    }
}

} // namespace hise<|MERGE_RESOLUTION|>--- conflicted
+++ resolved
@@ -1,526 +1,522 @@
-/*  ===========================================================================
-*
-*   This file is part of HISE.
-*   Copyright 2016 Christoph Hart
-*
-*   HISE is free software: you can redistribute it and/or modify
-*   it under the terms of the GNU General Public License as published by
-*   the Free Software Foundation, either version 3 of the License, or
-*   (at your option) any later version.
-*
-*   HISE is distributed in the hope that it will be useful,
-*   but WITHOUT ANY WARRANTY; without even the implied warranty of
-*   MERCHANTABILITY or FITNESS FOR A PARTICULAR PURPOSE.  See the
-*   GNU General Public License for more details.
-*
-*   You should have received a copy of the GNU General Public License
-*   along with HISE.  If not, see <http://www.gnu.org/licenses/>.
-*
-*   Commercial licenses for using HISE in an closed source project are
-*   available on request. Please visit the project's website to get more
-*   information about commercial licensing:
-*
-*   http://www.hise.audio/
-*
-*   HISE is based on the JUCE library,
-*   which must be separately licensed for closed source applications:
-*
-*   http://www.juce.com
-*
-*   ===========================================================================
-*/
-
-namespace hise { using namespace juce;
-
-HiseEvent::HiseEvent(const MidiMessage& message)
-{
-	const uint8* data = message.getRawData();
-
-	channel = (uint8)message.getChannel();
-
-	if (message.isNoteOn()) type = Type::NoteOn;
-	else if (message.isNoteOff()) type = Type::NoteOff;
-	else if (message.isPitchWheel()) type = Type::PitchBend;
-	else if (message.isController()) type = Type::Controller;
-	else if (message.isChannelPressure() || message.isAftertouch()) type = Type::Aftertouch;
-	else if (message.isAllNotesOff() || message.isAllSoundOff()) type = Type::AllNotesOff;
-	else if (message.isProgramChange()) type = Type::ProgramChange;
-	else
-	{
-		type = Type::Empty;
-<<<<<<< HEAD
-		// unsupported Message type, add another...		jassertfalse;
-=======
-		number = 0;
-		value = 0;
-		channel = 0;
-		return;
->>>>>>> 7967f2e1
-	}
-	
-	number = data[1];
-	value = data[2];
-}
-
-String HiseEvent::getTypeAsString() const noexcept
-{
-	switch (type)
-	{
-	case HiseEvent::Type::Empty: return "Empty";
-	case HiseEvent::Type::NoteOn: return "NoteOn";
-	case HiseEvent::Type::NoteOff: return "NoteOff";
-	case HiseEvent::Type::Controller: return "Controller";
-	case HiseEvent::Type::PitchBend: return "PitchBend";
-	case HiseEvent::Type::Aftertouch: return "Aftertouch";
-	case HiseEvent::Type::AllNotesOff: return "AllNotesOff";
-	case HiseEvent::Type::SongPosition: return "SongPosition";
-	case HiseEvent::Type::MidiStart: return "MidiStart";
-	case HiseEvent::Type::MidiStop: return "MidiStop";
-	case HiseEvent::Type::VolumeFade: return "VolumeFade";
-	case HiseEvent::Type::PitchFade: return "PitchFade";
-	case HiseEvent::Type::TimerEvent: return "TimerEvent";
-	case HiseEvent::Type::ProgramChange: return "ProgramChange";
-	case HiseEvent::Type::numTypes: jassertfalse;
-	default: jassertfalse;
-	}
-
-	return "Undefined";
-}
-
-
-
-double HiseEvent::getPitchFactorForEvent() const
-{
-	if (semitones == 0 && cents == 0) return 1.0;
-
-	const float detuneFactor = (float)semitones + (float)cents / 100.0f;
-
-	return (double)Modulation::PitchConverters::octaveRangeToPitchFactor(detuneFactor);
-}
-
-HiseEvent HiseEvent::createVolumeFade(uint16 eventId, int fadeTimeMilliseconds, int8 targetValue)
-{
-	HiseEvent e(Type::VolumeFade, 0, 0, 1);
-
-	e.setEventId(eventId);
-	e.setGain(targetValue);
-	e.setPitchWheelValue(fadeTimeMilliseconds);
-	e.setArtificial();
-
-	return e;
-}
-
-HiseEvent HiseEvent::createPitchFade(uint16 eventId, int fadeTimeMilliseconds, int8 coarseTune, int8 fineTune)
-{
-	HiseEvent e(Type::PitchFade, 0, 0, 1);
-
-	e.setEventId(eventId);
-	e.setCoarseDetune((int)coarseTune);
-	e.setFineDetune(fineTune);
-	e.setPitchWheelValue(fadeTimeMilliseconds);
-	e.setArtificial();
-
-	return e;
-}
-
-HiseEvent HiseEvent::createTimerEvent(uint8 timerIndex, uint16 offset)
-{
-	HiseEvent e(Type::TimerEvent, 0, 0, timerIndex);
-
-	e.setArtificial();
-	e.setTimeStamp(offset);
-
-	return e;
-}
-
-void HiseEvent::setTimeStamp(int newTimestamp) noexcept
-{
-	timeStamp = static_cast<uint16>(jlimit<int>(0, UINT16_MAX, newTimestamp));
-}
-
-void HiseEvent::addToTimeStamp(int16 delta) noexcept
-{
-	if (delta < 0)
-	{
-		int v = (int)timeStamp + delta;
-		jassert(v >= 0);
-
-		timeStamp = (uint16)jmax<int>(0, v);
-	}
-	else
-	{
-		int v = (int)timeStamp + delta;
-		jassert(v < UINT16_MAX);
-
-		timeStamp = (uint16)jmin<int>(UINT16_MAX, v);
-	}
-}
-
-int HiseEvent::getPitchWheelValue() const noexcept
-{
-	return number | (value << 7);
-}
-
-void HiseEvent::setPitchWheelValue(int position) noexcept
-{
-	number = position & 127;
-	value = (position >> 7) & 127;
-}
-
-void HiseEvent::setStartOffset(uint16 newStartOffset) noexcept
-{
-	startOffset = newStartOffset;
-}
-
-uint16 HiseEvent::getStartOffset() const noexcept
-{
-	return startOffset;
-}
-
-HiseEventBuffer::HiseEventBuffer()
-{
-	numUsed = HISE_EVENT_BUFFER_SIZE;
-	clear();
-}
-
-void HiseEventBuffer::clear()
-{
-	if (numUsed != 0)
-	{
-		memset(buffer, 0, numUsed * sizeof(HiseEvent));
-
-		numUsed = 0;
-	}
-}
-
-void HiseEventBuffer::addEvent(const HiseEvent& hiseEvent)
-{
-	if (numUsed >= HISE_EVENT_BUFFER_SIZE)
-	{
-		// Buffer full..
-		jassertfalse;
-		return;
-	}
-
-	if (numUsed == 0)
-	{
-		insertEventAtPosition(hiseEvent, 0);
-		return;
-	}
-
-	jassert(numUsed < HISE_EVENT_BUFFER_SIZE);
-
-    const int numToLookFor = jmin<int>(numUsed, HISE_EVENT_BUFFER_SIZE);
-    
-	for (int i = 0; i < numToLookFor; i++)
-	{
-		const int timestampInBuffer = buffer[i].getTimeStamp();
-		const int messageTimestamp = hiseEvent.getTimeStamp();
-
-		if (timestampInBuffer > messageTimestamp)
-		{
-			insertEventAtPosition(hiseEvent, i);
-			return;
-		}
-	}
-
-	insertEventAtPosition(hiseEvent, numUsed);
-}
-
-void HiseEventBuffer::addEvent(const MidiMessage& midiMessage, int sampleNumber)
-{
-	HiseEvent e(midiMessage);
-	e.setTimeStamp(sampleNumber);
-
-	addEvent(e);
-}
-
-void HiseEventBuffer::addEvents(const MidiBuffer& otherBuffer)
-{
-	clear();
-
-	MidiMessage m;
-	int samplePos;
-
-	int index = 0;
-
-	MidiBuffer::Iterator it(otherBuffer);
-
-	while (it.getNextEvent(m, samplePos))
-	{
-		jassert(index < HISE_EVENT_BUFFER_SIZE);
-
-		HiseEvent e(m);
-
-		if (e.isEmpty()) continue;
-
-		e.swapWith(buffer[index]);
-
-		buffer[index].setTimeStamp(samplePos);
-
-		numUsed++;
-
-		if (numUsed >= HISE_EVENT_BUFFER_SIZE)
-		{
-			// Buffer full..
-			jassertfalse;
-			return;
-		}
-
-		index++;
-	}
-}
-
-
-void HiseEventBuffer::addEvents(const HiseEventBuffer &otherBuffer)
-{
-	Iterator iter(otherBuffer);
-
-	while (HiseEvent* e = iter.getNextEventPointer(false, false))
-	{
-		addEvent(*e);
-	}
-}
-
-void HiseEventBuffer::addEvents(const HiseEventBuffer& otherBuffer, uint16 maxTimestamp)
-{
-	jassert(timeStampsAreSorted());
-	jassert(otherBuffer.timeStampsAreSorted());
-
-
-}
-
-bool HiseEventBuffer::timeStampsAreSorted() const
-{
-	if (numUsed == 0) return true;
-
-	uint16 timeStamp = 0;
-
-	for (int i = 0; i < numUsed; i++)
-	{
-		auto thisStamp = buffer[i].getTimeStamp();
-
-		if (thisStamp < timeStamp)
-			return false;
-
-		timeStamp = thisStamp;
-	}
-
-	return true;
-}
-
-uint16 HiseEventBuffer::getMinTimeStamp() const
-{
-	jassert(timeStampsAreSorted());
-
-	if (numUsed == 0)
-		return 0;
-
-	return buffer[0].getTimeStamp();
-}
-
-uint16 HiseEventBuffer::getMaxTimeStamp() const
-{
-	jassert(timeStampsAreSorted());
-
-	if (numUsed == 0)
-		return 0;
-
-	return buffer[numUsed - 1].getTimeStamp();
-}
-
-HiseEvent HiseEventBuffer::getEvent(int index) const
-{
-	if (index >= 0 && index < HISE_EVENT_BUFFER_SIZE)
-	{
-		return buffer[index];
-	}
-
-	return HiseEvent();
-}
-
-void HiseEventBuffer::subtractFromTimeStamps(int delta)
-{
-	if (numUsed == 0) return;
-
-	jassert(getMinTimeStamp() >= delta);
-
-	jassert(timeStampsAreSorted());
-
-	for (int i = 0; i < numUsed; i++)
-	{
-		buffer[i].addToTimeStamp((int16)-delta);
-	}
-
-	jassert(timeStampsAreSorted());
-}
-
-void HiseEventBuffer::moveEventsBelow(HiseEventBuffer& targetBuffer, int highestTimestamp)
-{
-	if (numUsed == 0) return;
-
-	HiseEventBuffer::Iterator iter(*this);
-
-	int numCopied = 0;
-
-	jassert(targetBuffer.timeStampsAreSorted());
-	jassert(timeStampsAreSorted());
-
-	while (HiseEvent* e = iter.getNextEventPointer())
-	{
-		if (e->getTimeStamp() < (uint32)highestTimestamp)
-		{
-			targetBuffer.addEvent(*e);
-			numCopied++;
-		}
-		else
-		{
-			break;
-		}
-	}
-
-	const int numRemaining = numUsed - numCopied;
-
-	for (int i = 0; i < numRemaining; i++)
-		buffer[i] = buffer[i + numCopied];
-
-	HiseEvent::clear(buffer + numRemaining, numCopied);
-
-	numUsed = numRemaining;
-
-	jassert(targetBuffer.timeStampsAreSorted());
-	jassert(timeStampsAreSorted());
-}
-
-void HiseEventBuffer::moveEventsAbove(HiseEventBuffer& targetBuffer, int lowestTimestamp)
-{
-	if (numUsed == 0 || (buffer[numUsed - 1].getTimeStamp() < (uint32)lowestTimestamp)) 
-		return; // Skip the work if no events with bigger timestamps
-
-	int indexOfFirstElementToMove = -1;
-
-	for (int i = 0; i < numUsed; i++)
-	{
-		if (buffer[i].getTimeStamp() >= (uint32)lowestTimestamp)
-		{
-			indexOfFirstElementToMove = i;
-			break;
-		}
-	}
-
-	if (indexOfFirstElementToMove == -1) return;
-
-	for (int i = indexOfFirstElementToMove; i < numUsed; i++)
-	{
-		targetBuffer.addEvent(buffer[i]);
-	}
-
-	HiseEvent::clear(buffer + indexOfFirstElementToMove, numUsed - indexOfFirstElementToMove);
-
-	numUsed = indexOfFirstElementToMove;
-}
-
-void HiseEventBuffer::copyFrom(const HiseEventBuffer& otherBuffer)
-{
-    const int eventsToCopy = jmin<int>(otherBuffer.numUsed, HISE_EVENT_BUFFER_SIZE);
-    
-	memcpy(buffer, otherBuffer.buffer, sizeof(HiseEvent) * eventsToCopy);
-
-	jassert(otherBuffer.numUsed < HISE_EVENT_BUFFER_SIZE);
-
-	numUsed = otherBuffer.numUsed;
-}
-
-
-HiseEventBuffer::Iterator::Iterator(const HiseEventBuffer& b) :
-buffer(const_cast<HiseEventBuffer*>(&b)),
-index(0)
-{
-
-}
-
-bool HiseEventBuffer::Iterator::getNextEvent(HiseEvent& b, int &samplePosition, bool skipIgnoredEvents/*=false*/, bool skipArtificialEvents/*=false*/) const
-{
-	while (index < buffer->numUsed && 
-		  ((skipArtificialEvents && buffer->buffer[index].isArtificial()) ||
-		  (skipIgnoredEvents && buffer->buffer[index].isIgnored())))
-	{
-		index++;
-		jassert(index < HISE_EVENT_BUFFER_SIZE);
-	}
-		
-	if (index < buffer->numUsed)
-	{
-		b = buffer->buffer[index];
-		samplePosition = b.getTimeStamp();
-		index++;
-		return true;
-	}
-	else
-		return false;
-}
-
-
-
-HiseEvent* HiseEventBuffer::Iterator::getNextEventPointer(bool skipIgnoredEvents/*=false*/, bool skipArtificialNotes /*= false*/)
-{
-	const HiseEvent* returnEvent = getNextConstEventPointer(skipIgnoredEvents, skipArtificialNotes);
-
-	return const_cast <HiseEvent*>(returnEvent);
-}
-
-
-const HiseEvent* HiseEventBuffer::Iterator::getNextConstEventPointer(bool skipIgnoredEvents/*=false*/, bool skipArtificialNotes /*= false*/) const
-{
-	while (index < buffer->numUsed && 
-		  ((skipArtificialNotes && buffer->buffer[index].isArtificial()) || 
-		  (skipIgnoredEvents && buffer->buffer[index].isIgnored())))
-	{
-		index++;
-		jassert(index < HISE_EVENT_BUFFER_SIZE);
-	}
-
-	if (index < buffer->numUsed)
-	{
-		return &buffer->buffer[index++];
-
-	}
-	else
-	{
-		return nullptr;
-	}
-}
-
-void HiseEventBuffer::insertEventAtPosition(const HiseEvent& e, int positionInBuffer)
-{
-	if (numUsed == 0)
-	{
-		buffer[0] = HiseEvent(e);
-
-		numUsed = 1;
-
-		return;
-	}
-
-	if (numUsed > positionInBuffer)
-	{
-		for (int i = jmin<int>(numUsed-1, HISE_EVENT_BUFFER_SIZE-2); i >= positionInBuffer; i--)
-		{
-			jassert(i + 1 < HISE_EVENT_BUFFER_SIZE);
-
-			buffer[i + 1] = buffer[i];
-		}
-	}
-
-    if(positionInBuffer < HISE_EVENT_BUFFER_SIZE)
-    {
-        buffer[positionInBuffer] = HiseEvent(e);
-        numUsed++;
-    }
-    else
-    {
-        jassertfalse;
-    }
-}
-
+/*  ===========================================================================
+*
+*   This file is part of HISE.
+*   Copyright 2016 Christoph Hart
+*
+*   HISE is free software: you can redistribute it and/or modify
+*   it under the terms of the GNU General Public License as published by
+*   the Free Software Foundation, either version 3 of the License, or
+*   (at your option) any later version.
+*
+*   HISE is distributed in the hope that it will be useful,
+*   but WITHOUT ANY WARRANTY; without even the implied warranty of
+*   MERCHANTABILITY or FITNESS FOR A PARTICULAR PURPOSE.  See the
+*   GNU General Public License for more details.
+*
+*   You should have received a copy of the GNU General Public License
+*   along with HISE.  If not, see <http://www.gnu.org/licenses/>.
+*
+*   Commercial licenses for using HISE in an closed source project are
+*   available on request. Please visit the project's website to get more
+*   information about commercial licensing:
+*
+*   http://www.hise.audio/
+*
+*   HISE is based on the JUCE library,
+*   which must be separately licensed for closed source applications:
+*
+*   http://www.juce.com
+*
+*   ===========================================================================
+*/
+
+namespace hise { using namespace juce;
+
+HiseEvent::HiseEvent(const MidiMessage& message)
+{
+	const uint8* data = message.getRawData();
+
+	channel = (uint8)message.getChannel();
+
+	if (message.isNoteOn()) type = Type::NoteOn;
+	else if (message.isNoteOff()) type = Type::NoteOff;
+	else if (message.isPitchWheel()) type = Type::PitchBend;
+	else if (message.isController()) type = Type::Controller;
+	else if (message.isChannelPressure() || message.isAftertouch()) type = Type::Aftertouch;
+	else if (message.isAllNotesOff() || message.isAllSoundOff()) type = Type::AllNotesOff;
+	else if (message.isProgramChange()) type = Type::ProgramChange;
+	else
+	{
+		type = Type::Empty;
+		number = 0;
+		value = 0;
+		channel = 0;
+		return;
+	}
+	
+	number = data[1];
+	value = data[2];
+}
+
+String HiseEvent::getTypeAsString() const noexcept
+{
+	switch (type)
+	{
+	case HiseEvent::Type::Empty: return "Empty";
+	case HiseEvent::Type::NoteOn: return "NoteOn";
+	case HiseEvent::Type::NoteOff: return "NoteOff";
+	case HiseEvent::Type::Controller: return "Controller";
+	case HiseEvent::Type::PitchBend: return "PitchBend";
+	case HiseEvent::Type::Aftertouch: return "Aftertouch";
+	case HiseEvent::Type::AllNotesOff: return "AllNotesOff";
+	case HiseEvent::Type::SongPosition: return "SongPosition";
+	case HiseEvent::Type::MidiStart: return "MidiStart";
+	case HiseEvent::Type::MidiStop: return "MidiStop";
+	case HiseEvent::Type::VolumeFade: return "VolumeFade";
+	case HiseEvent::Type::PitchFade: return "PitchFade";
+	case HiseEvent::Type::TimerEvent: return "TimerEvent";
+	case HiseEvent::Type::ProgramChange: return "ProgramChange";
+	case HiseEvent::Type::numTypes: jassertfalse;
+	default: jassertfalse;
+	}
+
+	return "Undefined";
+}
+
+
+
+double HiseEvent::getPitchFactorForEvent() const
+{
+	if (semitones == 0 && cents == 0) return 1.0;
+
+	const float detuneFactor = (float)semitones + (float)cents / 100.0f;
+
+	return (double)Modulation::PitchConverters::octaveRangeToPitchFactor(detuneFactor);
+}
+
+HiseEvent HiseEvent::createVolumeFade(uint16 eventId, int fadeTimeMilliseconds, int8 targetValue)
+{
+	HiseEvent e(Type::VolumeFade, 0, 0, 1);
+
+	e.setEventId(eventId);
+	e.setGain(targetValue);
+	e.setPitchWheelValue(fadeTimeMilliseconds);
+	e.setArtificial();
+
+	return e;
+}
+
+HiseEvent HiseEvent::createPitchFade(uint16 eventId, int fadeTimeMilliseconds, int8 coarseTune, int8 fineTune)
+{
+	HiseEvent e(Type::PitchFade, 0, 0, 1);
+
+	e.setEventId(eventId);
+	e.setCoarseDetune((int)coarseTune);
+	e.setFineDetune(fineTune);
+	e.setPitchWheelValue(fadeTimeMilliseconds);
+	e.setArtificial();
+
+	return e;
+}
+
+HiseEvent HiseEvent::createTimerEvent(uint8 timerIndex, uint16 offset)
+{
+	HiseEvent e(Type::TimerEvent, 0, 0, timerIndex);
+
+	e.setArtificial();
+	e.setTimeStamp(offset);
+
+	return e;
+}
+
+void HiseEvent::setTimeStamp(int newTimestamp) noexcept
+{
+	timeStamp = static_cast<uint16>(jlimit<int>(0, UINT16_MAX, newTimestamp));
+}
+
+void HiseEvent::addToTimeStamp(int16 delta) noexcept
+{
+	if (delta < 0)
+	{
+		int v = (int)timeStamp + delta;
+		jassert(v >= 0);
+
+		timeStamp = (uint16)jmax<int>(0, v);
+	}
+	else
+	{
+		int v = (int)timeStamp + delta;
+		jassert(v < UINT16_MAX);
+
+		timeStamp = (uint16)jmin<int>(UINT16_MAX, v);
+	}
+}
+
+int HiseEvent::getPitchWheelValue() const noexcept
+{
+	return number | (value << 7);
+}
+
+void HiseEvent::setPitchWheelValue(int position) noexcept
+{
+	number = position & 127;
+	value = (position >> 7) & 127;
+}
+
+void HiseEvent::setStartOffset(uint16 newStartOffset) noexcept
+{
+	startOffset = newStartOffset;
+}
+
+uint16 HiseEvent::getStartOffset() const noexcept
+{
+	return startOffset;
+}
+
+HiseEventBuffer::HiseEventBuffer()
+{
+	numUsed = HISE_EVENT_BUFFER_SIZE;
+	clear();
+}
+
+void HiseEventBuffer::clear()
+{
+	if (numUsed != 0)
+	{
+		memset(buffer, 0, numUsed * sizeof(HiseEvent));
+
+		numUsed = 0;
+	}
+}
+
+void HiseEventBuffer::addEvent(const HiseEvent& hiseEvent)
+{
+	if (numUsed >= HISE_EVENT_BUFFER_SIZE)
+	{
+		// Buffer full..
+		jassertfalse;
+		return;
+	}
+
+	if (numUsed == 0)
+	{
+		insertEventAtPosition(hiseEvent, 0);
+		return;
+	}
+
+	jassert(numUsed < HISE_EVENT_BUFFER_SIZE);
+
+    const int numToLookFor = jmin<int>(numUsed, HISE_EVENT_BUFFER_SIZE);
+    
+	for (int i = 0; i < numToLookFor; i++)
+	{
+		const int timestampInBuffer = buffer[i].getTimeStamp();
+		const int messageTimestamp = hiseEvent.getTimeStamp();
+
+		if (timestampInBuffer > messageTimestamp)
+		{
+			insertEventAtPosition(hiseEvent, i);
+			return;
+		}
+	}
+
+	insertEventAtPosition(hiseEvent, numUsed);
+}
+
+void HiseEventBuffer::addEvent(const MidiMessage& midiMessage, int sampleNumber)
+{
+	HiseEvent e(midiMessage);
+	e.setTimeStamp(sampleNumber);
+
+	addEvent(e);
+}
+
+void HiseEventBuffer::addEvents(const MidiBuffer& otherBuffer)
+{
+	clear();
+
+	MidiMessage m;
+	int samplePos;
+
+	int index = 0;
+
+	MidiBuffer::Iterator it(otherBuffer);
+
+	while (it.getNextEvent(m, samplePos))
+	{
+		jassert(index < HISE_EVENT_BUFFER_SIZE);
+
+		HiseEvent e(m);
+
+		if (e.isEmpty()) continue;
+
+		e.swapWith(buffer[index]);
+
+		buffer[index].setTimeStamp(samplePos);
+
+		numUsed++;
+
+		if (numUsed >= HISE_EVENT_BUFFER_SIZE)
+		{
+			// Buffer full..
+			jassertfalse;
+			return;
+		}
+
+		index++;
+	}
+}
+
+
+void HiseEventBuffer::addEvents(const HiseEventBuffer &otherBuffer)
+{
+	Iterator iter(otherBuffer);
+
+	while (HiseEvent* e = iter.getNextEventPointer(false, false))
+	{
+		addEvent(*e);
+	}
+}
+
+void HiseEventBuffer::addEvents(const HiseEventBuffer& otherBuffer, uint16 maxTimestamp)
+{
+	jassert(timeStampsAreSorted());
+	jassert(otherBuffer.timeStampsAreSorted());
+
+
+}
+
+bool HiseEventBuffer::timeStampsAreSorted() const
+{
+	if (numUsed == 0) return true;
+
+	uint16 timeStamp = 0;
+
+	for (int i = 0; i < numUsed; i++)
+	{
+		auto thisStamp = buffer[i].getTimeStamp();
+
+		if (thisStamp < timeStamp)
+			return false;
+
+		timeStamp = thisStamp;
+	}
+
+	return true;
+}
+
+uint16 HiseEventBuffer::getMinTimeStamp() const
+{
+	jassert(timeStampsAreSorted());
+
+	if (numUsed == 0)
+		return 0;
+
+	return buffer[0].getTimeStamp();
+}
+
+uint16 HiseEventBuffer::getMaxTimeStamp() const
+{
+	jassert(timeStampsAreSorted());
+
+	if (numUsed == 0)
+		return 0;
+
+	return buffer[numUsed - 1].getTimeStamp();
+}
+
+HiseEvent HiseEventBuffer::getEvent(int index) const
+{
+	if (index >= 0 && index < HISE_EVENT_BUFFER_SIZE)
+	{
+		return buffer[index];
+	}
+
+	return HiseEvent();
+}
+
+void HiseEventBuffer::subtractFromTimeStamps(int delta)
+{
+	if (numUsed == 0) return;
+
+	jassert(getMinTimeStamp() >= delta);
+
+	jassert(timeStampsAreSorted());
+
+	for (int i = 0; i < numUsed; i++)
+	{
+		buffer[i].addToTimeStamp((int16)-delta);
+	}
+
+	jassert(timeStampsAreSorted());
+}
+
+void HiseEventBuffer::moveEventsBelow(HiseEventBuffer& targetBuffer, int highestTimestamp)
+{
+	if (numUsed == 0) return;
+
+	HiseEventBuffer::Iterator iter(*this);
+
+	int numCopied = 0;
+
+	jassert(targetBuffer.timeStampsAreSorted());
+	jassert(timeStampsAreSorted());
+
+	while (HiseEvent* e = iter.getNextEventPointer())
+	{
+		if (e->getTimeStamp() < (uint32)highestTimestamp)
+		{
+			targetBuffer.addEvent(*e);
+			numCopied++;
+		}
+		else
+		{
+			break;
+		}
+	}
+
+	const int numRemaining = numUsed - numCopied;
+
+	for (int i = 0; i < numRemaining; i++)
+		buffer[i] = buffer[i + numCopied];
+
+	HiseEvent::clear(buffer + numRemaining, numCopied);
+
+	numUsed = numRemaining;
+
+	jassert(targetBuffer.timeStampsAreSorted());
+	jassert(timeStampsAreSorted());
+}
+
+void HiseEventBuffer::moveEventsAbove(HiseEventBuffer& targetBuffer, int lowestTimestamp)
+{
+	if (numUsed == 0 || (buffer[numUsed - 1].getTimeStamp() < (uint32)lowestTimestamp)) 
+		return; // Skip the work if no events with bigger timestamps
+
+	int indexOfFirstElementToMove = -1;
+
+	for (int i = 0; i < numUsed; i++)
+	{
+		if (buffer[i].getTimeStamp() >= (uint32)lowestTimestamp)
+		{
+			indexOfFirstElementToMove = i;
+			break;
+		}
+	}
+
+	if (indexOfFirstElementToMove == -1) return;
+
+	for (int i = indexOfFirstElementToMove; i < numUsed; i++)
+	{
+		targetBuffer.addEvent(buffer[i]);
+	}
+
+	HiseEvent::clear(buffer + indexOfFirstElementToMove, numUsed - indexOfFirstElementToMove);
+
+	numUsed = indexOfFirstElementToMove;
+}
+
+void HiseEventBuffer::copyFrom(const HiseEventBuffer& otherBuffer)
+{
+    const int eventsToCopy = jmin<int>(otherBuffer.numUsed, HISE_EVENT_BUFFER_SIZE);
+    
+	memcpy(buffer, otherBuffer.buffer, sizeof(HiseEvent) * eventsToCopy);
+
+	jassert(otherBuffer.numUsed < HISE_EVENT_BUFFER_SIZE);
+
+	numUsed = otherBuffer.numUsed;
+}
+
+
+HiseEventBuffer::Iterator::Iterator(const HiseEventBuffer& b) :
+buffer(const_cast<HiseEventBuffer*>(&b)),
+index(0)
+{
+
+}
+
+bool HiseEventBuffer::Iterator::getNextEvent(HiseEvent& b, int &samplePosition, bool skipIgnoredEvents/*=false*/, bool skipArtificialEvents/*=false*/) const
+{
+	while (index < buffer->numUsed && 
+		  ((skipArtificialEvents && buffer->buffer[index].isArtificial()) ||
+		  (skipIgnoredEvents && buffer->buffer[index].isIgnored())))
+	{
+		index++;
+		jassert(index < HISE_EVENT_BUFFER_SIZE);
+	}
+		
+	if (index < buffer->numUsed)
+	{
+		b = buffer->buffer[index];
+		samplePosition = b.getTimeStamp();
+		index++;
+		return true;
+	}
+	else
+		return false;
+}
+
+
+
+HiseEvent* HiseEventBuffer::Iterator::getNextEventPointer(bool skipIgnoredEvents/*=false*/, bool skipArtificialNotes /*= false*/)
+{
+	const HiseEvent* returnEvent = getNextConstEventPointer(skipIgnoredEvents, skipArtificialNotes);
+
+	return const_cast <HiseEvent*>(returnEvent);
+}
+
+
+const HiseEvent* HiseEventBuffer::Iterator::getNextConstEventPointer(bool skipIgnoredEvents/*=false*/, bool skipArtificialNotes /*= false*/) const
+{
+	while (index < buffer->numUsed && 
+		  ((skipArtificialNotes && buffer->buffer[index].isArtificial()) || 
+		  (skipIgnoredEvents && buffer->buffer[index].isIgnored())))
+	{
+		index++;
+		jassert(index < HISE_EVENT_BUFFER_SIZE);
+	}
+
+	if (index < buffer->numUsed)
+	{
+		return &buffer->buffer[index++];
+
+	}
+	else
+	{
+		return nullptr;
+	}
+}
+
+void HiseEventBuffer::insertEventAtPosition(const HiseEvent& e, int positionInBuffer)
+{
+	if (numUsed == 0)
+	{
+		buffer[0] = HiseEvent(e);
+
+		numUsed = 1;
+
+		return;
+	}
+
+	if (numUsed > positionInBuffer)
+	{
+		for (int i = jmin<int>(numUsed-1, HISE_EVENT_BUFFER_SIZE-2); i >= positionInBuffer; i--)
+		{
+			jassert(i + 1 < HISE_EVENT_BUFFER_SIZE);
+
+			buffer[i + 1] = buffer[i];
+		}
+	}
+
+    if(positionInBuffer < HISE_EVENT_BUFFER_SIZE)
+    {
+        buffer[positionInBuffer] = HiseEvent(e);
+        numUsed++;
+    }
+    else
+    {
+        jassertfalse;
+    }
+}
+
 } // namespace hise