/*  ===========================================================================
*
*   This file is part of HISE.
*   Copyright 2016 Christoph Hart
*
*   HISE is free software: you can redistribute it and/or modify
*   it under the terms of the GNU General Public License as published by
*   the Free Software Foundation, either version 3 of the License, or
*   (at your option) any later version.
*
*   HISE is distributed in the hope that it will be useful,
*   but WITHOUT ANY WARRANTY; without even the implied warranty of
*   MERCHANTABILITY or FITNESS FOR A PARTICULAR PURPOSE.  See the
*   GNU General Public License for more details.
*
*   You should have received a copy of the GNU General Public License
*   along with HISE.  If not, see <http://www.gnu.org/licenses/>.
*
*   Commercial licenses for using HISE in an closed source project are
*   available on request. Please visit the project's website to get more
*   information about commercial licensing:
*
*   http://www.hise.audio/
*
*   HISE is based on the JUCE library,
*   which must be separately licensed for closed source applications:
*
*   http://www.juce.com
*
*   ===========================================================================
*/

#ifndef UTILITYCLASSES_H_INCLUDED
#define UTILITYCLASSES_H_INCLUDED

namespace hise { using namespace juce;

class Processor;
class MainController;





/** A base class for objects that need to call dispatched messages. */
struct Dispatchable
{
	enum class Status
	{
		OK = 0,
		notExecuted,
		needsToRunAgain,
		cancelled
	};

	using Function = std::function<Status(Dispatchable* obj)>;

	virtual ~Dispatchable() {};

private:

	JUCE_DECLARE_WEAK_REFERENCEABLE(Dispatchable);
};

/** This class is used to coallescate multiple calls to an asynchronous update for a given Listener.
*	@ingroup event_handling
*
*	It is designed to be a replacement for the normal AsyncUpdater which can clog the message thread if too
*	many change notifications are sent.
*
*	In order to use this class, just create an instance and pass this to your subclassed listeners, which then
*	can be used just like the standard AsyncUpdater from JUCE.
*/
class UpdateDispatcher : private Timer
{
public:

	UpdateDispatcher(MainController* mc_);;

	~UpdateDispatcher()
	{
		pendingListeners.clear();

		stopTimer();
	}

	void suspendUpdates(bool shouldSuspendUpdates)
	{
		if (shouldSuspendUpdates)
			stopTimer();
		else
			startTimer(30);
	}

	/** This class contains the sender logic of the UpdateDispatcher scheme.
	*
	*	In order to use it, subclass your object from this, register the parent UpdateDispatcher in 
	*	the constructor, and then use triggerAsyncUpdate() just like you would do with a normal AsyncUpdater
	*
	*/
	class Listener
	{
	public:

		Listener(UpdateDispatcher* dispatcher_);;

		virtual ~Listener()
		{
			masterReference.clear();
		};

		virtual void handleAsyncUpdate() = 0;

		void cancelPendingUpdate()
		{
			if (!pending)
				return;

			cancelled.store(true);
		}

		void triggerAsyncUpdate();

	private:

		std::atomic<bool> cancelled;
		std::atomic<bool> pending;

		friend class WeakReference<Listener>;
		WeakReference<Listener>::Master masterReference;

		friend class UpdateDispatcher;

		WeakReference<UpdateDispatcher> dispatcher;
	};

private:

	void triggerAsyncUpdateForListener(Listener* l);

	MultithreadedLockfreeQueue<WeakReference<Listener>, MultithreadedQueueHelpers::Configuration::AllocationsAllowedAndTokenlessUsageAllowed> pendingListeners;

	void timerCallback() override;

	friend class Listener;

	MainController* mc;

	JUCE_DECLARE_WEAK_REFERENCEABLE(UpdateDispatcher);
};

/** This class can be used to listen to ValueTree property changes asynchronously.
*
*	It uses the UpdateDispatcher class to coallescate multiple updates without clogging the message thread
*/
class AsyncValueTreePropertyListener : public ValueTree::Listener
{
public:

	AsyncValueTreePropertyListener(ValueTree state_, UpdateDispatcher* dispatcher_) :
		state(state_),
		dispatcher(dispatcher_),
		asyncHandler(*this)
	{
		pendingPropertyChanges.ensureStorageAllocated(1024);
		state.addListener(this);
	}

	void valueTreePropertyChanged(ValueTree& v, const Identifier& id) final override
	{
		pendingPropertyChanges.addIfNotAlreadyThere(PropertyChange(v, id));
		asyncHandler.triggerAsyncUpdate();
	};

	virtual void asyncValueTreePropertyChanged(ValueTree& v, const Identifier& id) = 0;

	void valueTreeChildAdded(ValueTree&, ValueTree&) override {}
	void valueTreeChildRemoved(ValueTree&, ValueTree&, int) override {}
	void valueTreeChildOrderChanged(ValueTree&, int, int) override {}
	void valueTreeParentChanged(ValueTree&) override {}

private:

	struct PropertyChange
	{
		PropertyChange(ValueTree v_, Identifier id_) : v(v_), id(id_) {};
		PropertyChange() {};

		bool operator==(const PropertyChange& other) const
		{
			return v == other.v && id == other.id;
		}

		ValueTree v;
		Identifier id;
	};

	struct AsyncHandler : public UpdateDispatcher::Listener
	{
		AsyncHandler(AsyncValueTreePropertyListener& parent_) :
			Listener(parent_.dispatcher),
			parent(parent_)
		{};

		void handleAsyncUpdate() override
		{
			while (!parent.pendingPropertyChanges.isEmpty())
			{
				auto pc = parent.pendingPropertyChanges.removeAndReturn(0);
				parent.asyncValueTreePropertyChanged(pc.v, pc.id);
			}
		}

		AsyncValueTreePropertyListener& parent;
	};

	ValueTree state;
	WeakReference<UpdateDispatcher> dispatcher;
	AsyncHandler asyncHandler;

	Array<PropertyChange, CriticalSection> pendingPropertyChanges;
};

template <int Offset, int Length> class StackTrace
{
public:

	StackTrace():
		id(0)
	{
		for (int i = 0; i < Length; i++)
			stackTrace[i] = {};
	}

	bool operator ==(const StackTrace& other) const noexcept
	{
		return id == other.id;
	}

	StackTrace(StackTrace&& other) noexcept
	{
		id = other.id;

		for (int i = 0; i < Length; i++)
			stackTrace[i].swap(other.stackTrace[i]);
	}

	StackTrace& operator=(StackTrace&& other) noexcept
	{
		id = other.id;

		

		for (int i = 0; i < Length; i++)
			stackTrace[i].swap(other.stackTrace[i]);

		return *this;
	}

	StackTrace(uint16 id_, bool createStackTrace=true):
		id(id_)
	{
		if (createStackTrace)
		{
			auto full = StringArray::fromLines(SystemStats::getStackBacktrace());

			for (int i = Offset; i < Offset + Length; i++)
			{
				stackTrace[i - Offset] = full.strings[i].toStdString();
			}
		}
		else
		{
			for (int i = 0; i < Length; i++)
				stackTrace[i] = {};
		}
		
	}

	uint16 id;
	std::string stackTrace[Length];

	JUCE_DECLARE_NON_COPYABLE(StackTrace);
};


/** A base class for all objects that can be saved as value tree.
*/
class RestorableObject
{
public:

	virtual ~RestorableObject() {};

	/** Overwrite this method and return a representation of the object as ValueTree. */
	virtual ValueTree exportAsValueTree() const = 0;

	/** Overwrite this method and restore the properties of this object using the referenced ValueTree. */
	virtual void restoreFromValueTree(const ValueTree &previouslyExportedState) = 0;
};

class MainController;

/** A base class for all objects that need access to a MainController.
*
*	If you want to have access to the main controller object, derive the class from this object and pass 
*	a pointer to the MainController instance in the constructor.
*/
class ControlledObject
{
public:

	/** Creates a new ControlledObject. The MainController must be supplied. */
	ControlledObject(MainController *m, bool notifyOnShutdown=false);

	virtual ~ControlledObject();

	/** Overwrite this and make sure that it stops accessing the main controller. */
	virtual void mainControllerIsDeleted() {};

	/** Provides read-only access to the main controller. */
	const MainController *getMainController() const noexcept
	{
		jassert(controller != nullptr);
		return controller;
	};

	/** Traverses the component hierarchy and returns the main controller from one of its parents. */
	static MainController* getMainControllerFromParent(Component* c)
	{
		if (auto co = c->findParentComponentOfClass<ControlledObject>())
		{
			return co->getMainController();
		}

		jassertfalse;
		return nullptr;
	}

	/** Provides write access to the main controller. Use this if you want to make changes. */
	MainController *getMainController() noexcept
	{
		jassert(controller != nullptr);
		return controller;
	}

private:

	JUCE_DECLARE_WEAK_REFERENCEABLE(ControlledObject);

	bool registerShutdown = false;

	MainController* const controller;

	friend class MainController;
	friend class ProcessorFactory;
};

/** A small helper class that detects a timeout.
*
*   Use this to catch down drop outs by adding it to time critical functions in the audio thread and set a global time out value 
*   using either setMaxMilliSeconds() or, more convenient, setMaxTimeOutFromBufferSize().
*
*   Then in your function create a object of this class on the stack and when it is destroyed after the function terminates it
*   measures the lifespan of the object and logs to the current system Logger if it exceeds the timespan.
*
*   The Identifier you pass in should be unique. It will be used to deactivate logging until you create a GlitchDetector with the same
*   ID again. This makes sure you only get one log per glitch (if you have multiple GlitchDetectors in your stack trace, 
*   they all would fire if a glitch occurred.
*
*   You might want to use the macro ADD_GLITCH_DETECTOR(name) (where name is a simple C string literal which will be parsed to a 
*   static Identifier, because it can be excluded for deployment builds using
*   
*       #define USE_GLITCH_DETECTION 0
*
*   This macro can be only used once per function scope, but this should be OK...
*/
class ScopedGlitchDetector
{
public:
    
    /** Creates a new GlitchDetector with a given identifier. 
    *
    *   It uses the id to only log the last call in a stack trace, so you only get the GlitchDetector where the glitch actually occured.
    */
    ScopedGlitchDetector(Processor* const processor, int location_);;
    
	~ScopedGlitchDetector();
    
    // =================================================================================================================================
    

	static double getAllowedPercentageForLocation(int locationId);

private:
    
	

    // =================================================================================================================================
    
	int location = 0;

	static double locationTimeSum[30];
	static int locationIndex[30];

    const double startTime;
    
    static int lastPositiveId;

	WeakReference<Processor> p;

    // =================================================================================================================================
    
    JUCE_DECLARE_NON_COPYABLE_WITH_LEAK_DETECTOR(ScopedGlitchDetector)
};


#if USE_GLITCH_DETECTION // && !JUCE_DEBUG
#define ADD_GLITCH_DETECTOR(processor, location) ScopedGlitchDetector sgd(processor, (int)location)
#else
#define ADD_GLITCH_DETECTOR(processor, loc)
#endif





<<<<<<< HEAD
	enum CallbackTypes
	{
		TempoChange,
		TranportChange,
		MusicalPositionChange,
		SignatureChange,
		numCallbackTypes
	};

	virtual ~TempoListener() {};

	/** The callback function that will be called if the tempo was changed.
	*
	*	This is called synchronously in the audio callback before the processing, so make sure you don't
	*	make something stupid here.
	*
	*	It will be called once per block, so you can't do sample synchronous tempo stuff, but that should be enough.
	*/
	virtual void tempoChanged(double newTempo) {};

	/** The callback function that will be called when the transport state changes (=the user presses play on the DAW). */
	virtual void onTransportChange(bool isPlaying) {};

	/** The callback function that will be called for each musical pulse.

		It takes the denominator from the time signature into account so if the host time signature is set to 6/8, it will
		be called twice as often as with 3/4. 
		
		By default, this function is disabled, so you need to call addPulseListener() to activate this feature. 
		*/
	virtual void onBeatChange(int beatIndex, bool isNewBar) {};

	/** Called whenever a time signature change occurs. */
	virtual void onSignatureChange(int newNominator, int numDenominator) {};

private:

	JUCE_DECLARE_WEAK_REFERENCEABLE(TempoListener);
};
=======
>>>>>>> 010fa4f2


/** Calculates the balance.
*	@ingroup utility
*
*/
class BalanceCalculator
{
public:

	/** Converts a balance value to the gain factor for the supplied channel using an equal power formula. Input is -100.0 ... 100.0 */
	static float getGainFactorForBalance(float balanceValue, bool calculateLeftChannel);;

	/** Processes a stereo buffer with an array of balance values (from 0...1) - typically the output of a modulation chain. 
	*
	*	This is slightly faster than calling getGainFactorForBalance because it uses some vectorization...
	*	The float array that is passed in is used as working buffer, so don't rely on it not being changed...
	*	
	*/
	static void processBuffer(AudioSampleBuffer &stereoBuffer, float *panValues, int startSample, int numSamples);

	/** Returns a string version of the pan value. */
	static String getBalanceAsString(int balanceValue);
};



class Saturator
{
public:

	Saturator()
	{
		setSaturationAmount(0.0f);
	};

	inline float getSaturatedSample(float inputSample) const
	{
		return (1.0f + k) * inputSample / (1.0f + k * fabsf(inputSample));
	}

	void setSaturationAmount(float newSaturationAmount)
	{
		saturationAmount = jmin(newSaturationAmount, 0.999f);
		
		k = 2 * saturationAmount / (1.0f - saturationAmount);
	}

private:

	float saturationAmount;
	float k;

};




class Processor;




/** A keyboard state which adds the possibility of colouring the keys. */
class CustomKeyboardState : public MidiKeyboardState,
	public SafeChangeBroadcaster
{
public:

	/** Creates a new keyboard state. */
	CustomKeyboardState() :
		MidiKeyboardState(),
		lowestKey(40)
	{
		for (int i = 0; i < 127; i++)
		{
			setColourForSingleKey(i, Colours::transparentBlack);
		}
	}

	/** Returns the colour for the given note number. */
	Colour getColourForSingleKey(int noteNumber) const
	{
		return noteColours[noteNumber];
	};

	/** Checks if a colour was specified for the given note number. */
	bool isColourDefinedForKey(int noteNumber) const
	{
		return noteColours[noteNumber] != Colours::transparentBlack;
	};

	/** Changes the colour for the given note number. */
	void setColourForSingleKey(int noteNumber, Colour colour)
	{
		if (noteNumber >= 0 && noteNumber < 127)
		{
			noteColours[noteNumber] = colour;
		}

		sendChangeMessage();
	}
	void setLowestKeyToDisplay(int lowestKeyToDisplay)
	{
		lowestKey = lowestKeyToDisplay;
	}


	int getLowestKeyToDisplay() const { return lowestKey; }

private:

	Colour noteColours[127];
	int lowestKey;

};



class MainController;

class AutoSaver : private Timer
{
public:

	

	AutoSaver(MainController *mc_) :
		mc(mc_),
		currentAutoSaveIndex(0)
	{
		
	};

	

	void updateAutosaving()
	{
		if (isAutoSaving()) enableAutoSaving();
		else disableAutoSaving();
	}

private:

	int getIntervalInMinutes() const;

	void enableAutoSaving()
	{
		IF_NOT_HEADLESS(startTimer(1000 * 60 * getIntervalInMinutes())); // autosave all 5 minutes
	}

	void disableAutoSaving()
	{
		stopTimer();
	}

	bool isAutoSaving() const;

	void timerCallback() override;

	File getAutoSaveFile();

	Array<File> fileList;

	int currentAutoSaveIndex;

	MainController *mc;
};



class SemanticVersionChecker
{
public:

	SemanticVersionChecker(const String& oldVersion_, const String& newVersion_)
	{
		parseVersion(oldVersion, oldVersion_);
		parseVersion(newVersion, newVersion_);
	};

	bool isUpdate() const;

	bool isMajorVersionUpdate() const { return newVersion.majorVersion > oldVersion.majorVersion; };
	bool isMinorVersionUpdate() const { return newVersion.minorVersion > oldVersion.minorVersion; };
	bool isPatchVersionUpdate() const { return newVersion.patchVersion > oldVersion.patchVersion; };
	bool oldVersionNumberIsValid() const { return oldVersion.validVersion; }
	bool newVersionNumberIsValid() const { return newVersion.validVersion; }

private:

	struct VersionInfo
	{
		bool validVersion = false;
		int majorVersion = 0;
		int minorVersion = 0;
		int patchVersion = 0;
	};

	static void parseVersion(VersionInfo& info, const String& v)
	{
		const String sanitized = v.replace("v", "", true);
		StringArray a = StringArray::fromTokens(sanitized, ".", "");

		if (a.size() != 3)
		{
			info.validVersion = false;
			return;
		}
		else
		{
			info.majorVersion = a[0].getIntValue();
			info.minorVersion = a[1].getIntValue();
			info.patchVersion = a[2].getIntValue();
			info.validVersion = true;
		}
	};

	VersionInfo oldVersion;
	VersionInfo newVersion;

	JUCE_DECLARE_NON_COPYABLE_WITH_LEAK_DETECTOR(SemanticVersionChecker);
};

class DelayedFunctionCaller: public Timer
{
public:

	DelayedFunctionCaller(std::function<void(void)> func, int delayInMilliseconds) :
		f(func)
	{
		startTimer(delayInMilliseconds);
	}


	void timerCallback() override
	{
		stopTimer();

		if(f)
			f();

		delete this;
	}

private:

	std::function<void(void)> f;

	JUCE_DECLARE_NON_COPYABLE_WITH_LEAK_DETECTOR(DelayedFunctionCaller);
};


/** A wrapper around a lambda that will get executed with the given processor
	as argument.
	
	This is used by the suspension system to execute functions asynchronously.
	
	Since the time between creating this and the actual execution can be long
	and all kinds of things might have happened in the mean time, it will check
	if the processor still exists and automatically cancels the function if the
	processor got deleted.

	You will never have to create one of these objects manually, the only thing you
	need to know is the Function prototype, since all lambdas you pass in have
	to meet its structure:

	\code
	auto f = [](hise::Processor* p)
	{
	    bool success = p->doSomething();

		if(success)
		    return SafeFunctionCall::OK;
		else
			return SafeFunctionCall::cancelled;
	};
	\endcode
*/
struct SafeFunctionCall
{
	/** The return status for a lambda used with this class. */
	enum Status
	{
		OK = 0, ///< The default return type
		cancelled, ///< Indicates if there is a abnormal event that prevents the successfull execution. For example for a sample preload task, switching the sample map in the mean time can cause this since the sample doesn't need to be loaded anymore
		processorWasDeleted, ///< If a Processor was deleted between the creation and execution of this method, this will be the return type. Normally you don't have to use it at all, since this will be taken care of automatically
		nullPointerCall, ///< this is used when you try to call a SafeFunction call with a null pointer (the effective result is the same as processorDeleted, but it might give you a clue for debugging).
		numStatuses
	};

	/** The prototype for all lambdas that can be passed in the constructor. */
	using Function = std::function<Status(Processor*)>;

	SafeFunctionCall(Processor* p_, const Function& f_) noexcept;

	SafeFunctionCall() noexcept;;

	Status call() const;

	bool isValid() const noexcept { return (bool)f; };

	Result callWithResult() const
	{
		auto r = call();

		if (r == OK)
			return Result::ok();

		return Result::fail(String(r));
	}

	Function f;
	WeakReference<Processor> p;
};

/** A function prototype for lambdas passed into the suspended task system. */
using ProcessorFunction = SafeFunctionCall::Function;

#if USE_VDSP_FFT

#define MAX_VDSP_FFT_SIZE 13

class VDspFFT
{
public:
    
    VDspFFT(int maxN=16);
    
    ~VDspFFT();
    
    void complexFFTInplace(float* data, int size, bool unpack=true);
    
    void complexFFTInverseInplace(float* data, int size);
    
    void multiplyComplex(float* output, float* in1, int in1Offset, float* in2, int in2Offset, int numSamples, bool addToOutput);
    
private:
    
    class Pimpl;
    
    ScopedPointer<Pimpl> pimpl;
};

#endif

} // namespace hise

#endif  // UTILITYCLASSES_H_INCLUDED
<|MERGE_RESOLUTION|>--- conflicted
+++ resolved
@@ -422,10 +422,6 @@
 #endif
 
 
-
-
-
-<<<<<<< HEAD
 	enum CallbackTypes
 	{
 		TempoChange,
@@ -465,8 +461,6 @@
 
 	JUCE_DECLARE_WEAK_REFERENCEABLE(TempoListener);
 };
-=======
->>>>>>> 010fa4f2
 
 
 /** Calculates the balance.
@@ -815,4 +809,4 @@
 
 } // namespace hise
 
-#endif  // UTILITYCLASSES_H_INCLUDED
+#endif  // UTILITYCLASSES_H_INCLUDED