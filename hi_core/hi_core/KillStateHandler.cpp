/*  ===========================================================================
*
*   This file is part of HISE.
*   Copyright 2016 Christoph Hart
*
*   HISE is free software: you can redistribute it and/or modify
*   it under the terms of the GNU General Public License as published by
*   the Free Software Foundation, either version 3 of the License, or
*   (at your option) any later version.
*
*   HISE is distributed in the hope that it will be useful,
*   but WITHOUT ANY WARRANTY; without even the implied warranty of
*   MERCHANTABILITY or FITNESS FOR A PARTICULAR PURPOSE.  See the
*   GNU General Public License for more details.
*
*   You should have received a copy of the GNU General Public License
*   along with HISE.  If not, see <http://www.gnu.org/licenses/>.
*
*   Commercial licenses for using HISE in an closed source project are
*   available on request. Please visit the project's website to get more
*   information about commercial licensing:
*
*   http://www.hise.audio/
*
*   HISE is based on the JUCE library,
*   which must be separately licensed for closed source applications:
*
*   http://www.juce.com
*
*   ===========================================================================
*/

namespace hise { using namespace juce;


MainController::KillStateHandler::KillStateHandler(MainController* mc_) :
	mc(mc_),
	currentState(State::WaitingForInitialisation)
{
	audioThreads.ensureStorageAllocated(16);

	threadIds[TargetThread::AudioThread] = nullptr;
	threadIds[TargetThread::SampleLoadingThread] = mc->getSampleManager().getGlobalSampleThreadPool()->getThreadId();
	threadIds[TargetThread::ScriptingThread] = mc->javascriptThreadPool->getThreadId();
	threadIds[TargetThread::MessageThread] = nullptr;
}



bool MainController::KillStateHandler::handleKillState()
{
#if ENABLE_LOG_KILL_EVENTS
	if (killState != NewKillState::Clear)
		LOG_KILL_EVENTS("      handleKillState: " + getStringForKillState(killState));
#endif

	initAudioThreadId();

	ScopedTryLock sl(ticketLock);

	if (!sl.isLocked())
	{
		jassertfalse;
	}

	switch (currentState.load())
	{
	case State::Clear:
	{
		if (!checkForClearance())
		{
			currentState = VoiceKill;

			mc->getMainSynthChain()->killAllVoices();

			if (voicesAreKilled())
			{
				currentState = State::Suspended;
				return false;
			}
			else
			{
				return true;
			}
		}
		return true;
	}
	case State::VoiceKill:
	{
		if (voicesAreKilled())
		{
			currentState = State::Suspended;
			return false;
		}

		return true;
	}
	case State::Suspended:
	{
		if (checkForClearance())
		{
			{
				DBG_WITH_AUDIO_GUARD("All tickets cleared. Resume processing");
			}
			

			mc->getMainSynthChain()->resetAllVoices();
			currentState = State::Clear;
			return true;
		}

		return false;
	}
	case State::ShutdownSignalReceived:
	{
		currentState = PendingShutdown;
		mc->getMainSynthChain()->killAllVoices();

		if (voicesAreKilled())
		{
			quit();
			return false;
		}
		else
		{
			return true;
		}
	}
	case State::PendingShutdown:
	{
		jassert(allowGracefulExit());

		if (voicesAreKilled())
		{
			quit();
			return false;
		}

		return true;
	}
	case State::ShutdownComplete:
		return false;
	default:
		jassertfalse;
        return false;
	}

}



void MainController::KillStateHandler::requestQuit()
{
	if (allowGracefulExit())
	{
		currentState = State::ShutdownSignalReceived;
	}
	else
	{

		JUCEApplication::quit();
	}
}

bool MainController::KillStateHandler::allowGracefulExit() const noexcept
{
#if JUCE_WINDOWS && IS_STANDALONE_APP
	const bool formatAllowsGracefulExit = true;
#else
	const bool formatAllowsGracefulExit = false;
#endif

	return initialised() && formatAllowsGracefulExit;
}

void MainController::KillStateHandler::quit()
{
	LockHelpers::SafeLock sl(mc, LockHelpers::AudioLock);

	mc->getMainSynthChain()->resetAllVoices();
	currentState = ShutdownComplete;

	auto f = [](Dispatchable* )
	{
		JUCEApplication::quit();
		return Dispatchable::Status::OK;
	};

	mc->getLockFreeDispatcher().callOnMessageThreadAfterSuspension(mc->getMainSynthChain(), f);
}



void MainController::KillStateHandler::deferToThread(Processor* p, const ProcessorFunction& f, TargetThread t)
{
	switch (t)
	{
	case SampleLoadingThread:
	{
		mc->getSampleManager().addDeferredFunction(p, f);
		break;
	}
	
	case ScriptingThread:
	{
		auto sf = [f](JavascriptProcessor* jp)
		{
			auto p = dynamic_cast<Processor*>(jp);
			f(p);
			return jp->getLastErrorMessage();
		};

		mc->getJavascriptThreadPool().addJob(JavascriptThreadPool::Task::Compilation, dynamic_cast<JavascriptProcessor*>(p), sf);

		break;
	}
	case AudioThread:
	{
        jassertfalse;
        break;
	}
	case MessageThread:
	default:
	{
		jassertfalse;
		break;
	}
	}
}

bool MainController::KillStateHandler::isAudioRunning() const noexcept
{
	return initialised() && currentState < State::Suspended;
}

void MainController::KillStateHandler::setLockForCurrentThread(LockHelpers::Type t, bool lock) const
{
	auto id = lock ? getCurrentThread() : TargetThread::Free;
	lockStates.threadsForLock[t].store(id);
}

bool MainController::KillStateHandler::currentThreadHoldsLock(LockHelpers::Type t) const noexcept
{
	return getCurrentThread() == lockStates.threadsForLock[t];
}

bool MainController::KillStateHandler::initialised() const noexcept
{
<<<<<<< HEAD
	return init && !stateIsLoading && currentState != ShutdownComplete;
=======
	return (init && currentState != ShutdownComplete);
>>>>>>> fec33c0a
}

void MainController::KillStateHandler::deinitialise()
{
	currentState = State::PendingShutdown;
}

bool MainController::KillStateHandler::invalidateTicket(uint16 ticket)
{
	//DBG("Invalidate Ticket " + String(ticket));

	jassert(mc->isBeingDeleted() || currentState == Suspended);

	//stackTraces.remove(StackTrace<3, 6>(ticket, false));

	{
		ScopedLock sl(ticketLock);

		// You tried to invalidate an invalid ticket!
		jassert(ticket != 0);

		auto index = pendingTickets.indexOf(ticket);
		pendingTickets.removeElement(index);
		return index != -1;
	}
}

static uint32 lastTime = 0;

juce::uint16 MainController::KillStateHandler::requestNewTicket()
{
	jassert(currentState != WaitingForInitialisation);

	auto thisTime = Time::getMillisecondCounter();

	auto delta = thisTime - lastTime;
	lastTime = thisTime;

	


	uint16 newTicket;

	ignoreUnused(delta);
	//DBG(String(delta) + "ms: Request Ticket " + String(ticketCounter + 1));

	{
		ScopedLock sl(ticketLock);

		ticketCounter = jmax<uint16>(1, ticketCounter + 1);

		newTicket = ticketCounter;

		

		pendingTickets.insertWithoutSearch(newTicket);
	}
	
	//stackTraces.insertWithoutSearch(StackTrace<3, 6>(newTicket));

	return newTicket;
}

bool MainController::KillStateHandler::checkForClearance() const noexcept
{
	ScopedTryLock sl(ticketLock);

	if (sl.isLocked())
		return pendingTickets.isEmpty();

	// If we didn't get the lock, there's certainly going on something, 
	// so we can't unsuspend the audio processing now.
	return false;
}

bool MainController::KillStateHandler::isSuspendableThread() const noexcept
{
	auto c = getCurrentThread();
	return c == ScriptingThread || c == SampleLoadingThread;
}

bool MainController::KillStateHandler::voicesAreKilled() const
{
	// This method should only be called during the voice killing state
	jassert(currentState == State::VoiceKill || currentState == PendingShutdown);

	return !mc->getMainSynthChain()->areVoicesActive();
}


bool MainController::KillStateHandler::killVoicesAndCall(Processor* p, const ProcessorFunction& functionToExecuteWhenKilled, MainController::KillStateHandler::TargetThread targetThread)
{
	WARN_IF_AUDIO_THREAD(true, IllegalOps::GlobalLocking);

	if (!initialised())
	{
		jassert(currentState == State::WaitingForInitialisation || 
		        currentState == State::ShutdownComplete ||
                stateIsLoading);

		functionToExecuteWhenKilled(p);
		return true;
	}

	jassert(targetThread != MessageThread);

	const bool sameThread = getCurrentThread() == targetThread;

	if (inUnitTestMode() || (!isAudioRunning() && sameThread))
	{
		// We either don't care about threading (unit-test) or the engine is idle
		// and the target thread is active, so we can call the function without
		// further actions
		functionToExecuteWhenKilled(p);
		return true;
	}
	else
	{
		if (isSuspendableThread() && sameThread)
		{
			// We are on a suspendable thread and the function
			// should be called here.

			if (isAudioRunning())
			{
				auto newTicket = requestNewTicket();

				if (killVoicesAndWait())
				{
					jassert(!isAudioRunning());

					functionToExecuteWhenKilled(p);
					
					jassert(currentState = State::Suspended);

					invalidateTicket(newTicket);

					return true;
				}
				else
				{
					// Somehow the voices could not been killed.
					jassertfalse;
					invalidateTicket(newTicket);
					return true;
				}
			}
		}
		else
		{
			deferToThread(p, functionToExecuteWhenKilled, targetThread);
			return false;
		}
	}

	jassertfalse;
	return false;
}


bool MainController::KillStateHandler::killVoicesAndWait(int* timeoutMilliseconds)
{
	if (!isSuspendableThread())
	{
		jassertfalse;
		return false;
	}

	if (currentState == Suspended)
	{
		if (timeoutMilliseconds != nullptr)
			*timeoutMilliseconds = 0;
		return true;
	}

	// If you call this method you need to have requested a ticket!
	jassert(!checkForClearance());

	int safeguard = 0;
	int timeout = timeoutMilliseconds != nullptr ? *timeoutMilliseconds : 1000;
	int numRetries = timeout / 20;

	while (isAudioRunning() && safeguard < numRetries)
	{
		Thread::sleep(20);
		safeguard++;
	}

	if (isAudioRunning())
	{
		jassertfalse;
		return false;
	}

	if(timeoutMilliseconds != nullptr)
		*timeoutMilliseconds = safeguard * numRetries;

	return true;
}

bool MainController::KillStateHandler::test() const noexcept
{
	if (mc->getMainSynthChain() == nullptr)
		return false;

	if (!mc->getMainSynthChain()->isOnAir())
		return false;

	if (audioThreads.isEmpty())
		return false;

	return true;
}


juce::Array<MultithreadedQueueHelpers::PublicToken> MainController::KillStateHandler::createPublicTokenList(int producerFlags /*= AllProducers*/)
{
	IF_NOT_HEADLESS(jassert(mc->isFlakyThreadingAllowed() || initialised()));

	WARN_IF_AUDIO_THREAD(true, IllegalOps::Compilation);

	/** You can't call this before initialising the audio threads. */
	IF_NOT_HEADLESS(jassert(mc->isFlakyThreadingAllowed() || !audioThreads.isEmpty()));

	MultithreadedQueueHelpers::PublicToken audioThreadToken;
	audioThreadToken.canBeProducer = producerFlags & QueueProducerFlags::AudioThreadIsProducer;
	audioThreadToken.threadIds.insertArray(0, audioThreads.getRawDataPointer(), audioThreads.size());
	audioThreadToken.threadName = "AudioThread";

	MultithreadedQueueHelpers::PublicToken messageThreadToken;
	messageThreadToken.canBeProducer = producerFlags & QueueProducerFlags::MessageThreadIsProducer;
	messageThreadToken.threadIds.insert(-1, MessageManager::getInstance()->getCurrentMessageThread());
	messageThreadToken.threadName = "Message Thread";

	MultithreadedQueueHelpers::PublicToken sampleLoadingThreadToken;
	sampleLoadingThreadToken.canBeProducer = producerFlags & QueueProducerFlags::LoadingThreadIsProducer;
	sampleLoadingThreadToken.threadIds.insert(-1, mc->getSampleManager().getGlobalSampleThreadPool()->getThreadId());
	sampleLoadingThreadToken.threadName = "Loading Thread";

	MultithreadedQueueHelpers::PublicToken scriptThreadToken;
	scriptThreadToken.canBeProducer = producerFlags & QueueProducerFlags::ScriptThreadIsProducer;
	scriptThreadToken.threadIds.insert(-1, mc->javascriptThreadPool->getThreadId());
	scriptThreadToken.threadName = "Scripting Thread";

	return { audioThreadToken, messageThreadToken, sampleLoadingThreadToken, scriptThreadToken };
}



bool MainController::KillStateHandler::voiceStartIsDisabled() const
{
#if HI_RUN_UNIT_TESTS
	return false;
#else
	return currentState > State::Clear;
#endif
}




void MainController::KillStateHandler::setSampleLoadingThreadId(void* newId)
{
	jassert(newId != nullptr);
	jassert(threadIds[(int)TargetThread::SampleLoadingThread] == nullptr);

	threadIds[(int)TargetThread::SampleLoadingThread] = newId;
}

MainController::KillStateHandler::TargetThread MainController::KillStateHandler::getCurrentThread() const
{
	jassert(threadIds[(int)TargetThread::SampleLoadingThread] != nullptr);

	auto threadId = Thread::getCurrentThreadId();

	if (audioThreads.contains(threadId))
		return TargetThread::AudioThread;
	else if (threadId == threadIds[(int)TargetThread::SampleLoadingThread])
		return TargetThread::SampleLoadingThread;
	else if (threadId == threadIds[(int)TargetThread::ScriptingThread])
		return TargetThread::ScriptingThread;

	if (auto mm = MessageManager::getInstanceWithoutCreating())
	{
		if (mm->isThisTheMessageThread())
			return MessageThread;
	}

#if JUCE_LINUX && !IS_STANDALONE_APP
	// Linux appears to be using multiple message threads, so this is the best bet...
	return MessageThread;
#else
	return UnknownThread;
#endif
}


void MainController::KillStateHandler::addThreadIdToAudioThreadList()
{
    if(MessageManager::getInstance()->isThisTheMessageThread())
        return;
    
	auto threadId = Thread::getCurrentThreadId();

	audioThreads.addIfNotAlreadyThere(threadId);
}

void MainController::KillStateHandler::initAudioThreadId()
{
	addThreadIdToAudioThreadList();

	if (!init)
	{
		if (currentState == WaitingForInitialisation)
		{
			currentState = State::Clear;
		}
		
		init = true;

		BACKEND_ONLY(mc->getConsoleHandler().initialise());
	}


	
}


void MainController::KillStateHandler::warn(int operationType)
{
	if (guardEnabled)
	{
		String errorMessage = "Illegal call in audio thread detected: \n";

		errorMessage << getOperationName(operationType);

		DBG(errorMessage);

		//errorMessage << SystemStats::getStackBacktrace();

		debugError(mc->getMainSynthChain(), errorMessage);
	}
}

juce::String MainController::KillStateHandler::getOperationName(int operationType)
{
	auto t = (IllegalOps)operationType;

	switch (t)
	{
	case IllegalOps::ProcessorInsertion:	return "Processor insertion";
	case IllegalOps::IteratorCreation:		return "Iterator creation";
	case IllegalOps::Compilation:			return "Script compilation";
	case IllegalOps::SampleCreation:		return "Sample creation";
	case IllegalOps::SampleDestructor:		return "Sample deletion";
	case IllegalOps::ValueTreeOperation:	return "ValueTree operation";
	case IllegalOps::ProcessorDestructor:	return "Processor destructor";
	default:
		break;
	}

	return Handler::getOperationName(operationType);
}

#undef LOG_KILL_EVENTS

} // namespace hise<|MERGE_RESOLUTION|>--- conflicted
+++ resolved
@@ -246,11 +246,7 @@
 
 bool MainController::KillStateHandler::initialised() const noexcept
 {
-<<<<<<< HEAD
 	return init && !stateIsLoading && currentState != ShutdownComplete;
-=======
-	return (init && currentState != ShutdownComplete);
->>>>>>> fec33c0a
 }
 
 void MainController::KillStateHandler::deinitialise()
