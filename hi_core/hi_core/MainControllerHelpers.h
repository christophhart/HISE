--- conflicted
+++ resolved
@@ -1,518 +1,517 @@
-/*  ===========================================================================
-*
-*   This file is part of HISE.
-*   Copyright 2016 Christoph Hart
-*
-*   HISE is free software: you can redistribute it and/or modify
-*   it under the terms of the GNU General Public License as published by
-*   the Free Software Foundation, either version 3 of the License, or
-*   (at your option) any later version.
-*
-*   HISE is distributed in the hope that it will be useful,
-*   but WITHOUT ANY WARRANTY; without even the implied warranty of
-*   MERCHANTABILITY or FITNESS FOR A PARTICULAR PURPOSE.  See the
-*   GNU General Public License for more details.
-*
-*   You should have received a copy of the GNU General Public License
-*   along with HISE.  If not, see <http://www.gnu.org/licenses/>.
-*
-*   Commercial licenses for using HISE in an closed source project are
-*   available on request. Please visit the project's website to get more
-*   information about commercial licensing:
-*
-*   http://www.hise.audio/
-*
-*   HISE is based on the JUCE library,
-*   which must be separately licensed for closed source applications:
-*
-*   http://www.juce.com
-*
-*   ===========================================================================
-*/
-
-
-#ifndef MAINCONTROLLERHELPERS_H_INCLUDED
-#define MAINCONTROLLERHELPERS_H_INCLUDED
-
-namespace hise { using namespace juce;
-
-// ====================================================================================================
-// Extern class definitions
-
-class PluginParameterModulator;
-class PluginParameterAudioProcessor;
-class ControlledObject;
-class Processor;
-class Console;
-class ModulatorSamplerSound;
-class ModulatorSamplerSoundPool;
-class Plotter;
-class ScriptWatchTable;
-class ScriptComponentEditPanel;
-class JavascriptMidiProcessor;
-class Modulator;
-class CustomKeyboardState;
-class ModulatorSynthChain;
-class FactoryType;
-
-
-
-<<<<<<< HEAD
-=======
-/** A base class for all objects that need access to a MainController.
-*	@ingroup core
-*
-*	If you want to have access to the main controller object, derive the class from this object and pass a pointer to the MainController
-*	instance in the constructor.
-*/
-class ControlledObject
-{
-public:
-
-	/** Creates a new ControlledObject. The MainController must be supplied. */
-	ControlledObject(MainController *m);
-
-	virtual ~ControlledObject();
-
-	/** Provides read-only access to the main controller. */
-	const MainController *getMainController() const noexcept
-	{
-		jassert(controller != nullptr);
-		return controller;
-	};
-
-	/** Provides write access to the main controller. Use this if you want to make changes. */
-	MainController *getMainController() noexcept
-	{
-		jassert(controller != nullptr);
-		return controller;
-	}
-
-private:
-
-	friend class WeakReference<ControlledObject>;
-	WeakReference<ControlledObject>::Master masterReference;
-
-	MainController* const controller;
-
-	friend class MainController;
-	friend class ProcessorFactory;
-};
-
-
-class MPEModulator;
-
->>>>>>> dadc80c3
-#define HI_NUM_MIDI_AUTOMATION_SLOTS 8
-
-/** This handles the MIDI automation for the frontend plugin.
-*
-*	For faster performance, one CC value can only control one parameter.
-*
-*/
-class MidiControllerAutomationHandler : public RestorableObject,
-										public SafeChangeBroadcaster
-{
-public:
-
-	MidiControllerAutomationHandler(MainController *mc_);
-
-	void addMidiControlledParameter(Processor *interfaceProcessor, int attributeIndex, NormalisableRange<double> parameterRange, int macroIndex);
-	void removeMidiControlledParameter(Processor *interfaceProcessor, int attributeIndex, NotificationType notifyListeners);
-
-	bool isLearningActive() const;
-
-	ValueTree exportAsValueTree() const override;
-	void restoreFromValueTree(const ValueTree &v) override;
-
-	bool isLearningActive(Processor *interfaceProcessor, int attributeIndex) const;
-	void deactivateMidiLearning();
-
-	void setUnlearndedMidiControlNumber(int ccNumber, NotificationType notifyListeners);
-	int getMidiControllerNumber(Processor *interfaceProcessor, int attributeIndex) const;
-
-	void refreshAnyUsedState();
-	void clear();
-
-	/** The main routine. Call this for every MidiBuffer you want to process and it handles both setting parameters as well as MIDI learning. */
-	void handleParameterData(MidiBuffer &b);
-
-		
-	class MPEData : public ControlledObject,
-		public RestorableObject
-	{
-	public:
-		MPEData(MainController* mc);;
-
-		~MPEData();
-
-		struct Listener
-		{
-		public:
-			virtual ~Listener() {};
-
-			virtual void mpeModeChanged(bool isEnabled) = 0;
-
-			virtual void mpeModulatorAssigned(MPEModulator* m, bool wasAssigned) = 0;
-
-			virtual void mpeDataReloaded() = 0;
-
-			virtual void mpeModulatorAmountChanged() {};
-
-		private:
-
-			JUCE_DECLARE_WEAK_REFERENCEABLE(Listener);
-		};
-
-		void restoreFromValueTree(const ValueTree &previouslyExportedState) override;
-
-		ValueTree exportAsValueTree() const override;
-
-		void addConnection(MPEModulator* mod, NotificationType notifyListeners=sendNotification);
-
-		void removeConnection(MPEModulator* mod, NotificationType notifyListeners=sendNotification);
-
-		MPEModulator* getModulator(int index) const;
-
-		MPEModulator* findMPEModulator(const String& name) const;
-
-		StringArray getListOfUnconnectedModulators(bool prettyName) const;
-
-		static String getPrettyName(const String& id);
-
-		void reset();
-
-		void clear();
-
-		int size() const;
-
-		void setMpeMode(bool shouldBeOn);
-
-		bool isMpeEnabled() const { return mpeEnabled; }
-
-		bool contains(MPEModulator* mod) const;
-
-		void addListener(Listener* l)
-		{
-			listeners.addIfNotAlreadyThere(l);
-
-			// Fire this once to setup the correct state
-			l->mpeModeChanged(mpeEnabled);
-		}
-
-		void removeListener(Listener* l)
-		{
-			listeners.removeAllInstancesOf(l);
-		}
-
-		void sendAmountChangeMessage()
-		{
-			for (auto l : listeners)
-			{
-				if (l)
-					l->mpeModulatorAmountChanged();
-			}
-		}
-
-	private:
-
-		struct AsyncRestorer : private AsyncUpdater
-		{
-		public:
-
-			AsyncRestorer(MPEData& parent_) :
-				parent(parent_)
-			{};
-
-			void restore(const ValueTree& v)
-			{
-				data = v;
-				triggerAsyncUpdate();
-			}
-
-		private:
-
-			void handleAsyncUpdate() override;;
-
-			
-
-			ValueTree data;
-
-			MPEData& parent;
-		};
-
-		AsyncRestorer asyncRestorer;
-		
-
-		bool mpeEnabled = false;
-
-		struct Data;
-
-		struct Connection;
-
-		ScopedPointer<Data> data;
-
-		Array<WeakReference<Listener>> listeners;
-
-		JUCE_DECLARE_NON_COPYABLE_WITH_LEAK_DETECTOR(MPEData)
-
-		
-public:
-	
-	};
-	
-
-	struct AutomationData: public RestorableObject
-	{
-		AutomationData();
-
-		void clear();
-
-		bool operator==(const AutomationData& other) const;
-
-		void restoreFromValueTree(const ValueTree &v) override;
-
-		ValueTree exportAsValueTree() const override;
-
-		MainController* mc = nullptr;
-		WeakReference<Processor> processor;
-		int attribute;
-		NormalisableRange<double> parameterRange;
-		NormalisableRange<double> fullRange;
-		float lastValue = -1.0f;
-		int macroIndex;
-		int ccNumber = -1;
-		bool inverted = false;
-		bool used;
-	};
-
-	/** Returns a copy of the automation data for the given index. */
-	AutomationData getDataFromIndex(int index) const;
-
-	MPEData& getMPEData() { return mpeData; }
-
-	const MPEData& getMPEData() const { return mpeData; }
-
-	int getNumActiveConnections() const;
-	bool setNewRangeForParameter(int index, NormalisableRange<double> range);
-	bool setParameterInverted(int index, bool value);
-private:
-
-	// ========================================================================================================
-
-	MainController *mc;
-	
-
-	CriticalSection lock;
-
-	
-
-	MPEData mpeData;
-
-	bool anyUsed;
-	MidiBuffer tempBuffer;
-
-	Array<AutomationData> automationData[128];
-	AutomationData unlearnedData;
-
-	JUCE_DECLARE_NON_COPYABLE_WITH_LEAK_DETECTOR(MidiControllerAutomationHandler)
-
-	// ========================================================================================================
-};
-
-
-class OverlayMessageBroadcaster
-{
-public:
-
-	class Listener
-	{
-	public:
-
-		virtual void overlayMessageSent(int state, const String& message) = 0;
-
-		virtual ~Listener()
-		{
-			masterReference.clear();
-		}
-
-	private:
-
-		friend class WeakReference<Listener>;
-
-		WeakReference<Listener>::Master masterReference;
-	};
-
-	OverlayMessageBroadcaster() :
-		internalUpdater(this)
-	{
-
-	}
-
-	void addOverlayListener(Listener *listener)
-	{
-		listeners.add(listener);
-	}
-
-	void removeOverlayListener(Listener* listener)
-	{
-		listeners.removeAllInstancesOf(listener);
-	}
-
-	void sendOverlayMessage(int newState, const String& newCustomMessage=String());
-
-private:
-
-	struct InternalAsyncUpdater: public AsyncUpdater
-	{
-		InternalAsyncUpdater(OverlayMessageBroadcaster *parent_): parent(parent_) {}
-
-		void handleAsyncUpdate() override
-		{
-			for (int i = 0; i < parent->listeners.size(); i++)
-			{
-				if (parent->listeners[i].get() != nullptr)
-				{
-					parent->listeners[i]->overlayMessageSent(parent->currentState, parent->customMessage);
-				}
-				else
-				{
-					parent->listeners.remove(i--);
-				}
-			}
-		}
-
-		OverlayMessageBroadcaster* parent;
-	};
-
-	int currentState = 0;
-
-	String customMessage;
-
-	InternalAsyncUpdater internalUpdater;
-
-	Array<WeakReference<Listener>> listeners;
-};
-
-
-class ConsoleLogger : public Logger
-{
-public:
-
-	ConsoleLogger(Processor *p) :
-		processor(p)
-	{};
-
-	void logMessage(const String &message) override;
-
-private:
-
-	Processor *processor;
-
-};
-
-class CircularAudioSampleBuffer
-{
-public:
-
-	CircularAudioSampleBuffer() :
-		internalBuffer(1, 0)
-	{};
-
-	CircularAudioSampleBuffer(int numChannels_, int numSamples);;
-
-	bool writeSamples(const AudioSampleBuffer& source, int offsetInSource, int numSamples);
-
-	bool writeMidiEvents(const MidiBuffer& source, int offsetInSource, int numSamples);
-
-
-	bool readSamples(AudioSampleBuffer& destination, int offsetInDestination, int numSamples);
-
-	bool readMidiEvents(MidiBuffer& destination, int offsetInDestination, int numSamples);
-
-	void setReadDelta(int numSamplesBetweenReadWrite)
-	{
-		writeIndex = readIndex + numSamplesBetweenReadWrite;
-		numAvailable += numSamplesBetweenReadWrite;
-	}
-
-	int getNumAvailableSamples() const
-	{
-		return numAvailable;
-	};
-
-	int getNumMidiEvents() const { return internalMidiBuffer.getNumEvents(); }
-
-private:
-
-	AudioSampleBuffer internalBuffer;
-	MidiBuffer internalMidiBuffer;
-	int size;
-
-	int numAvailable = 0;
-
-	int numChannels;
-	int readIndex = 0;
-	int writeIndex = 0;
-
-	int midiReadIndex = 0;
-	int midiWriteIndex = 0;
-
-};
-
-
-
-/** This introduces an artificial delay of max 256 samples and calls the internal processing loop with a fixed number of samples.
-*
-*	This is supposed to offer a rather ugly fallback solution for hosts who change their processing size constantly (eg. FL Studio).
-*/
-class DelayedRenderer
-{
-public:
-
-	DelayedRenderer(MainController* mc);
-
-	~DelayedRenderer();
-
-	/** Checks whether this should be used. It currently is only activated on FL Studio. */
-	bool shouldDelayRendering() const;
-
-	/** Wraps the processing and delays the processing if necessary. */
-	void processWrapped(AudioSampleBuffer& inputBuffer, MidiBuffer& midiBuffer);
-
-	/** Calls prepareToPlay with either 256 samples or a smaller buffer size (if the block size is smaller). It correctly reports the latency to the host. */
-	void prepareToPlayWrapped(double sampleRate, int samplesPerBlock);
-
-private:
-
-	class Pimpl;
-
-	ScopedPointer<Pimpl> pimpl;
-
-	MainController* mc;
-
-	AudioSampleBuffer b1;
-	AudioSampleBuffer b2;
-
-	AudioSampleBuffer* readBuffer = nullptr;
-	AudioSampleBuffer* writeBuffer = nullptr;
-
-	CircularAudioSampleBuffer circularInputBuffer;
-	CircularAudioSampleBuffer circularOutputBuffer;
-	
-	int lastBlockSize = 0;
-
-	AudioSampleBuffer processBuffer;
-	MidiBuffer delayedMidiBuffer;
-
-	int fullBlockSize;
-
-	int sampleIndexInternal = 0;
-	int sampleIndexExternal = 0;
-
-	
-};
-
-} // namespace hise
-
-#endif  // MAINCONTROLLERHELPERS_H_INCLUDED
+/*  ===========================================================================
+*
+*   This file is part of HISE.
+*   Copyright 2016 Christoph Hart
+*
+*   HISE is free software: you can redistribute it and/or modify
+*   it under the terms of the GNU General Public License as published by
+*   the Free Software Foundation, either version 3 of the License, or
+*   (at your option) any later version.
+*
+*   HISE is distributed in the hope that it will be useful,
+*   but WITHOUT ANY WARRANTY; without even the implied warranty of
+*   MERCHANTABILITY or FITNESS FOR A PARTICULAR PURPOSE.  See the
+*   GNU General Public License for more details.
+*
+*   You should have received a copy of the GNU General Public License
+*   along with HISE.  If not, see <http://www.gnu.org/licenses/>.
+*
+*   Commercial licenses for using HISE in an closed source project are
+*   available on request. Please visit the project's website to get more
+*   information about commercial licensing:
+*
+*   http://www.hise.audio/
+*
+*   HISE is based on the JUCE library,
+*   which must be separately licensed for closed source applications:
+*
+*   http://www.juce.com
+*
+*   ===========================================================================
+*/
+
+
+#ifndef MAINCONTROLLERHELPERS_H_INCLUDED
+#define MAINCONTROLLERHELPERS_H_INCLUDED
+
+namespace hise { using namespace juce;
+
+// ====================================================================================================
+// Extern class definitions
+
+class PluginParameterModulator;
+class PluginParameterAudioProcessor;
+class ControlledObject;
+class Processor;
+class Console;
+class ModulatorSamplerSound;
+class ModulatorSamplerSoundPool;
+class AudioSampleBufferPool;
+class Plotter;
+class ScriptWatchTable;
+class ScriptComponentEditPanel;
+class JavascriptMidiProcessor;
+class Modulator;
+class CustomKeyboardState;
+class ModulatorSynthChain;
+class FactoryType;
+
+class MainController;
+
+
+/** A base class for all objects that need access to a MainController.
+*	@ingroup core
+*
+*	If you want to have access to the main controller object, derive the class from this object and pass a pointer to the MainController
+*	instance in the constructor.
+*/
+class ControlledObject
+{
+public:
+
+	/** Creates a new ControlledObject. The MainController must be supplied. */
+	ControlledObject(MainController *m);
+
+	virtual ~ControlledObject();
+
+	/** Provides read-only access to the main controller. */
+	const MainController *getMainController() const noexcept
+	{
+		jassert(controller != nullptr);
+		return controller;
+	};
+
+	/** Provides write access to the main controller. Use this if you want to make changes. */
+	MainController *getMainController() noexcept
+	{
+		jassert(controller != nullptr);
+		return controller;
+	}
+
+private:
+
+	friend class WeakReference<ControlledObject>;
+	WeakReference<ControlledObject>::Master masterReference;
+
+	MainController* const controller;
+
+	friend class MainController;
+	friend class ProcessorFactory;
+};
+
+
+class MPEModulator;
+
+#define HI_NUM_MIDI_AUTOMATION_SLOTS 8
+
+/** This handles the MIDI automation for the frontend plugin.
+*
+*	For faster performance, one CC value can only control one parameter.
+*
+*/
+class MidiControllerAutomationHandler : public RestorableObject,
+										public SafeChangeBroadcaster
+{
+public:
+
+	MidiControllerAutomationHandler(MainController *mc_);
+
+	void addMidiControlledParameter(Processor *interfaceProcessor, int attributeIndex, NormalisableRange<double> parameterRange, int macroIndex);
+	void removeMidiControlledParameter(Processor *interfaceProcessor, int attributeIndex, NotificationType notifyListeners);
+
+	bool isLearningActive() const;
+
+	ValueTree exportAsValueTree() const override;
+	void restoreFromValueTree(const ValueTree &v) override;
+
+	bool isLearningActive(Processor *interfaceProcessor, int attributeIndex) const;
+	void deactivateMidiLearning();
+
+	void setUnlearndedMidiControlNumber(int ccNumber, NotificationType notifyListeners);
+	int getMidiControllerNumber(Processor *interfaceProcessor, int attributeIndex) const;
+
+	void refreshAnyUsedState();
+	void clear();
+
+	/** The main routine. Call this for every MidiBuffer you want to process and it handles both setting parameters as well as MIDI learning. */
+	void handleParameterData(MidiBuffer &b);
+
+		
+	class MPEData : public ControlledObject,
+		public RestorableObject
+	{
+	public:
+		MPEData(MainController* mc);;
+
+		~MPEData();
+
+		struct Listener
+		{
+		public:
+			virtual ~Listener() {};
+
+			virtual void mpeModeChanged(bool isEnabled) = 0;
+
+			virtual void mpeModulatorAssigned(MPEModulator* m, bool wasAssigned) = 0;
+
+			virtual void mpeDataReloaded() = 0;
+
+			virtual void mpeModulatorAmountChanged() {};
+
+		private:
+
+			JUCE_DECLARE_WEAK_REFERENCEABLE(Listener);
+		};
+
+		void restoreFromValueTree(const ValueTree &previouslyExportedState) override;
+
+		ValueTree exportAsValueTree() const override;
+
+		void addConnection(MPEModulator* mod, NotificationType notifyListeners=sendNotification);
+
+		void removeConnection(MPEModulator* mod, NotificationType notifyListeners=sendNotification);
+
+		MPEModulator* getModulator(int index) const;
+
+		MPEModulator* findMPEModulator(const String& name) const;
+
+		StringArray getListOfUnconnectedModulators(bool prettyName) const;
+
+		static String getPrettyName(const String& id);
+
+		void reset();
+
+		void clear();
+
+		int size() const;
+
+		void setMpeMode(bool shouldBeOn);
+
+		bool isMpeEnabled() const { return mpeEnabled; }
+
+		bool contains(MPEModulator* mod) const;
+
+		void addListener(Listener* l)
+		{
+			listeners.addIfNotAlreadyThere(l);
+
+			// Fire this once to setup the correct state
+			l->mpeModeChanged(mpeEnabled);
+		}
+
+		void removeListener(Listener* l)
+		{
+			listeners.removeAllInstancesOf(l);
+		}
+
+		void sendAmountChangeMessage()
+		{
+			for (auto l : listeners)
+			{
+				if (l)
+					l->mpeModulatorAmountChanged();
+			}
+		}
+
+	private:
+
+		struct AsyncRestorer : private AsyncUpdater
+		{
+		public:
+
+			AsyncRestorer(MPEData& parent_) :
+				parent(parent_)
+			{};
+
+			void restore(const ValueTree& v)
+			{
+				data = v;
+				triggerAsyncUpdate();
+			}
+
+		private:
+
+			void handleAsyncUpdate() override;;
+
+			
+
+			ValueTree data;
+
+			MPEData& parent;
+		};
+
+		AsyncRestorer asyncRestorer;
+		
+
+		bool mpeEnabled = false;
+
+		struct Data;
+
+		struct Connection;
+
+		ScopedPointer<Data> data;
+
+		Array<WeakReference<Listener>> listeners;
+
+		JUCE_DECLARE_NON_COPYABLE_WITH_LEAK_DETECTOR(MPEData)
+
+		
+public:
+	
+	};
+	
+
+	struct AutomationData: public RestorableObject
+	{
+		AutomationData();
+
+		void clear();
+
+		bool operator==(const AutomationData& other) const;
+
+		void restoreFromValueTree(const ValueTree &v) override;
+
+		ValueTree exportAsValueTree() const override;
+
+		MainController* mc = nullptr;
+		WeakReference<Processor> processor;
+		int attribute;
+		NormalisableRange<double> parameterRange;
+		NormalisableRange<double> fullRange;
+		float lastValue = -1.0f;
+		int macroIndex;
+		int ccNumber = -1;
+		bool inverted = false;
+		bool used;
+	};
+
+	/** Returns a copy of the automation data for the given index. */
+	AutomationData getDataFromIndex(int index) const;
+
+	MPEData& getMPEData() { return mpeData; }
+
+	const MPEData& getMPEData() const { return mpeData; }
+
+	int getNumActiveConnections() const;
+	bool setNewRangeForParameter(int index, NormalisableRange<double> range);
+	bool setParameterInverted(int index, bool value);
+private:
+
+	// ========================================================================================================
+
+	MainController *mc;
+	
+
+	CriticalSection lock;
+
+	
+
+	MPEData mpeData;
+
+	bool anyUsed;
+	MidiBuffer tempBuffer;
+
+	Array<AutomationData> automationData[128];
+	AutomationData unlearnedData;
+
+	JUCE_DECLARE_NON_COPYABLE_WITH_LEAK_DETECTOR(MidiControllerAutomationHandler)
+
+	// ========================================================================================================
+};
+
+
+class OverlayMessageBroadcaster
+{
+public:
+
+	class Listener
+	{
+	public:
+
+		virtual void overlayMessageSent(int state, const String& message) = 0;
+
+		virtual ~Listener()
+		{
+			masterReference.clear();
+		}
+
+	private:
+
+		friend class WeakReference<Listener>;
+
+		WeakReference<Listener>::Master masterReference;
+	};
+
+	OverlayMessageBroadcaster() :
+		internalUpdater(this)
+	{
+
+	}
+
+	void addOverlayListener(Listener *listener)
+	{
+		listeners.add(listener);
+	}
+
+	void removeOverlayListener(Listener* listener)
+	{
+		listeners.removeAllInstancesOf(listener);
+	}
+
+	void sendOverlayMessage(int newState, const String& newCustomMessage=String());
+
+private:
+
+	struct InternalAsyncUpdater: public AsyncUpdater
+	{
+		InternalAsyncUpdater(OverlayMessageBroadcaster *parent_): parent(parent_) {}
+
+		void handleAsyncUpdate() override
+		{
+			for (int i = 0; i < parent->listeners.size(); i++)
+			{
+				if (parent->listeners[i].get() != nullptr)
+				{
+					parent->listeners[i]->overlayMessageSent(parent->currentState, parent->customMessage);
+				}
+				else
+				{
+					parent->listeners.remove(i--);
+				}
+			}
+		}
+
+		OverlayMessageBroadcaster* parent;
+	};
+
+	int currentState = 0;
+
+	String customMessage;
+
+	InternalAsyncUpdater internalUpdater;
+
+	Array<WeakReference<Listener>> listeners;
+};
+
+
+class ConsoleLogger : public Logger
+{
+public:
+
+	ConsoleLogger(Processor *p) :
+		processor(p)
+	{};
+
+	void logMessage(const String &message) override;
+
+private:
+
+	Processor *processor;
+
+};
+
+class CircularAudioSampleBuffer
+{
+public:
+
+	CircularAudioSampleBuffer() :
+		internalBuffer(1, 0)
+	{};
+
+	CircularAudioSampleBuffer(int numChannels_, int numSamples);;
+
+	bool writeSamples(const AudioSampleBuffer& source, int offsetInSource, int numSamples);
+
+	bool writeMidiEvents(const MidiBuffer& source, int offsetInSource, int numSamples);
+
+
+	bool readSamples(AudioSampleBuffer& destination, int offsetInDestination, int numSamples);
+
+	bool readMidiEvents(MidiBuffer& destination, int offsetInDestination, int numSamples);
+
+	void setReadDelta(int numSamplesBetweenReadWrite)
+	{
+		writeIndex = readIndex + numSamplesBetweenReadWrite;
+		numAvailable += numSamplesBetweenReadWrite;
+	}
+
+	int getNumAvailableSamples() const
+	{
+		return numAvailable;
+	};
+
+	int getNumMidiEvents() const { return internalMidiBuffer.getNumEvents(); }
+
+private:
+
+	AudioSampleBuffer internalBuffer;
+	MidiBuffer internalMidiBuffer;
+	int size;
+
+	int numAvailable = 0;
+
+	int numChannels;
+	int readIndex = 0;
+	int writeIndex = 0;
+
+	int midiReadIndex = 0;
+	int midiWriteIndex = 0;
+
+};
+
+
+
+/** This introduces an artificial delay of max 256 samples and calls the internal processing loop with a fixed number of samples.
+*
+*	This is supposed to offer a rather ugly fallback solution for hosts who change their processing size constantly (eg. FL Studio).
+*/
+class DelayedRenderer
+{
+public:
+
+	DelayedRenderer(MainController* mc);
+
+	~DelayedRenderer();
+
+	/** Checks whether this should be used. It currently is only activated on FL Studio. */
+	bool shouldDelayRendering() const;
+
+	/** Wraps the processing and delays the processing if necessary. */
+	void processWrapped(AudioSampleBuffer& inputBuffer, MidiBuffer& midiBuffer);
+
+	/** Calls prepareToPlay with either 256 samples or a smaller buffer size (if the block size is smaller). It correctly reports the latency to the host. */
+	void prepareToPlayWrapped(double sampleRate, int samplesPerBlock);
+
+private:
+
+	class Pimpl;
+
+	ScopedPointer<Pimpl> pimpl;
+
+	MainController* mc;
+
+	AudioSampleBuffer b1;
+	AudioSampleBuffer b2;
+
+	AudioSampleBuffer* readBuffer = nullptr;
+	AudioSampleBuffer* writeBuffer = nullptr;
+
+	CircularAudioSampleBuffer circularInputBuffer;
+	CircularAudioSampleBuffer circularOutputBuffer;
+	
+	int lastBlockSize = 0;
+
+	AudioSampleBuffer processBuffer;
+	MidiBuffer delayedMidiBuffer;
+
+	int fullBlockSize;
+
+	int sampleIndexInternal = 0;
+	int sampleIndexExternal = 0;
+
+	
+};
+
+} // namespace hise
+
+#endif  // MAINCONTROLLERHELPERS_H_INCLUDED