--- conflicted
+++ resolved
@@ -1074,7 +1074,6 @@
 	showFavoritesButton = shouldShowFavorites;
 }
 
-<<<<<<< HEAD
 void PresetBrowser::setShowSearchBar(bool shouldBeShown)
 {
 	if (shouldBeShown != searchBar->isVisible())
@@ -1084,12 +1083,11 @@
 	}
 }
 
-=======
 void PresetBrowser::setShowFullPathFavorites(bool shouldShowFullPathFavorites)
 {
 	fullPathFavorites = shouldShowFullPathFavorites;
 }
->>>>>>> 8721d51b
+
 void PresetBrowser::setHighlightColourAndFont(Colour c, Colour bgColour, Font f)
 {
 	auto& lf = getPresetBrowserLookAndFeel();
