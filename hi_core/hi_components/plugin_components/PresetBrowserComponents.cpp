--- conflicted
+++ resolved
@@ -391,17 +391,13 @@
 		auto itemName = entries[rowNumber].getFileNameWithoutExtension();
 		auto position = Rectangle<int>(0, 1, width, height - 2);
 
-<<<<<<< HEAD
-		if (showFavoritesOnly && parent.getComponent()->shouldShowFullPathFavorites())
-			itemName = entries[rowNumber].getRelativePathFrom(totalRoot);
-
-		getPresetBrowserLookAndFeel().drawListItem(g, index, rowNumber, itemName, position, rowIsSelected, deleteOnClick, isMouseHover(rowNumber));
-=======
 		auto column = parent->getColumn(index);
 		jassert(dynamic_cast<ListBox*>(column)->getModel() == this);
-
+		
+    if (showFavoritesOnly && parent.getComponent()->shouldShowFullPathFavorites())
+			itemName = entries[rowNumber].getRelativePathFrom(totalRoot);
+    
 		getPresetBrowserLookAndFeel().drawListItem(g, *column, index, rowNumber, itemName, position, rowIsSelected, deleteOnClick, isMouseHover(rowNumber));
->>>>>>> 3e6941ca
 	}
 }
 
