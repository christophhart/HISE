--- conflicted
+++ resolved
@@ -394,11 +394,8 @@
 
 	Array<HiseEvent> currentlyRecordedEvents;
 
-<<<<<<< HEAD
-    std::atomic<RecordState> recordState{ RecordState::Idle};
-=======
-    std::atomic<RecordState> recordState{RecordState::Idle};
->>>>>>> 8faf96ed
+
+  std::atomic<RecordState> recordState{ RecordState::Idle};
 
 
 	bool isRecording() const noexcept { return getPlayState() == PlayState::Record; }
