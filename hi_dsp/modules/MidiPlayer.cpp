/*  ===========================================================================
*
*   This file is part of HISE.
*   Copyright 2016 Christoph Hart
*
*   HISE is free software: you can redistribute it and/or modify
*   it under the terms of the GNU General Public License as published by
*   the Free Software Foundation, either version 3 of the License, or
*   (at your option) any later version.
*
*   HISE is distributed in the hope that it will be useful,
*   but WITHOUT ANY WARRANTY; without even the implied warranty of
*   MERCHANTABILITY or FITNESS FOR A PARTICULAR PURPOSE.  See the
*   GNU General Public License for more details.
*
*   You should have received a copy of the GNU General Public License
*   along with HISE.  If not, see <http://www.gnu.org/licenses/>.
*
*   Commercial licenses for using HISE in an closed source project are
*   available on request. Please visit the project's website to get more
*   information about commercial licensing:
*
*   http://www.hise.audio/
*
*   HISE is based on the JUCE library,
*   which must be separately licensed for closed source applications:
*
*   http://www.juce.com
*
*   ===========================================================================
*/


namespace hise {
using namespace juce;

struct MidiPlayerHelpers
{
	static double samplesToSeconds(double samples, double sr)
	{
		return samples / sr;
	}

	static double samplesToTicks(double samples, double bpm, double sr)
	{
		auto samplesPerQuarter = (double)TempoSyncer::getTempoInSamples(bpm, sr, TempoSyncer::Quarter);
		return (double)HiseMidiSequence::TicksPerQuarter * samples / samplesPerQuarter;
	}

	static double secondsToTicks(double seconds, double bpm, double sr)
	{
		auto samples = secondsToSamples(seconds, sr);
		return samplesToTicks(samples, bpm, sr);
	}

	static double secondsToSamples(double seconds, double sr)
	{
		return seconds * sr;
	}

	static double ticksToSamples(double ticks, double bpm, double sr)
	{
		auto samplesPerQuarter = (double)TempoSyncer::getTempoInSamples(bpm, sr, TempoSyncer::Quarter);

		return samplesPerQuarter * ticks / HiseMidiSequence::TicksPerQuarter;
	}
};



HiseMidiSequence::SimpleReadWriteLock::ScopedReadLock::ScopedReadLock(SimpleReadWriteLock &lock_) :
	lock(lock_)
{
	for (int i = 20; --i >= 0;)
		if (!lock.isBeingWritten)
			break;

	while (lock.isBeingWritten)
		Thread::yield();

	lock.numReadLocks++;
}

HiseMidiSequence::SimpleReadWriteLock::ScopedReadLock::~ScopedReadLock()
{
	lock.numReadLocks--;
}

HiseMidiSequence::SimpleReadWriteLock::ScopedWriteLock::ScopedWriteLock(SimpleReadWriteLock &lock_) :
	lock(lock_)
{
	if (lock.isBeingWritten)
	{
		// jassertfalse;
		return;
	}

	for (int i = 100; --i >= 0;)
		if (lock.numReadLocks == 0)
			break;

	while (lock.numReadLocks > 0)
		Thread::yield();

	lock.isBeingWritten = true;
}

HiseMidiSequence::SimpleReadWriteLock::ScopedWriteLock::~ScopedWriteLock()
{
	lock.isBeingWritten = false;
}


HiseMidiSequence::HiseMidiSequence()
{

}



juce::ValueTree HiseMidiSequence::exportAsValueTree() const
{
	ValueTree v("MidiFile");
	v.setProperty("ID", id.toString(), nullptr);

	MemoryOutputStream mos;

	MidiFile currentFile;

	for (auto t : sequences)
		currentFile.addTrack(*t);

	currentFile.writeTo(mos);
	auto data = mos.getMemoryBlock();
	zstd::ZDefaultCompressor compressor;
	compressor.compressInplace(data);
	v.setProperty("Data", data.toBase64Encoding(), nullptr);

	return v;
}

void HiseMidiSequence::restoreFromValueTree(const ValueTree &v)
{
	id = v.getProperty("ID").toString();

	// This property isn't used in this class, but if you want to
	// have any kind of connection to a pooled MidiFile, you will
	// need to add this externally (see MidiPlayer::exportAsValueTree())
	jassert(v.hasProperty("FileName"));

	String encodedState = v.getProperty("Data");

	MemoryBlock mb;

	if (mb.fromBase64Encoding(encodedState))
	{
		zstd::ZDefaultCompressor compressor;
		compressor.expandInplace(mb);
		MemoryInputStream mis(mb, false);
		MidiFile mf;
		mf.readFrom(mis);
		loadFrom(mf);
	}
}


juce::MidiMessage* HiseMidiSequence::getNextEvent(Range<double> rangeToLookForTicks)
{
	SimpleReadWriteLock::ScopedReadLock sl(swapLock);

	auto nextIndex = lastPlayedIndex + 1;

	if (auto seq = getReadPointer(currentTrackIndex))
	{
		if (nextIndex >= seq->getNumEvents())
		{
			lastPlayedIndex = -1;
			nextIndex = 0;
		}

		if (auto nextEvent = seq->getEventPointer(nextIndex))
		{
			auto timestamp = nextEvent->message.getTimeStamp();

			auto maxLength = getLength();


			if (rangeToLookForTicks.contains(timestamp))
			{
				lastPlayedIndex = nextIndex;
				return &nextEvent->message;
			}
			else if (rangeToLookForTicks.contains(maxLength))
			{
				auto rangeAtBeginning = rangeToLookForTicks.getEnd() - maxLength;

				if (timestamp < rangeAtBeginning)
				{
					lastPlayedIndex = nextIndex;
					return &nextEvent->message;
				}
			}
		}
	}

	return nullptr;
}

juce::MidiMessage* HiseMidiSequence::getMatchingNoteOffForCurrentEvent()
{
	if (auto noteOff = getReadPointer(currentTrackIndex)->getEventPointer(lastPlayedIndex)->noteOffObject)
		return &noteOff->message;

	return nullptr;
}

double HiseMidiSequence::getLength() const
{
	SimpleReadWriteLock::ScopedReadLock sl(swapLock);

	if (artificialLengthInQuarters != -1.0)
		return artificialLengthInQuarters * (double)TicksPerQuarter;

	if (auto currentSequence = sequences.getFirst())
		return currentSequence->getEndTime();

	return 0.0;
}

double HiseMidiSequence::getLengthInQuarters()
{
	SimpleReadWriteLock::ScopedReadLock sl(swapLock);

	if (artificialLengthInQuarters != -1.0)
		return artificialLengthInQuarters;

	if (auto currentSequence = sequences.getFirst())
		return currentSequence->getEndTime() / (double)TicksPerQuarter;

	return 0.0;
}


void HiseMidiSequence::setLengthInQuarters(double newLength)
{
	artificialLengthInQuarters = newLength;
	
}

void HiseMidiSequence::loadFrom(const MidiFile& file)
{
	OwnedArray<MidiMessageSequence> newSequences;

	MidiFile normalisedFile;

	for (int i = 0; i < file.getNumTracks(); i++)
	{
		ScopedPointer<MidiMessageSequence> newSequence = new MidiMessageSequence(*file.getTrack(i));
		newSequence->deleteSysExMessages();

		DBG("Track " + String(i + 1));

		for (int j = 0; j < newSequence->getNumEvents(); j++)
		{
			if (newSequence->getEventPointer(j)->message.isMetaEvent())
				newSequence->deleteEvent(j--, false);
		}

		if (newSequence->getNumEvents() > 0)
			normalisedFile.addTrack(*newSequence);
	}

	normalisedFile.setTicksPerQuarterNote(TicksPerQuarter);

	for (int i = 0; i < normalisedFile.getNumTracks(); i++)
	{
		ScopedPointer<MidiMessageSequence> newSequence = new MidiMessageSequence(*normalisedFile.getTrack(i));
		newSequences.add(newSequence.release());
	}

	{
		SimpleReadWriteLock::ScopedWriteLock sl(swapLock);
		newSequences.swapWith(sequences);
	}
}

void HiseMidiSequence::createEmptyTrack()
{
	ScopedPointer<MidiMessageSequence> newTrack = new MidiMessageSequence();

	{
		SimpleReadWriteLock::ScopedWriteLock sl(swapLock);
		sequences.add(newTrack.release());
		currentTrackIndex = sequences.size() - 1;
		lastPlayedIndex = -1;
	}
}

juce::File HiseMidiSequence::writeToTempFile()
{
	MidiFile f;

	for (int i = 0; i < sequences.size(); i++)
	{
		f.addTrack(*sequences[i]);
	}

	auto tmp = File::getSpecialLocation(File::SpecialLocationType::tempDirectory).getNonexistentChildFile(id.toString(), ".mid");
	tmp.create();

	FileOutputStream fos(tmp);
	f.writeTo(fos);
	return tmp;
}

void HiseMidiSequence::setId(const Identifier& newId)
{
	id = newId;
}

const juce::MidiMessageSequence* HiseMidiSequence::getReadPointer(int trackIndex) const
{
	if (trackIndex == -1)
		return sequences[currentTrackIndex];

	return sequences[trackIndex];
}

juce::MidiMessageSequence* HiseMidiSequence::getWritePointer(int trackIndex)
{
	if (trackIndex == -1)
		return sequences[currentTrackIndex];

	return sequences[trackIndex];
}

int HiseMidiSequence::getNumEvents() const
{
	if(isPositiveAndBelow(currentTrackIndex, sequences.size()))
		return sequences[currentTrackIndex]->getNumEvents();

	return 0;
}

void HiseMidiSequence::setCurrentTrackIndex(int index)
{
	if (isPositiveAndBelow(index, sequences.size()) && index != currentTrackIndex)
	{
		double lastTimestamp = 0.0;

		SimpleReadWriteLock::ScopedReadLock sl(swapLock);

		if (lastPlayedIndex != -1)
			lastTimestamp = getReadPointer(currentTrackIndex)->getEventPointer(lastPlayedIndex)->message.getTimeStamp();

		currentTrackIndex = jlimit<int>(0, sequences.size()-1, index);

		if (lastPlayedIndex != -1)
			lastPlayedIndex = getReadPointer(currentTrackIndex)->getNextIndexAtTime(lastTimestamp);
	}
}

void HiseMidiSequence::resetPlayback()
{
	lastPlayedIndex = -1;
}

void HiseMidiSequence::setPlaybackPosition(double normalisedPosition)
{
	SimpleReadWriteLock::ScopedReadLock sl(swapLock);

	if (auto s = getReadPointer(currentTrackIndex))
	{
		auto currentTimestamp = getLength() * normalisedPosition;

		lastPlayedIndex = s->getNextIndexAtTime(currentTimestamp) - 1;
	}
}

juce::RectangleList<float> HiseMidiSequence::getRectangleList(Rectangle<float> targetBounds) const
{
	SimpleReadWriteLock::ScopedReadLock sl(swapLock);

	RectangleList<float> list;

	if (auto s = getReadPointer(currentTrackIndex))
	{
		for (auto e : *s)
		{
			if (e->message.isNoteOn() && e->noteOffObject != nullptr)
			{
				auto x = (float)(e->message.getTimeStamp() / getLength());
				auto w = (float)(e->noteOffObject->message.getTimeStamp() / getLength()) - x;
				auto y = (float)(127 - e->message.getNoteNumber());
				auto h = 1.0f;

				list.add({ x, y, w, h });
			}
		}
	}

	if (!targetBounds.isEmpty())
	{
		auto bounds = list.getBounds();
		list.offsetAll(0.0f, -bounds.getY());
		auto scaler = AffineTransform::scale(targetBounds.getWidth() / bounds.getRight(), targetBounds.getHeight() / bounds.getHeight());
		list.transformAll(scaler);
		list.offsetAll(0.0f, targetBounds.getY());
	}

	return list;
}


Array<HiseEvent> HiseMidiSequence::getEventList(double sampleRate, double bpm)
{
	Array<HiseEvent> newBuffer;
	newBuffer.ensureStorageAllocated(getNumEvents());

	Range<double> range = { 0.0, getLength() };

	auto samplePerQuarter = (double)TempoSyncer::getTempoInSamples(bpm, sampleRate, TempoSyncer::Quarter);

	uint16 eventIds[127];
	uint16 currentEventId = 1;
	memset(eventIds, 0, sizeof(uint16) * 127);

	if (auto mSeq = getReadPointer())
	{
		for (const auto& ev : *mSeq)
		{
			auto m = ev->message;

			auto timeStamp = (int)(samplePerQuarter * m.getTimeStamp() / (double)HiseMidiSequence::TicksPerQuarter);
			HiseEvent newEvent(m);
			newEvent.setTimeStamp(timeStamp);

			if (newEvent.isNoteOn())
			{
				newEvent.setEventId(currentEventId);
				eventIds[newEvent.getNoteNumber()] = currentEventId++;
			}
			if (newEvent.isNoteOff())
				newEvent.setEventId(eventIds[newEvent.getNoteNumber()]);

			newBuffer.add(newEvent);
		}
	}

	return newBuffer;
}



void HiseMidiSequence::swapCurrentSequence(MidiMessageSequence* sequenceToSwap)
{
	ScopedPointer<MidiMessageSequence> oldSequence = sequences[currentTrackIndex];

	{
		SimpleReadWriteLock::ScopedWriteLock sl(swapLock);
		sequences.set(currentTrackIndex, sequenceToSwap, false);
	}
	
	oldSequence = nullptr;
}


MidiPlayer::EditAction::EditAction(WeakReference<MidiPlayer> currentPlayer_, const Array<HiseEvent>& newContent, double sampleRate_, double bpm_) :
	UndoableAction(),
	currentPlayer(currentPlayer_),
	newEvents(newContent),
	sampleRate(sampleRate_),
	bpm(bpm_)
{
	if (auto seq = currentPlayer->getCurrentSequence())
		oldEvents = seq->getEventList(sampleRate, bpm);

	if (currentPlayer == nullptr)
		return;

	if (auto seq = currentPlayer->getCurrentSequence())
		sequenceId = seq->getId();
}

bool MidiPlayer::EditAction::perform()
{
	if (currentPlayer != nullptr && currentPlayer->getSequenceId() == sequenceId)
	{
		writeArrayToSequence(currentPlayer->getCurrentSequence(),
							 newEvents,
							 currentPlayer->getMainController()->getBpm(),
							 currentPlayer->getSampleRate());

		currentPlayer->updatePositionInCurrentSequence();
		currentPlayer->sendSequenceUpdateMessage(sendNotificationAsync);
		return true;
	}
		
	return false;
}

bool MidiPlayer::EditAction::undo()
{
	if (currentPlayer != nullptr && currentPlayer->getSequenceId() == sequenceId)
	{
		writeArrayToSequence(currentPlayer->getCurrentSequence(), 
			                 oldEvents, 
			                 currentPlayer->getMainController()->getBpm(),
							 currentPlayer->getSampleRate());

		currentPlayer->updatePositionInCurrentSequence();
		currentPlayer->sendSequenceUpdateMessage(sendNotificationAsync);
		return true;
	}

	return false;
}

void MidiPlayer::EditAction::writeArrayToSequence(HiseMidiSequence::Ptr destination, const Array<HiseEvent>& arrayToWrite, double bpm, double sampleRate)
{
	ScopedPointer<MidiMessageSequence> newSeq = new MidiMessageSequence();

	auto samplePerQuarter = (double)TempoSyncer::getTempoInSamples(bpm, sampleRate, TempoSyncer::Quarter);

	for (const auto& e : arrayToWrite)
	{
		if (e.isEmpty())
			continue;

		auto timeStamp = ((double)e.getTimeStamp() / samplePerQuarter) * (double)HiseMidiSequence::TicksPerQuarter;
		auto m = e.toMidiMesage();
		m.setTimeStamp(timeStamp);
		newSeq->addEvent(m);
	}

	newSeq->sort();
	newSeq->updateMatchedPairs();
	destination->swapCurrentSequence(newSeq.release());
}

MidiPlayer::MidiPlayer(MainController *mc, const String &id, ModulatorSynth* ) :
	MidiProcessor(mc, id),
	undoManager(new UndoManager())
{
	addAttributeID(Stop);
	addAttributeID(Play);
	addAttributeID(Record);
	addAttributeID(CurrentPosition);
	addAttributeID(CurrentSequence);
	addAttributeID(CurrentTrack);
	addAttributeID(ClearSequences);

	mc->addTempoListener(this);

}

MidiPlayer::~MidiPlayer()
{
	getMainController()->removeTempoListener(this);
}

void MidiPlayer::tempoChanged(double newTempo)
{
	ticksPerSample = MidiPlayerHelpers::samplesToTicks(1, newTempo, getSampleRate());
}

juce::ValueTree MidiPlayer::exportAsValueTree() const
{
	ValueTree v = MidiProcessor::exportAsValueTree();

	saveID(CurrentSequence);
	saveID(CurrentTrack);
	saveID(LoopEnabled);

	ValueTree seq("MidiFiles");

	for (int i = 0; i < currentSequences.size(); i++)
	{
		auto s = currentSequences[i]->exportAsValueTree();
		s.setProperty("FileName", currentlyLoadedFiles[i].getReferenceString(), nullptr);

		seq.addChild(s, -1, nullptr);
	}
		
	v.addChild(seq, -1, nullptr);

	return v;
}

void MidiPlayer::restoreFromValueTree(const ValueTree &v)
{
	MidiProcessor::restoreFromValueTree(v);

	ValueTree seq = v.getChildWithName("MidiFiles");

	clearSequences(dontSendNotification);

	if (seq.isValid())
	{
		for (const auto& s : seq)
		{
			HiseMidiSequence::Ptr newSequence = new HiseMidiSequence();
			newSequence->restoreFromValueTree(s);

			PoolReference ref(getMainController(), s.getProperty("FileName", ""), FileHandlerBase::MidiFiles);

			currentlyLoadedFiles.add(ref);

			addSequence(newSequence, false);
		}
	}

	loadID(CurrentSequence);
	loadID(CurrentTrack);
	loadID(LoopEnabled);
}

void MidiPlayer::addSequence(HiseMidiSequence::Ptr newSequence, bool select)
{
	currentSequences.add(newSequence);

	if (select)
	{
		currentSequenceIndex = currentSequences.size() - 1;
		sendChangeMessage();
	}

	sendSequenceUpdateMessage(sendNotificationAsync);
}

void MidiPlayer::clearSequences(NotificationType notifyListeners)
{
	if (undoManager != nullptr)
		undoManager->clearUndoHistory();

	currentSequences.clear();
	currentlyLoadedFiles.clear();

	currentSequenceIndex = -1;
	currentlyRecordedEvents.clear();
	recordState.store(RecordState::Idle);


	if (notifyListeners != dontSendNotification)
	{
		for (auto l : sequenceListeners)
		{
			if (l != nullptr)
				l->sequencesCleared();
		}
	}
}

hise::ProcessorEditorBody * MidiPlayer::createEditor(ProcessorEditor *parentEditor)
{

#if USE_BACKEND

	return new MidiPlayerEditor(parentEditor);

#else

	ignoreUnused(parentEditor);
	jassertfalse;

	return nullptr;

#endif
}

float MidiPlayer::getAttribute(int index) const
{
	auto s = (SpecialParameters)index;

	switch (s)
	{
	case CurrentPosition:		return (float)getPlaybackPosition();
	case CurrentSequence:		return (float)(currentSequenceIndex + 1);
	case CurrentTrack:			return (float)(currentTrackIndex + 1);
	case LoopEnabled:			return loopEnabled ? 1.0f : 0.0f;
	default:
		break;
	}

	return 0.0f;
}

void MidiPlayer::setInternalAttribute(int index, float newAmount)
{
	auto s = (SpecialParameters)index;

	switch (s)
	{
	case CurrentPosition:		
	{
		currentPosition = jlimit<double>(0.0, 1.0, (double)newAmount); 

		updatePositionInCurrentSequence();
		break;
	}
	case CurrentSequence:		
	{
		double lastLength = 0.0f;

		if (auto seq = getCurrentSequence())
			lastLength = seq->getLengthInQuarters();

		currentSequenceIndex = jlimit<int>(-1, currentSequences.size(), (int)(newAmount - 1)); 

		currentlyRecordedEvents.clear();
		recordState.store(RecordState::Idle);

		if (auto seq = getCurrentSequence())
		{
			double newLength = seq->getLengthInQuarters();

			if (newLength > 0.0 && currentPosition >= 0.0)
			{
				double ratio = lastLength / newLength;
				currentPosition = currentPosition * ratio;
				
				updatePositionInCurrentSequence();
			}
		}

		break;
	}
	case CurrentTrack:			
	{
		currentTrackIndex = jmax<int>(0, (int)(newAmount - 1)); 

		if(auto seq = getCurrentSequence())
			seq->setCurrentTrackIndex(currentTrackIndex);

		currentlyRecordedEvents.clear();
		recordState.store(RecordState::Idle);

		break;
	}
	case LoopEnabled: loopEnabled = newAmount > 0.5f; break;
	default:
		break;
	}
}


void MidiPlayer::loadMidiFile(PoolReference reference)
{
	PooledMidiFile newContent;

#if HISE_ENABLE_EXPANSIONS

	if (auto e = getMainController()->getExpansionHandler().getExpansionForWildcardReference(reference.getReferenceString()))
		newContent = e->pool->getMidiFilePool().loadFromReference(reference, PoolHelpers::LoadAndCacheWeak);
	else
		newContent = getMainController()->getCurrentMidiFilePool()->loadFromReference(reference, PoolHelpers::LoadAndCacheWeak);

#else

	newContent = getMainController()->getCurrentMidiFilePool()->loadFromReference(reference, PoolHelpers::LoadAndCacheWeak);

#endif

	currentlyLoadedFiles.add(reference);

	HiseMidiSequence::Ptr newSequence = new HiseMidiSequence();
	newSequence->loadFrom(newContent->data.getFile());
	//newSequence->setId(reference.getFile().getFileNameWithoutExtension());
	addSequence(newSequence);
	
}

void MidiPlayer::prepareToPlay(double sampleRate_, int samplesPerBlock_)
{
	MidiProcessor::prepareToPlay(sampleRate_, samplesPerBlock_);
	tempoChanged(getMainController()->getBpm());
}

void MidiPlayer::preprocessBuffer(HiseEventBuffer& buffer, int numSamples)
{
	lastBlockSize = numSamples;

	if (currentSequenceIndex >= 0 && currentPosition != -1.0)
	{
		if (!loopEnabled && currentPosition > 1.0)
		{
			stop();
			return;
		}

		auto seq = getCurrentSequence();
		seq->setCurrentTrackIndex(currentTrackIndex);

		auto tickThisTime = (numSamples - timeStampForNextCommand) * ticksPerSample;
		auto lengthInTicks = seq->getLength();

		auto positionInTicks = getPlaybackPosition() * lengthInTicks;

		auto delta = tickThisTime / lengthInTicks;

		Range<double> currentRange;
		
		if(loopEnabled)
			currentRange = { positionInTicks, positionInTicks + tickThisTime };
		else
			currentRange = { positionInTicks, jmin<double>(lengthInTicks, positionInTicks + tickThisTime) };

		while (auto e = seq->getNextEvent(currentRange))
		{
			auto timeStampInThisBuffer = e->getTimeStamp() - positionInTicks;

			if (timeStampInThisBuffer < 0.0)
				timeStampInThisBuffer += lengthInTicks;

			auto timeStamp = (int)MidiPlayerHelpers::ticksToSamples(timeStampInThisBuffer, getMainController()->getBpm(), getSampleRate());
			timeStamp += timeStampForNextCommand;

			jassert(isPositiveAndBelow(timeStamp, numSamples));

			HiseEvent newEvent(*e);

			newEvent.setTimeStamp(timeStamp);
			newEvent.setArtificial();

			if (newEvent.isNoteOn())
			{
				getMainController()->getEventHandler().pushArtificialNoteOn(newEvent);

				buffer.addEvent(newEvent);

				if (auto noteOff = seq->getMatchingNoteOffForCurrentEvent())
				{
					HiseEvent newNoteOff(*noteOff);
					newNoteOff.setArtificial();

					auto noteOffTimeStampInBuffer = noteOff->getTimeStamp() - positionInTicks;
					
					if (noteOffTimeStampInBuffer < 0.0)
						noteOffTimeStampInBuffer += lengthInTicks;

					timeStamp += timeStampForNextCommand;

					auto noteOffTimeStamp = (int)MidiPlayerHelpers::ticksToSamples(noteOffTimeStampInBuffer, getMainController()->getBpm(), getSampleRate());

					auto on_id = getMainController()->getEventHandler().getEventIdForNoteOff(newNoteOff);

					jassert(newEvent.getEventId() == on_id);

					newNoteOff.setEventId(on_id);
					newNoteOff.setTimeStamp(noteOffTimeStamp);

					if (noteOffTimeStamp < numSamples)
						buffer.addEvent(newNoteOff);
					else
						addHiseEventToBuffer(newNoteOff);
				}
			}
		}

		timeStampForNextCommand = 0;
		currentPosition += delta;
	}
}

void MidiPlayer::processHiseEvent(HiseEvent &m) noexcept
{
	currentTimestampInBuffer = m.getTimeStamp();

	if (isRecording() && !m.isArtificial() && recordState == RecordState::Prepared)
	{
		if (auto seq = getCurrentSequence())
		{
			auto lengthInQuarters = seq->getLengthInQuarters() * getPlaybackPosition();
			auto ticks = lengthInQuarters * HiseMidiSequence::TicksPerQuarter;

			auto timestampSamples = (int)MidiPlayerHelpers::ticksToSamples(ticks, getMainController()->getBpm(), getSampleRate());

			// This will be processed after the position has advanced so we need to subtract the last blocksize and add the message's timestamp.
			timestampSamples -= lastBlockSize;
			timestampSamples += currentTimestampInBuffer;

			HiseEvent copy(m);
			copy.setTimeStamp(timestampSamples);

			currentlyRecordedEvents.add(copy);
		}
	}
}

void MidiPlayer::addSequenceListener(SequenceListener* newListener)
{
	sequenceListeners.addIfNotAlreadyThere(newListener);
}

void MidiPlayer::removeSequenceListener(SequenceListener* listenerToRemove)
{
	sequenceListeners.removeAllInstancesOf(listenerToRemove);
}


void MidiPlayer::sendSequenceUpdateMessage(NotificationType notification)
{
	auto update = [this]()
	{
		for (auto l : sequenceListeners)
		{
			if (l != nullptr)
				l->sequenceLoaded(getCurrentSequence());
		}
	};

	if (notification == sendNotificationAsync)
		MessageManager::callAsync(update);
	else
		update();
}

void MidiPlayer::changeTransportState(PlayState newState)
{
	switch (newState)
	{						// Supposed to be immediately...
	case PlayState::Play:	play(0);	return;
	case PlayState::Stop:	stop(0);	return;
	case PlayState::Record: record(0);	return;
	}
}

hise::HiseMidiSequence* MidiPlayer::getCurrentSequence() const
{
	return currentSequences[currentSequenceIndex].get();
}

juce::Identifier MidiPlayer::getSequenceId(int index) const
{
	if (index == -1)
		index = currentSequenceIndex;

	if (auto s = currentSequences[index])
	{
		return s->getId();
	}

	return {};
}

double MidiPlayer::getPlaybackPosition() const
{
	return fmod(currentPosition, 1.0);
}

void MidiPlayer::swapCurrentSequence(MidiMessageSequence* newSequence)
{
	getCurrentSequence()->swapCurrentSequence(newSequence);

	updatePositionInCurrentSequence();
	sendSequenceUpdateMessage(sendNotificationAsync);
}


void MidiPlayer::setEnableUndoManager(bool shouldBeEnabled)
{
	bool isEnabled = undoManager != nullptr;

	if (isEnabled != shouldBeEnabled)
	{
		undoManager = nullptr;

		if (isEnabled)
			undoManager = new UndoManager();
	}
}

void MidiPlayer::flushEdit(const Array<HiseEvent>& newEvents)
{
	ScopedPointer<EditAction> newAction = new EditAction(this, newEvents, getSampleRate(), getMainController()->getBpm());

	if (undoManager != nullptr)
	{
		undoManager->beginNewTransaction();
		undoManager->perform(newAction.release());
	}
	else
		newAction->perform();
}

void MidiPlayer::resetCurrentSequence()
{
	if (auto seq = getCurrentSequence())
	{
		auto original = getMainController()->getCurrentMidiFilePool()->loadFromReference(currentlyLoadedFiles[currentSequenceIndex], PoolHelpers::LoadAndCacheWeak);

		ScopedPointer<HiseMidiSequence> tempSeq = new HiseMidiSequence();
		tempSeq->loadFrom(original->data.getFile());
		auto l = tempSeq->getEventList(getSampleRate(), getMainController()->getBpm());

		flushEdit(l);
	}
}

hise::PoolReference MidiPlayer::getPoolReference(int index /*= -1*/)
{
	if (index == -1)
		index = currentSequenceIndex;

	return currentlyLoadedFiles[index];
}

bool MidiPlayer::play(int timestamp)
{
	sendAllocationFreeChangeMessage();

	if (auto seq = getCurrentSequence())
	{
		if (isRecording())
			finishRecording();
		else
		{
			// This allows switching from record to play while maintaining the position
			currentPosition = 0.0;
			seq->resetPlayback();
		}
			
		playState = PlayState::Play;
		timeStampForNextCommand = timestamp;
		
		return true;
	}
		
	return false;
}

bool MidiPlayer::stop(int timestamp)
{
	sendAllocationFreeChangeMessage();

	if (auto seq = getCurrentSequence())
	{
		seq->resetPlayback();
		playState = PlayState::Stop;
		timeStampForNextCommand = timestamp;
		currentPosition = -1.0;
		return true;
	}
		
	return false;
}

bool MidiPlayer::record(int timestamp)
{
	sendAllocationFreeChangeMessage();

	if (playState == PlayState::Stop)
	{
		currentPosition = 0.0;

		if(auto seq = getCurrentSequence())
			seq->resetPlayback();
	}

	playState = PlayState::Record;
	timeStampForNextCommand = timestamp;

	if (recordState == RecordState::Idle)
		prepareForRecording(true);

	return false;
}


void MidiPlayer::prepareForRecording(bool copyExistingEvents/*=true*/)
{
	auto f = [copyExistingEvents](Processor* p)
	{
		auto mp = static_cast<MidiPlayer*>(p);

		Array<HiseEvent> newEvents;

		if (auto seq = mp->getCurrentSequence())
		{
			if (copyExistingEvents)
            {
<<<<<<< HEAD
                auto newList = seq->getEventList(p->getSampleRate(), p->getMainController()->getBpm());
				newEvents.swapWith(newList);
=======
                auto l = seq->getEventList(p->getSampleRate(), p->getMainController()->getBpm());
                newEvents.swapWith(l);
>>>>>>> 8faf96ed
            }
		}

		newEvents.ensureStorageAllocated(2048);

		mp->currentlyRecordedEvents.swapWith(newEvents);
		mp->recordState.store(RecordState::Prepared);

		return SafeFunctionCall::OK;
	};

	recordState.store(RecordState::PreparationPending);
	getMainController()->getSampleManager().addDeferredFunction(this, f);
}

void MidiPlayer::finishRecording()
{
	auto f = [](Processor* p)
	{
		auto mp = static_cast<MidiPlayer*>(p);

		auto& l = mp->currentlyRecordedEvents;

		int lastTimestamp = (int)MidiPlayerHelpers::ticksToSamples(mp->getCurrentSequence()->getLength(), mp->getMainController()->getBpm(), mp->getSampleRate()) - 1;

		for (int i = 0; i < l.size(); i++)
		{
			auto currentEvent = l[i];

			if (currentEvent.isNoteOn())
			{
				bool found = false;

				for (int j = 0; j < l.size(); j++)
				{
					if (l[j].isNoteOff() && l[j].getEventId() == currentEvent.getEventId())
					{
						if (l[j].getTimeStamp() < currentEvent.getTimeStamp())
						{
							l.getReference(j).setTimeStamp(lastTimestamp);
						}
						
						found = true;
						break;
					}
				}

				if (!found)
				{
					HiseEvent artificialNoteOff(HiseEvent::Type::NoteOff, (uint8)currentEvent.getNoteNumber(), 1, (uint8)currentEvent.getChannel());
					artificialNoteOff.setTimeStamp(lastTimestamp);
					artificialNoteOff.setEventId(currentEvent.getEventId());
					l.add(artificialNoteOff);
				}
			}

			if (currentEvent.isNoteOff())
			{
				bool found = false;

				for (int j = 0; j < l.size(); j++)
				{
					if (l[j].isNoteOn() && currentEvent.getEventId() == l[j].getEventId())
					{
						found = true;
						break;
					}
				}

				if (!found)
					l.remove(i--);
			}
		}

		mp->flushEdit(mp->currentlyRecordedEvents);

		// This is a shortcut because the preparation would just fill it with the current sequence.
		mp->recordState.store(RecordState::Prepared);

		return SafeFunctionCall::OK;
	};

	getMainController()->getSampleManager().addDeferredFunction(this, f);
	recordState.store(RecordState::FlushPending);
}

hise::HiseMidiSequence::Ptr MidiPlayer::getListOfCurrentlyRecordedEvents()
{
	HiseMidiSequence::Ptr recordedList = new HiseMidiSequence();
	recordedList->createEmptyTrack();
	EditAction::writeArrayToSequence(recordedList, currentlyRecordedEvents, getMainController()->getBpm(), getSampleRate());
	return recordedList;
}

void MidiPlayer::updatePositionInCurrentSequence()
{
	if (auto seq = getCurrentSequence())
	{
		seq->setPlaybackPosition(getPlaybackPosition());
	}
}

MidiPlayerBaseType::~MidiPlayerBaseType()
{
	

	if (player != nullptr)
	{
		player->removeSequenceListener(this);
		player->removeChangeListener(this);
	}
}

MidiPlayerBaseType::MidiPlayerBaseType(MidiPlayer* player_) :
	player(player_),
	font(GLOBAL_BOLD_FONT())
{
	initMidiPlayer(player);
}

void MidiPlayerBaseType::initMidiPlayer(MidiPlayer* newPlayer)
{
	player = newPlayer;

	if (player != nullptr)
	{
		player->addSequenceListener(this);
		player->addChangeListener(this);
	}
}



void MidiPlayerBaseType::changeListenerCallback(SafeChangeBroadcaster* )
{
	int thisSequence = (int)getPlayer()->getAttribute(MidiPlayer::CurrentSequence);

	if (thisSequence != lastSequenceIndex)
	{
		lastSequenceIndex = thisSequence;
		sequenceIndexChanged();
	}

	int trackIndex = (int)getPlayer()->getAttribute(MidiPlayer::CurrentTrack);

	if (trackIndex != lastTrackIndex)
	{
		lastTrackIndex = trackIndex;
		trackIndexChanged();
	}
}

}<|MERGE_RESOLUTION|>--- conflicted
+++ resolved
@@ -1079,14 +1079,9 @@
 		{
 			if (copyExistingEvents)
             {
-<<<<<<< HEAD
                 auto newList = seq->getEventList(p->getSampleRate(), p->getMainController()->getBpm());
-				newEvents.swapWith(newList);
-=======
-                auto l = seq->getEventList(p->getSampleRate(), p->getMainController()->getBpm());
-                newEvents.swapWith(l);
->>>>>>> 8faf96ed
-            }
+				newEvents.swapWith(newList);            
+      }
 		}
 
 		newEvents.ensureStorageAllocated(2048);
