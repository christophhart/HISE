--- conflicted
+++ resolved
@@ -1,325 +1,270 @@
-<?xml version="1.0" encoding="UTF-8"?>
-
-<JUCERPROJECT id="jUHBuI" name="HISE Standalone" projectType="guiapp" version="1.6.0"
-              bundleIdentifier="com.hartinstruments.HISEStandalone" includeBinaryInAppConfig="1"
-              jucerVersion="5.2.0" companyName="Hart Instruments" companyWebsite="http://hise.audio"
-              companyCopyright="Hart Instruments" displaySplashScreen="0" reportAppUsage="0"
-              splashScreenColour="Dark" cppLanguageStandard="14">
-  <MAINGROUP id="yomWt4" name="HISE Standalone">
-    <GROUP id="{577963C7-1A49-BB2A-D701-52DC7A5895F7}" name="Source">
-      <FILE id="ho3qQy" name="logo_new.png" compile="0" resource="1" file="../../hi_core/hi_images/logo_new.png"/>
-      <FILE id="YnIt9L" name="logo_mini.png" compile="0" resource="1" file="../../hi_core/hi_images/logo_mini.png"/>
-      <FILE id="yjZXfQ" name="DspUnitTests.cpp" compile="1" resource="0"
-            file="../../hi_scripting/scripting/api/DspUnitTests.cpp"/>
-      <FILE id="EQP6SW" name="HiseEventBufferUnitTests.cpp" compile="1" resource="0"
-            file="../../hi_core/hi_core/HiseEventBufferUnitTests.cpp"/>
-      <FILE id="tTUrnI" name="infoError.png" compile="0" resource="1" file="../../hi_core/hi_images/infoError.png"/>
-      <FILE id="Ugx13U" name="infoInfo.png" compile="0" resource="1" file="../../hi_core/hi_images/infoInfo.png"/>
-      <FILE id="rNV4cu" name="infoQuestion.png" compile="0" resource="1"
-            file="../../hi_core/hi_images/infoQuestion.png"/>
-      <FILE id="X7hemd" name="infoWarning.png" compile="0" resource="1" file="../../hi_core/hi_images/infoWarning.png"/>
-      <FILE id="EfOrgJ" name="FrontendKnob_Bipolar.png" compile="0" resource="1"
-            file="../../hi_core/hi_images/FrontendKnob_Bipolar.png"/>
-      <FILE id="hJJvHU" name="FrontendKnob_Unipolar.png" compile="0" resource="1"
-            file="../../hi_core/hi_images/FrontendKnob_Unipolar.png"/>
-      <FILE id="BPrHyu" name="balanceKnob_200.png" compile="0" resource="1"
-            file="../../hi_core/hi_images/balanceKnob_200.png"/>
-      <FILE id="OSpRCj" name="knobEmpty_200.png" compile="0" resource="1"
-            file="../../hi_core/hi_images/knobEmpty_200.png"/>
-      <FILE id="u4ioUB" name="knobModulated_200.png" compile="0" resource="1"
-            file="../../hi_core/hi_images/knobModulated_200.png"/>
-      <FILE id="R0Hdz6" name="knobUnmodulated_200.png" compile="0" resource="1"
-            file="../../hi_core/hi_images/knobUnmodulated_200.png"/>
-      <FILE id="hSh2fs" name="toggle_200.png" compile="0" resource="1" file="../../hi_core/hi_images/toggle_200.png"/>
-      <FILE id="OAAVOx" name="MainComponent.cpp" compile="1" resource="0"
-            file="Source/MainComponent.cpp"/>
-      <FILE id="h7HW4R" name="MainComponent.h" compile="0" resource="0" file="Source/MainComponent.h"/>
-      <FILE id="btXzOW" name="Main.cpp" compile="1" resource="0" file="Source/Main.cpp"/>
-    </GROUP>
-  </MAINGROUP>
-  <EXPORTFORMATS>
-    <XCODE_MAC targetFolder="Builds/MacOSX" smallIcon="ho3qQy" bigIcon="ho3qQy"
-               extraLinkerFlags="/opt/intel/ipp/lib/libippi.a  /opt/intel/ipp/lib/libipps.a /opt/intel/ipp/lib/libippvm.a /opt/intel/ipp/lib/libippcore.a"
-               customPList="&lt;?xml version=&quot;1.0&quot; encoding=&quot;UTF-8&quot;?&gt;&#10;&lt;!DOCTYPE plist PUBLIC &quot;-//Apple//DTD PLIST 1.0//EN&quot; &quot;http://www.apple.com/DTDs/PropertyList-1.0.dtd&quot;&gt;&#10;&lt;plist version=&quot;1.0&quot;&gt;&#10;&lt;dict&gt;&#10;&lt;key&gt;NSAppTransportSecurity&lt;/key&gt; &#10;&lt;dict&gt; &#10;&lt;key&gt;NSAllowsArbitraryLoads&lt;/key&gt;&lt;true/&gt;&#10;&lt;/dict&gt;&#10;&lt;/dict&gt;&#10;&lt;/plist&gt;"
-               extraDefs="" extraCompilerFlags="-Wno-reorder -Wno-inconsistent-missing-override -mpopcnt">
-      <CONFIGURATIONS>
-        <CONFIGURATION name="Debug" osxSDK="default" osxCompatibility="10.7 SDK" osxArchitecture="64BitUniversal"
-                       isDebug="1" optimisation="1" targetName="HISE Debug" linkTimeOptimisation="0"
-                       headerPath="/opt/intel/ipp/include" libraryPath="/opt/intel/ipp/lib"
-                       cppLanguageStandard="c++11" cppLibType="libc++" enablePluginBinaryCopyStep="1"/>
-        <CONFIGURATION name="Release" osxSDK="default" osxCompatibility="10.7 SDK" osxArchitecture="64BitUniversal"
-                       isDebug="0" optimisation="3" targetName="HISE" linkTimeOptimisation="1"
-                       cppLanguageStandard="c++11" cppLibType="libc++" libraryPath="/opt/intel/ipp/lib"
-                       headerPath="/opt/intel/ipp/include" enablePluginBinaryCopyStep="1"/>
-        <CONFIGURATION name="Jenkins" osxSDK="default" osxCompatibility="10.7 SDK" osxArchitecture="64BitUniversal"
-                       isDebug="0" optimisation="4" targetName="HISE" linkTimeOptimisation="0"
-                       cppLanguageStandard="c++11" cppLibType="libc++" libraryPath="/opt/intel/ipp/lib"
-                       headerPath="/opt/intel/ipp/include" enablePluginBinaryCopyStep="1"/>
-      </CONFIGURATIONS>
-      <MODULEPATHS>
-        <MODULEPATH id="juce_gui_extra" path="../../JUCE/modules"/>
-        <MODULEPATH id="juce_gui_basics" path="../../JUCE/modules"/>
-        <MODULEPATH id="juce_graphics" path="../../JUCE/modules"/>
-        <MODULEPATH id="juce_events" path="../../JUCE/modules"/>
-        <MODULEPATH id="juce_data_structures" path="../../JUCE/modules"/>
-        <MODULEPATH id="juce_cryptography" path="../../JUCE/modules"/>
-        <MODULEPATH id="juce_core" path="../../JUCE/modules"/>
-        <MODULEPATH id="juce_audio_utils" path="../../JUCE/modules"/>
-        <MODULEPATH id="juce_audio_processors" path="../../JUCE/modules"/>
-        <MODULEPATH id="juce_audio_formats" path="../../JUCE/modules"/>
-        <MODULEPATH id="juce_audio_devices" path="../../JUCE/modules"/>
-        <MODULEPATH id="juce_audio_basics" path="../../JUCE/modules"/>
-        <MODULEPATH id="hi_core" path="../../"/>
-        <MODULEPATH id="hi_modules" path="../../"/>
-        <MODULEPATH id="hi_backend" path="../../"/>
-        <MODULEPATH id="hi_scripting" path="../../"/>
-        <MODULEPATH id="hi_dsp_library" path="../../"/>
-        <MODULEPATH id="hi_lac" path="../../"/>
-        <MODULEPATH id="hi_sampler" path="../../"/>
-        <MODULEPATH id="hi_components" path="../../"/>
-        <MODULEPATH id="hi_dsp" path="../../"/>
-        <MODULEPATH id="hi_streaming" path="../../"/>
-        <MODULEPATH id="juce_product_unlocking" path="../../JUCE/modules"/>
-        <MODULEPATH id="juce_dsp" path="../../JUCE/modules"/>
-        <MODULEPATH id="hi_zstd" path="../../../HISE modules"/>
-        <MODULEPATH id="hi_tools" path="../../../HISE modules"/>
-      </MODULEPATHS>
-    </XCODE_MAC>
-    <XCODE_IPHONE targetFolder="Builds/iOS" iosScreenOrientation="landscape" extraCompilerFlags="-Wno-reorder -Wno-inconsistent-missing-override"
-                  extraLinkerFlags="" smallIcon="BNfj8p" bigIcon="BNfj8p" iosBackgroundAudio="1"
-                  UIStatusBarHidden="1" extraDefs="USE_IPP=0&#10;HISE_IOS=1" customPList="&lt;key&gt;NSAppTransportSecurity&lt;/key&gt;&#10;&lt;dict&gt;&#10;    &lt;key&gt;NSAllowsArbitraryLoads&lt;/key&gt;&#10;    &lt;true/&gt;&#10;&lt;/dict&gt;"
-                  iPadScreenOrientation="landscape" iosDeviceFamily="1,2">
-      <CONFIGURATIONS>
-        <CONFIGURATION name="Debug" iosCompatibility="8.0" isDebug="1" optimisation="1"
-                       targetName="HISE Standalone" cppLanguageStandard="c++11" cppLibType="libc++"
-                       libraryPath="" headerPath="" enablePluginBinaryCopyStep="1"/>
-        <CONFIGURATION name="Release" iosCompatibility="8.0" isDebug="0" optimisation="3"
-                       targetName="HISE Standalone" headerPath="" libraryPath="" cppLanguageStandard="c++11"
-                       cppLibType="libc++" linkTimeOptimisation="1" enablePluginBinaryCopyStep="1"/>
-      </CONFIGURATIONS>
-      <MODULEPATHS>
-        <MODULEPATH id="juce_gui_extra" path="../../JUCE/modules"/>
-        <MODULEPATH id="juce_gui_basics" path="../../JUCE/modules"/>
-        <MODULEPATH id="juce_graphics" path="../../JUCE/modules"/>
-        <MODULEPATH id="juce_events" path="../../JUCE/modules"/>
-        <MODULEPATH id="juce_data_structures" path="../../JUCE/modules"/>
-        <MODULEPATH id="juce_cryptography" path="../../JUCE/modules"/>
-        <MODULEPATH id="juce_core" path="../../JUCE/modules"/>
-        <MODULEPATH id="juce_audio_utils" path="../../JUCE/modules"/>
-        <MODULEPATH id="juce_audio_processors" path="../../JUCE/modules"/>
-        <MODULEPATH id="juce_audio_formats" path="../../JUCE/modules"/>
-        <MODULEPATH id="juce_audio_devices" path="../../JUCE/modules"/>
-        <MODULEPATH id="juce_audio_basics" path="../../JUCE/modules"/>
-        <MODULEPATH id="hi_modules" path="../../"/>
-        <MODULEPATH id="hi_core" path="../../"/>
-        <MODULEPATH id="hi_backend" path="../../"/>
-        <MODULEPATH id="hi_scripting" path="../../"/>
-        <MODULEPATH id="hi_dsp_library" path="../../"/>
-        <MODULEPATH id="hi_lac" path="../../"/>
-        <MODULEPATH id="hi_sampler" path="../../"/>
-        <MODULEPATH id="hi_components" path="../../"/>
-        <MODULEPATH id="hi_dsp" path="../../"/>
-        <MODULEPATH id="hi_streaming" path="../../"/>
-        <MODULEPATH id="juce_product_unlocking" path="../../JUCE/modules"/>
-        <MODULEPATH id="juce_dsp" path="../../JUCE/modules"/>
-        <MODULEPATH id="hi_zstd" path="../../../HISE modules"/>
-        <MODULEPATH id="hi_tools" path="../../../HISE modules"/>
-      </MODULEPATHS>
-    </XCODE_IPHONE>
-<<<<<<< HEAD
-    <VS2015 targetFolder="Builds/VisualStudio2015" smallIcon="ho3qQy" bigIcon="ho3qQy"
-            useIPP="Sequential" IPPLibrary="Sequential" windowsTargetPlatformVersion="8.1">
-      <CONFIGURATIONS>
-        <CONFIGURATION name="Debug" winWarningLevel="4" generateManifest="1" winArchitecture="32-bit"
-                       isDebug="1" optimisation="1" targetName="HISE x86 Debug" headerPath="../../../../tools/SDK/ASIOSDK2.3/common"
-                       useRuntimeLibDLL="0" debugInformationFormat="ProgramDatabase"
-                       enablePluginBinaryCopyStep="0"/>
-        <CONFIGURATION name="Release" winWarningLevel="4" generateManifest="1" winArchitecture="32-bit"
-                       isDebug="0" optimisation="3" targetName="HISE x86" headerPath="../../../../tools/SDK/ASIOSDK2.3/common"
-                       useRuntimeLibDLL="0" enableIncrementalLinking="1" debugInformationFormat="ProgramDatabase"
-                       enablePluginBinaryCopyStep="0" linkTimeOptimisation="1"/>
-        <CONFIGURATION name="Debug" winWarningLevel="4" generateManifest="1" winArchitecture="x64"
-                       isDebug="1" optimisation="1" targetName="HISE Debug" headerPath="../../../../tools/SDK/ASIOSDK2.3/common"
-                       useRuntimeLibDLL="0" debugInformationFormat="ProgramDatabase"
-                       enablePluginBinaryCopyStep="0"/>
-        <CONFIGURATION name="Release" winWarningLevel="4" generateManifest="1" winArchitecture="x64"
-                       isDebug="0" optimisation="3" targetName="HISE" headerPath="../../../../tools/SDK/ASIOSDK2.3/common"
-                       useRuntimeLibDLL="0" enableIncrementalLinking="1" alwaysGenerateDebugSymbols="1"
-                       debugInformationFormat="ProgramDatabase" enablePluginBinaryCopyStep="0"
-                       linkTimeOptimisation="1"/>
-        <CONFIGURATION name="CI" winWarningLevel="4" generateManifest="1" winArchitecture="x64"
-                       isDebug="0" optimisation="3" targetName="HISE" headerPath="../../../../tools/SDK/ASIOSDK2.3/common"
-                       useRuntimeLibDLL="0" defines="USE_IPP=0" debugInformationFormat="ProgramDatabase"
-                       enablePluginBinaryCopyStep="0" linkTimeOptimisation="1"/>
-      </CONFIGURATIONS>
-      <MODULEPATHS>
-        <MODULEPATH id="juce_gui_extra" path="../../JUCE/modules"/>
-        <MODULEPATH id="juce_gui_basics" path="../../JUCE/modules"/>
-        <MODULEPATH id="juce_graphics" path="../../JUCE/modules"/>
-        <MODULEPATH id="juce_events" path="../../JUCE/modules"/>
-        <MODULEPATH id="juce_data_structures" path="../../JUCE/modules"/>
-        <MODULEPATH id="juce_cryptography" path="../../JUCE/modules"/>
-        <MODULEPATH id="juce_core" path="../../JUCE/modules"/>
-        <MODULEPATH id="juce_audio_utils" path="../../JUCE/modules"/>
-        <MODULEPATH id="juce_audio_processors" path="../../JUCE/modules"/>
-        <MODULEPATH id="juce_audio_formats" path="../../JUCE/modules"/>
-        <MODULEPATH id="juce_audio_devices" path="../../JUCE/modules"/>
-        <MODULEPATH id="juce_audio_basics" path="../../JUCE/modules"/>
-        <MODULEPATH id="hi_scripting" path="../../"/>
-        <MODULEPATH id="hi_modules" path="../../"/>
-        <MODULEPATH id="hi_dsp_library" path="../../"/>
-        <MODULEPATH id="hi_core" path="../../"/>
-        <MODULEPATH id="hi_backend" path="../../"/>
-        <MODULEPATH id="hi_lac" path="../../"/>
-        <MODULEPATH id="hi_sampler" path="../../"/>
-        <MODULEPATH id="hi_components" path="../../"/>
-        <MODULEPATH id="hi_dsp" path="../../"/>
-        <MODULEPATH id="hi_streaming" path="../../"/>
-        <MODULEPATH id="juce_product_unlocking" path="../../JUCE/modules"/>
-        <MODULEPATH id="juce_dsp" path="../../JUCE/modules"/>
-      </MODULEPATHS>
-    </VS2015>
-=======
->>>>>>> f892fd61
-    <VS2017 targetFolder="Builds/VisualStudio2017" smallIcon="ho3qQy" bigIcon="ho3qQy"
-            useIPP="Sequential" IPPLibrary="Sequential" windowsTargetPlatformVersion="10.0.16299.0">
-      <CONFIGURATIONS>
-        <CONFIGURATION name="Debug" winWarningLevel="4" generateManifest="1" winArchitecture="32-bit"
-                       isDebug="1" optimisation="1" targetName="HISE x86 Debug" headerPath="../../../../tools/SDK/ASIOSDK2.3/common"
-                       useRuntimeLibDLL="0" debugInformationFormat="ProgramDatabase"
-                       enablePluginBinaryCopyStep="0"/>
-        <CONFIGURATION name="Release" winWarningLevel="4" generateManifest="1" winArchitecture="32-bit"
-                       isDebug="0" optimisation="3" targetName="HISE x86" headerPath="../../../../tools/SDK/ASIOSDK2.3/common"
-                       useRuntimeLibDLL="0" enableIncrementalLinking="1" debugInformationFormat="ProgramDatabase"
-                       enablePluginBinaryCopyStep="0" linkTimeOptimisation="1"/>
-        <CONFIGURATION name="Debug" winWarningLevel="4" generateManifest="1" winArchitecture="x64"
-                       isDebug="1" optimisation="1" targetName="HISE Debug" headerPath="../../../../tools/SDK/ASIOSDK2.3/common"
-                       useRuntimeLibDLL="0" debugInformationFormat="ProgramDatabase"
-                       enablePluginBinaryCopyStep="0"/>
-        <CONFIGURATION name="Release" winWarningLevel="4" generateManifest="1" winArchitecture="x64"
-                       isDebug="0" optimisation="3" targetName="HISE" headerPath="../../../../tools/SDK/ASIOSDK2.3/common"
-                       useRuntimeLibDLL="0" enableIncrementalLinking="1" alwaysGenerateDebugSymbols="1"
-                       debugInformationFormat="ProgramDatabase" enablePluginBinaryCopyStep="0"
-                       linkTimeOptimisation="1"/>
-        <CONFIGURATION name="CI" winWarningLevel="4" generateManifest="1" winArchitecture="x64"
-                       isDebug="0" optimisation="3" targetName="HISE" headerPath="../../../../tools/SDK/ASIOSDK2.3/common"
-                       useRuntimeLibDLL="0" defines="USE_IPP=0" debugInformationFormat="ProgramDatabase"
-                       enablePluginBinaryCopyStep="0" linkTimeOptimisation="1"/>
-        <CONFIGURATION name="Jenkins" winWarningLevel="4" generateManifest="1" winArchitecture="x64"
-                       isDebug="0" optimisation="1" targetName="HISE" headerPath="../../../../tools/SDK/ASIOSDK2.3/common"
-                       useRuntimeLibDLL="0" enableIncrementalLinking="1" alwaysGenerateDebugSymbols="0"
-                       debugInformationFormat="ProgramDatabase" enablePluginBinaryCopyStep="0"
-                       linkTimeOptimisation="1"/>
-      </CONFIGURATIONS>
-      <MODULEPATHS>
-        <MODULEPATH id="juce_gui_extra" path="../../JUCE/modules"/>
-        <MODULEPATH id="juce_gui_basics" path="../../JUCE/modules"/>
-        <MODULEPATH id="juce_graphics" path="../../JUCE/modules"/>
-        <MODULEPATH id="juce_events" path="../../JUCE/modules"/>
-        <MODULEPATH id="juce_data_structures" path="../../JUCE/modules"/>
-        <MODULEPATH id="juce_cryptography" path="../../JUCE/modules"/>
-        <MODULEPATH id="juce_core" path="../../JUCE/modules"/>
-        <MODULEPATH id="juce_audio_utils" path="../../JUCE/modules"/>
-        <MODULEPATH id="juce_audio_processors" path="../../JUCE/modules"/>
-        <MODULEPATH id="juce_audio_formats" path="../../JUCE/modules"/>
-        <MODULEPATH id="juce_audio_devices" path="../../JUCE/modules"/>
-        <MODULEPATH id="juce_audio_basics" path="../../JUCE/modules"/>
-        <MODULEPATH id="hi_scripting" path="../../"/>
-        <MODULEPATH id="hi_modules" path="../../"/>
-        <MODULEPATH id="hi_dsp_library" path="../../"/>
-        <MODULEPATH id="hi_core" path="../../"/>
-        <MODULEPATH id="hi_backend" path="../../"/>
-        <MODULEPATH id="hi_lac" path="../../"/>
-        <MODULEPATH id="hi_sampler" path="../../"/>
-        <MODULEPATH id="hi_components" path="../../"/>
-        <MODULEPATH id="hi_dsp" path="../../"/>
-        <MODULEPATH id="hi_streaming" path="../../"/>
-        <MODULEPATH id="juce_product_unlocking" path="../../JUCE/modules"/>
-        <MODULEPATH id="juce_dsp" path="../../JUCE/modules"/>
-        <MODULEPATH id="hi_zstd" path="../../../HISE modules"/>
-        <MODULEPATH id="hi_tools" path="../../../HISE modules"/>
-      </MODULEPATHS>
-    </VS2017>
-    <LINUX_MAKE targetFolder="Builds/LinuxMakefile" extraDefs="USE_IPP=0" smallIcon="bfBEgJ"
-                bigIcon="bfBEgJ" extraCompilerFlags="-Wno-reorder -Wno-inconsistent-missing-override"
-                linuxExtraPkgConfig="x11 xinerama xext">
-      <CONFIGURATIONS>
-        <CONFIGURATION name="Debug" isDebug="1" optimisation="1" targetName="HISE Standalone"/>
-        <CONFIGURATION name="Release" isDebug="0" optimisation="3" targetName="HISE Standalone"/>
-        <CONFIGURATION name="TravisCI" isDebug="1" optimisation="1" targetName="HISE Standalone"
-                       defines="TRAVIS_CI=1"/>
-      </CONFIGURATIONS>
-      <MODULEPATHS>
-        <MODULEPATH id="juce_gui_extra" path="../../JUCE/modules"/>
-        <MODULEPATH id="juce_gui_basics" path="../../JUCE/modules"/>
-        <MODULEPATH id="juce_graphics" path="../../JUCE/modules"/>
-        <MODULEPATH id="juce_events" path="../../JUCE/modules"/>
-        <MODULEPATH id="juce_data_structures" path="../../JUCE/modules"/>
-        <MODULEPATH id="juce_cryptography" path="../../JUCE/modules"/>
-        <MODULEPATH id="juce_core" path="../../JUCE/modules"/>
-        <MODULEPATH id="juce_audio_utils" path="../../JUCE/modules"/>
-        <MODULEPATH id="juce_audio_processors" path="../../JUCE/modules"/>
-        <MODULEPATH id="juce_audio_formats" path="../../JUCE/modules"/>
-        <MODULEPATH id="juce_audio_devices" path="../../JUCE/modules"/>
-        <MODULEPATH id="juce_audio_basics" path="../../JUCE/modules"/>
-        <MODULEPATH id="hi_scripting" path="../../"/>
-        <MODULEPATH id="hi_modules" path="../../"/>
-        <MODULEPATH id="hi_dsp_library" path="../../"/>
-        <MODULEPATH id="hi_core" path="../../"/>
-        <MODULEPATH id="hi_backend" path="../../"/>
-        <MODULEPATH id="hi_lac" path="../../"/>
-        <MODULEPATH id="hi_sampler" path="../../"/>
-        <MODULEPATH id="hi_components" path="../../"/>
-        <MODULEPATH id="hi_dsp" path="../../"/>
-        <MODULEPATH id="hi_streaming" path="../../"/>
-        <MODULEPATH id="juce_product_unlocking" path="../../JUCE/modules"/>
-        <MODULEPATH id="juce_dsp" path="../../JUCE/modules"/>
-        <MODULEPATH id="hi_zstd" path="../../../HISE modules"/>
-        <MODULEPATH id="hi_tools" path="../../../HISE modules"/>
-      </MODULEPATHS>
-    </LINUX_MAKE>
-  </EXPORTFORMATS>
-  <MODULES>
-    <MODULE id="hi_backend" showAllCode="1" useLocalCopy="0"/>
-    <MODULE id="hi_components" showAllCode="1" useLocalCopy="0"/>
-    <MODULE id="hi_core" showAllCode="1" useLocalCopy="0"/>
-    <MODULE id="hi_dsp" showAllCode="1" useLocalCopy="0"/>
-    <MODULE id="hi_dsp_library" showAllCode="1" useLocalCopy="0"/>
-    <MODULE id="hi_lac" showAllCode="1" useLocalCopy="0"/>
-    <MODULE id="hi_modules" showAllCode="1" useLocalCopy="0"/>
-    <MODULE id="hi_sampler" showAllCode="1" useLocalCopy="0"/>
-    <MODULE id="hi_scripting" showAllCode="1" useLocalCopy="0"/>
-    <MODULE id="hi_streaming" showAllCode="1" useLocalCopy="0"/>
-    <MODULE id="hi_tools" showAllCode="1" useLocalCopy="0" useGlobalPath="0"/>
-    <MODULE id="hi_zstd" showAllCode="1" useLocalCopy="0" useGlobalPath="0"/>
-    <MODULES id="juce_audio_basics" showAllCode="1" useLocalCopy="0"/>
-    <MODULES id="juce_audio_devices" showAllCode="1" useLocalCopy="0"/>
-    <MODULES id="juce_audio_formats" showAllCode="1" useLocalCopy="0"/>
-    <MODULES id="juce_audio_processors" showAllCode="1" useLocalCopy="0"/>
-    <MODULES id="juce_audio_utils" showAllCode="1" useLocalCopy="0"/>
-    <MODULES id="juce_core" showAllCode="1" useLocalCopy="0"/>
-    <MODULES id="juce_cryptography" showAllCode="1" useLocalCopy="0"/>
-    <MODULES id="juce_data_structures" showAllCode="1" useLocalCopy="0"/>
-    <MODULE id="juce_dsp" showAllCode="1" useLocalCopy="0" useGlobalPath="0"/>
-    <MODULES id="juce_events" showAllCode="1" useLocalCopy="0"/>
-    <MODULES id="juce_graphics" showAllCode="1" useLocalCopy="0"/>
-    <MODULES id="juce_gui_basics" showAllCode="1" useLocalCopy="0"/>
-    <MODULES id="juce_gui_extra" showAllCode="1" useLocalCopy="0"/>
-    <MODULE id="juce_product_unlocking" showAllCode="1" useLocalCopy="0"
-            useGlobalPath="0"/>
-  </MODULES>
-  <JUCEOPTIONS JUCE_ASIO="enabled" JUCE_DIRECTSOUND="enabled" JUCE_PLUGINHOST_VST="enabled"
-               JUCE_PLUGINHOST_VST3="disabled" JUCE_PLUGINHOST_AU="enabled"
-               USE_BACKEND="enabled" JUCE_USE_DIRECTWRITE="enabled" IS_STANDALONE_APP="enabled"
-               USE_IPP="enabled" USE_COPY_PROTECTION="disabled" USE_GLITCH_DETECTION="enabled"
-               ENABLE_PLOTTER="enabled" ENABLE_SCRIPTING_SAFE_CHECKS="enabled"
-               ENABLE_ALL_PEAK_METERS="enabled" ENABLE_CONSOLE_OUTPUT="enabled"
-               ENABLE_HOST_INFO="enabled" ENABLE_CPU_MEASUREMENT="enabled" HI_EXPORT_DSP_LIBRARY="disabled"
-               JUCE_ALSA="enabled" JUCE_JACK="enabled" USE_VDSP_FFT="disabled"
-               ENABLE_SCRIPTING_BREAKPOINTS="enabled" HLAC_MEASURE_DECODING_PERFORMANCE="disabled"
-               HLAC_DEBUG_LOG="disabled" HLAC_INCLUDE_TEST_SUITE="disabled"
-               STANDALONE_STREAMING="disabled"/>
-  <LIVE_SETTINGS>
-    <OSX defines="USE_IPP=0"/>
-  </LIVE_SETTINGS>
-</JUCERPROJECT>
+<?xml version="1.0" encoding="UTF-8"?>
+
+<JUCERPROJECT id="jUHBuI" name="HISE Standalone" projectType="guiapp" version="1.6.0"
+              bundleIdentifier="com.hartinstruments.HISEStandalone" includeBinaryInAppConfig="1"
+              jucerVersion="5.2.0" companyName="Hart Instruments" companyWebsite="http://hise.audio"
+              companyCopyright="Hart Instruments" displaySplashScreen="0" reportAppUsage="0"
+              splashScreenColour="Dark" cppLanguageStandard="14">
+  <MAINGROUP id="yomWt4" name="HISE Standalone">
+    <GROUP id="{577963C7-1A49-BB2A-D701-52DC7A5895F7}" name="Source">
+      <FILE id="ho3qQy" name="logo_new.png" compile="0" resource="1" file="../../hi_core/hi_images/logo_new.png"/>
+      <FILE id="YnIt9L" name="logo_mini.png" compile="0" resource="1" file="../../hi_core/hi_images/logo_mini.png"/>
+      <FILE id="yjZXfQ" name="DspUnitTests.cpp" compile="1" resource="0"
+            file="../../hi_scripting/scripting/api/DspUnitTests.cpp"/>
+      <FILE id="EQP6SW" name="HiseEventBufferUnitTests.cpp" compile="1" resource="0"
+            file="../../hi_core/hi_core/HiseEventBufferUnitTests.cpp"/>
+      <FILE id="tTUrnI" name="infoError.png" compile="0" resource="1" file="../../hi_core/hi_images/infoError.png"/>
+      <FILE id="Ugx13U" name="infoInfo.png" compile="0" resource="1" file="../../hi_core/hi_images/infoInfo.png"/>
+      <FILE id="rNV4cu" name="infoQuestion.png" compile="0" resource="1"
+            file="../../hi_core/hi_images/infoQuestion.png"/>
+      <FILE id="X7hemd" name="infoWarning.png" compile="0" resource="1" file="../../hi_core/hi_images/infoWarning.png"/>
+      <FILE id="EfOrgJ" name="FrontendKnob_Bipolar.png" compile="0" resource="1"
+            file="../../hi_core/hi_images/FrontendKnob_Bipolar.png"/>
+      <FILE id="hJJvHU" name="FrontendKnob_Unipolar.png" compile="0" resource="1"
+            file="../../hi_core/hi_images/FrontendKnob_Unipolar.png"/>
+      <FILE id="BPrHyu" name="balanceKnob_200.png" compile="0" resource="1"
+            file="../../hi_core/hi_images/balanceKnob_200.png"/>
+      <FILE id="OSpRCj" name="knobEmpty_200.png" compile="0" resource="1"
+            file="../../hi_core/hi_images/knobEmpty_200.png"/>
+      <FILE id="u4ioUB" name="knobModulated_200.png" compile="0" resource="1"
+            file="../../hi_core/hi_images/knobModulated_200.png"/>
+      <FILE id="R0Hdz6" name="knobUnmodulated_200.png" compile="0" resource="1"
+            file="../../hi_core/hi_images/knobUnmodulated_200.png"/>
+      <FILE id="hSh2fs" name="toggle_200.png" compile="0" resource="1" file="../../hi_core/hi_images/toggle_200.png"/>
+      <FILE id="OAAVOx" name="MainComponent.cpp" compile="1" resource="0"
+            file="Source/MainComponent.cpp"/>
+      <FILE id="h7HW4R" name="MainComponent.h" compile="0" resource="0" file="Source/MainComponent.h"/>
+      <FILE id="btXzOW" name="Main.cpp" compile="1" resource="0" file="Source/Main.cpp"/>
+    </GROUP>
+  </MAINGROUP>
+  <EXPORTFORMATS>
+    <XCODE_MAC targetFolder="Builds/MacOSX" smallIcon="ho3qQy" bigIcon="ho3qQy"
+               extraLinkerFlags="/opt/intel/ipp/lib/libippi.a  /opt/intel/ipp/lib/libipps.a /opt/intel/ipp/lib/libippvm.a /opt/intel/ipp/lib/libippcore.a"
+               customPList="&lt;?xml version=&quot;1.0&quot; encoding=&quot;UTF-8&quot;?&gt;&#10;&lt;!DOCTYPE plist PUBLIC &quot;-//Apple//DTD PLIST 1.0//EN&quot; &quot;http://www.apple.com/DTDs/PropertyList-1.0.dtd&quot;&gt;&#10;&lt;plist version=&quot;1.0&quot;&gt;&#10;&lt;dict&gt;&#10;&lt;key&gt;NSAppTransportSecurity&lt;/key&gt; &#10;&lt;dict&gt; &#10;&lt;key&gt;NSAllowsArbitraryLoads&lt;/key&gt;&lt;true/&gt;&#10;&lt;/dict&gt;&#10;&lt;/dict&gt;&#10;&lt;/plist&gt;"
+               extraDefs="" extraCompilerFlags="-Wno-reorder -Wno-inconsistent-missing-override -mpopcnt">
+      <CONFIGURATIONS>
+        <CONFIGURATION name="Debug" osxSDK="default" osxCompatibility="10.7 SDK" osxArchitecture="64BitUniversal"
+                       isDebug="1" optimisation="1" targetName="HISE Debug" linkTimeOptimisation="0"
+                       headerPath="/opt/intel/ipp/include" libraryPath="/opt/intel/ipp/lib"
+                       cppLanguageStandard="c++11" cppLibType="libc++" enablePluginBinaryCopyStep="1"/>
+        <CONFIGURATION name="Release" osxSDK="default" osxCompatibility="10.7 SDK" osxArchitecture="64BitUniversal"
+                       isDebug="0" optimisation="3" targetName="HISE" linkTimeOptimisation="1"
+                       cppLanguageStandard="c++11" cppLibType="libc++" libraryPath="/opt/intel/ipp/lib"
+                       headerPath="/opt/intel/ipp/include" enablePluginBinaryCopyStep="1"/>
+        <CONFIGURATION name="Jenkins" osxSDK="default" osxCompatibility="10.7 SDK" osxArchitecture="64BitUniversal"
+                       isDebug="0" optimisation="4" targetName="HISE" linkTimeOptimisation="0"
+                       cppLanguageStandard="c++11" cppLibType="libc++" libraryPath="/opt/intel/ipp/lib"
+                       headerPath="/opt/intel/ipp/include" enablePluginBinaryCopyStep="1"/>
+      </CONFIGURATIONS>
+      <MODULEPATHS>
+        <MODULEPATH id="juce_gui_extra" path="../../JUCE/modules"/>
+        <MODULEPATH id="juce_gui_basics" path="../../JUCE/modules"/>
+        <MODULEPATH id="juce_graphics" path="../../JUCE/modules"/>
+        <MODULEPATH id="juce_events" path="../../JUCE/modules"/>
+        <MODULEPATH id="juce_data_structures" path="../../JUCE/modules"/>
+        <MODULEPATH id="juce_cryptography" path="../../JUCE/modules"/>
+        <MODULEPATH id="juce_core" path="../../JUCE/modules"/>
+        <MODULEPATH id="juce_audio_utils" path="../../JUCE/modules"/>
+        <MODULEPATH id="juce_audio_processors" path="../../JUCE/modules"/>
+        <MODULEPATH id="juce_audio_formats" path="../../JUCE/modules"/>
+        <MODULEPATH id="juce_audio_devices" path="../../JUCE/modules"/>
+        <MODULEPATH id="juce_audio_basics" path="../../JUCE/modules"/>
+        <MODULEPATH id="hi_core" path="../../"/>
+        <MODULEPATH id="hi_modules" path="../../"/>
+        <MODULEPATH id="hi_backend" path="../../"/>
+        <MODULEPATH id="hi_scripting" path="../../"/>
+        <MODULEPATH id="hi_dsp_library" path="../../"/>
+        <MODULEPATH id="hi_lac" path="../../"/>
+        <MODULEPATH id="hi_sampler" path="../../"/>
+        <MODULEPATH id="hi_components" path="../../"/>
+        <MODULEPATH id="hi_dsp" path="../../"/>
+        <MODULEPATH id="hi_streaming" path="../../"/>
+        <MODULEPATH id="juce_product_unlocking" path="../../JUCE/modules"/>
+        <MODULEPATH id="juce_dsp" path="../../JUCE/modules"/>
+        <MODULEPATH id="hi_zstd" path="../../../HISE modules"/>
+        <MODULEPATH id="hi_tools" path="../../../HISE modules"/>
+      </MODULEPATHS>
+    </XCODE_MAC>
+    <XCODE_IPHONE targetFolder="Builds/iOS" iosScreenOrientation="landscape" extraCompilerFlags="-Wno-reorder -Wno-inconsistent-missing-override"
+                  extraLinkerFlags="" smallIcon="BNfj8p" bigIcon="BNfj8p" iosBackgroundAudio="1"
+                  UIStatusBarHidden="1" extraDefs="USE_IPP=0&#10;HISE_IOS=1" customPList="&lt;key&gt;NSAppTransportSecurity&lt;/key&gt;&#10;&lt;dict&gt;&#10;    &lt;key&gt;NSAllowsArbitraryLoads&lt;/key&gt;&#10;    &lt;true/&gt;&#10;&lt;/dict&gt;"
+                  iPadScreenOrientation="landscape" iosDeviceFamily="1,2">
+      <CONFIGURATIONS>
+        <CONFIGURATION name="Debug" iosCompatibility="8.0" isDebug="1" optimisation="1"
+                       targetName="HISE Standalone" cppLanguageStandard="c++11" cppLibType="libc++"
+                       libraryPath="" headerPath="" enablePluginBinaryCopyStep="1"/>
+        <CONFIGURATION name="Release" iosCompatibility="8.0" isDebug="0" optimisation="3"
+                       targetName="HISE Standalone" headerPath="" libraryPath="" cppLanguageStandard="c++11"
+                       cppLibType="libc++" linkTimeOptimisation="1" enablePluginBinaryCopyStep="1"/>
+      </CONFIGURATIONS>
+      <MODULEPATHS>
+        <MODULEPATH id="juce_gui_extra" path="../../JUCE/modules"/>
+        <MODULEPATH id="juce_gui_basics" path="../../JUCE/modules"/>
+        <MODULEPATH id="juce_graphics" path="../../JUCE/modules"/>
+        <MODULEPATH id="juce_events" path="../../JUCE/modules"/>
+        <MODULEPATH id="juce_data_structures" path="../../JUCE/modules"/>
+        <MODULEPATH id="juce_cryptography" path="../../JUCE/modules"/>
+        <MODULEPATH id="juce_core" path="../../JUCE/modules"/>
+        <MODULEPATH id="juce_audio_utils" path="../../JUCE/modules"/>
+        <MODULEPATH id="juce_audio_processors" path="../../JUCE/modules"/>
+        <MODULEPATH id="juce_audio_formats" path="../../JUCE/modules"/>
+        <MODULEPATH id="juce_audio_devices" path="../../JUCE/modules"/>
+        <MODULEPATH id="juce_audio_basics" path="../../JUCE/modules"/>
+        <MODULEPATH id="hi_modules" path="../../"/>
+        <MODULEPATH id="hi_core" path="../../"/>
+        <MODULEPATH id="hi_backend" path="../../"/>
+        <MODULEPATH id="hi_scripting" path="../../"/>
+        <MODULEPATH id="hi_dsp_library" path="../../"/>
+        <MODULEPATH id="hi_lac" path="../../"/>
+        <MODULEPATH id="hi_sampler" path="../../"/>
+        <MODULEPATH id="hi_components" path="../../"/>
+        <MODULEPATH id="hi_dsp" path="../../"/>
+        <MODULEPATH id="hi_streaming" path="../../"/>
+        <MODULEPATH id="juce_product_unlocking" path="../../JUCE/modules"/>
+        <MODULEPATH id="juce_dsp" path="../../JUCE/modules"/>
+        <MODULEPATH id="hi_zstd" path="../../../HISE modules"/>
+        <MODULEPATH id="hi_tools" path="../../../HISE modules"/>
+      </MODULEPATHS>
+    </XCODE_IPHONE>
+    <VS2017 targetFolder="Builds/VisualStudio2017" smallIcon="ho3qQy" bigIcon="ho3qQy"
+            useIPP="Sequential" IPPLibrary="Sequential" windowsTargetPlatformVersion="10.0.16299.0">
+      <CONFIGURATIONS>
+        <CONFIGURATION name="Debug" winWarningLevel="4" generateManifest="1" winArchitecture="32-bit"
+                       isDebug="1" optimisation="1" targetName="HISE x86 Debug" headerPath="../../../../tools/SDK/ASIOSDK2.3/common"
+                       useRuntimeLibDLL="0" debugInformationFormat="ProgramDatabase"
+                       enablePluginBinaryCopyStep="0"/>
+        <CONFIGURATION name="Release" winWarningLevel="4" generateManifest="1" winArchitecture="32-bit"
+                       isDebug="0" optimisation="3" targetName="HISE x86" headerPath="../../../../tools/SDK/ASIOSDK2.3/common"
+                       useRuntimeLibDLL="0" enableIncrementalLinking="1" debugInformationFormat="ProgramDatabase"
+                       enablePluginBinaryCopyStep="0" linkTimeOptimisation="1"/>
+        <CONFIGURATION name="Debug" winWarningLevel="4" generateManifest="1" winArchitecture="x64"
+                       isDebug="1" optimisation="1" targetName="HISE Debug" headerPath="../../../../tools/SDK/ASIOSDK2.3/common"
+                       useRuntimeLibDLL="0" debugInformationFormat="ProgramDatabase"
+                       enablePluginBinaryCopyStep="0"/>
+        <CONFIGURATION name="Release" winWarningLevel="4" generateManifest="1" winArchitecture="x64"
+                       isDebug="0" optimisation="3" targetName="HISE" headerPath="../../../../tools/SDK/ASIOSDK2.3/common"
+                       useRuntimeLibDLL="0" enableIncrementalLinking="1" alwaysGenerateDebugSymbols="1"
+                       debugInformationFormat="ProgramDatabase" enablePluginBinaryCopyStep="0"
+                       linkTimeOptimisation="1"/>
+        <CONFIGURATION name="CI" winWarningLevel="4" generateManifest="1" winArchitecture="x64"
+                       isDebug="0" optimisation="3" targetName="HISE" headerPath="../../../../tools/SDK/ASIOSDK2.3/common"
+                       useRuntimeLibDLL="0" defines="USE_IPP=0" debugInformationFormat="ProgramDatabase"
+                       enablePluginBinaryCopyStep="0" linkTimeOptimisation="1"/>
+        <CONFIGURATION name="Jenkins" winWarningLevel="4" generateManifest="1" winArchitecture="x64"
+                       isDebug="0" optimisation="1" targetName="HISE" headerPath="../../../../tools/SDK/ASIOSDK2.3/common"
+                       useRuntimeLibDLL="0" enableIncrementalLinking="1" alwaysGenerateDebugSymbols="0"
+                       debugInformationFormat="ProgramDatabase" enablePluginBinaryCopyStep="0"
+                       linkTimeOptimisation="1"/>
+      </CONFIGURATIONS>
+      <MODULEPATHS>
+        <MODULEPATH id="juce_gui_extra" path="../../JUCE/modules"/>
+        <MODULEPATH id="juce_gui_basics" path="../../JUCE/modules"/>
+        <MODULEPATH id="juce_graphics" path="../../JUCE/modules"/>
+        <MODULEPATH id="juce_events" path="../../JUCE/modules"/>
+        <MODULEPATH id="juce_data_structures" path="../../JUCE/modules"/>
+        <MODULEPATH id="juce_cryptography" path="../../JUCE/modules"/>
+        <MODULEPATH id="juce_core" path="../../JUCE/modules"/>
+        <MODULEPATH id="juce_audio_utils" path="../../JUCE/modules"/>
+        <MODULEPATH id="juce_audio_processors" path="../../JUCE/modules"/>
+        <MODULEPATH id="juce_audio_formats" path="../../JUCE/modules"/>
+        <MODULEPATH id="juce_audio_devices" path="../../JUCE/modules"/>
+        <MODULEPATH id="juce_audio_basics" path="../../JUCE/modules"/>
+        <MODULEPATH id="hi_scripting" path="../../"/>
+        <MODULEPATH id="hi_modules" path="../../"/>
+        <MODULEPATH id="hi_dsp_library" path="../../"/>
+        <MODULEPATH id="hi_core" path="../../"/>
+        <MODULEPATH id="hi_backend" path="../../"/>
+        <MODULEPATH id="hi_lac" path="../../"/>
+        <MODULEPATH id="hi_sampler" path="../../"/>
+        <MODULEPATH id="hi_components" path="../../"/>
+        <MODULEPATH id="hi_dsp" path="../../"/>
+        <MODULEPATH id="hi_streaming" path="../../"/>
+        <MODULEPATH id="juce_product_unlocking" path="../../JUCE/modules"/>
+        <MODULEPATH id="juce_dsp" path="../../JUCE/modules"/>
+        <MODULEPATH id="hi_zstd" path="../../../HISE modules"/>
+        <MODULEPATH id="hi_tools" path="../../../HISE modules"/>
+      </MODULEPATHS>
+    </VS2017>
+    <LINUX_MAKE targetFolder="Builds/LinuxMakefile" extraDefs="USE_IPP=0" smallIcon="bfBEgJ"
+                bigIcon="bfBEgJ" extraCompilerFlags="-Wno-reorder -Wno-inconsistent-missing-override"
+                linuxExtraPkgConfig="x11 xinerama xext">
+      <CONFIGURATIONS>
+        <CONFIGURATION name="Debug" isDebug="1" optimisation="1" targetName="HISE Standalone"/>
+        <CONFIGURATION name="Release" isDebug="0" optimisation="3" targetName="HISE Standalone"/>
+        <CONFIGURATION name="TravisCI" isDebug="1" optimisation="1" targetName="HISE Standalone"
+                       defines="TRAVIS_CI=1"/>
+      </CONFIGURATIONS>
+      <MODULEPATHS>
+        <MODULEPATH id="juce_gui_extra" path="../../JUCE/modules"/>
+        <MODULEPATH id="juce_gui_basics" path="../../JUCE/modules"/>
+        <MODULEPATH id="juce_graphics" path="../../JUCE/modules"/>
+        <MODULEPATH id="juce_events" path="../../JUCE/modules"/>
+        <MODULEPATH id="juce_data_structures" path="../../JUCE/modules"/>
+        <MODULEPATH id="juce_cryptography" path="../../JUCE/modules"/>
+        <MODULEPATH id="juce_core" path="../../JUCE/modules"/>
+        <MODULEPATH id="juce_audio_utils" path="../../JUCE/modules"/>
+        <MODULEPATH id="juce_audio_processors" path="../../JUCE/modules"/>
+        <MODULEPATH id="juce_audio_formats" path="../../JUCE/modules"/>
+        <MODULEPATH id="juce_audio_devices" path="../../JUCE/modules"/>
+        <MODULEPATH id="juce_audio_basics" path="../../JUCE/modules"/>
+        <MODULEPATH id="hi_scripting" path="../../"/>
+        <MODULEPATH id="hi_modules" path="../../"/>
+        <MODULEPATH id="hi_dsp_library" path="../../"/>
+        <MODULEPATH id="hi_core" path="../../"/>
+        <MODULEPATH id="hi_backend" path="../../"/>
+        <MODULEPATH id="hi_lac" path="../../"/>
+        <MODULEPATH id="hi_sampler" path="../../"/>
+        <MODULEPATH id="hi_components" path="../../"/>
+        <MODULEPATH id="hi_dsp" path="../../"/>
+        <MODULEPATH id="hi_streaming" path="../../"/>
+        <MODULEPATH id="juce_product_unlocking" path="../../JUCE/modules"/>
+        <MODULEPATH id="juce_dsp" path="../../JUCE/modules"/>
+        <MODULEPATH id="hi_zstd" path="../../../HISE modules"/>
+        <MODULEPATH id="hi_tools" path="../../../HISE modules"/>
+      </MODULEPATHS>
+    </LINUX_MAKE>
+  </EXPORTFORMATS>
+  <MODULES>
+    <MODULE id="hi_backend" showAllCode="1" useLocalCopy="0"/>
+    <MODULE id="hi_components" showAllCode="1" useLocalCopy="0"/>
+    <MODULE id="hi_core" showAllCode="1" useLocalCopy="0"/>
+    <MODULE id="hi_dsp" showAllCode="1" useLocalCopy="0"/>
+    <MODULE id="hi_dsp_library" showAllCode="1" useLocalCopy="0"/>
+    <MODULE id="hi_lac" showAllCode="1" useLocalCopy="0"/>
+    <MODULE id="hi_modules" showAllCode="1" useLocalCopy="0"/>
+    <MODULE id="hi_sampler" showAllCode="1" useLocalCopy="0"/>
+    <MODULE id="hi_scripting" showAllCode="1" useLocalCopy="0"/>
+    <MODULE id="hi_streaming" showAllCode="1" useLocalCopy="0"/>
+    <MODULE id="hi_tools" showAllCode="1" useLocalCopy="0" useGlobalPath="0"/>
+    <MODULE id="hi_zstd" showAllCode="1" useLocalCopy="0" useGlobalPath="0"/>
+    <MODULES id="juce_audio_basics" showAllCode="1" useLocalCopy="0"/>
+    <MODULES id="juce_audio_devices" showAllCode="1" useLocalCopy="0"/>
+    <MODULES id="juce_audio_formats" showAllCode="1" useLocalCopy="0"/>
+    <MODULES id="juce_audio_processors" showAllCode="1" useLocalCopy="0"/>
+    <MODULES id="juce_audio_utils" showAllCode="1" useLocalCopy="0"/>
+    <MODULES id="juce_core" showAllCode="1" useLocalCopy="0"/>
+    <MODULES id="juce_cryptography" showAllCode="1" useLocalCopy="0"/>
+    <MODULES id="juce_data_structures" showAllCode="1" useLocalCopy="0"/>
+    <MODULE id="juce_dsp" showAllCode="1" useLocalCopy="0" useGlobalPath="0"/>
+    <MODULES id="juce_events" showAllCode="1" useLocalCopy="0"/>
+    <MODULES id="juce_graphics" showAllCode="1" useLocalCopy="0"/>
+    <MODULES id="juce_gui_basics" showAllCode="1" useLocalCopy="0"/>
+    <MODULES id="juce_gui_extra" showAllCode="1" useLocalCopy="0"/>
+    <MODULE id="juce_product_unlocking" showAllCode="1" useLocalCopy="0"
+            useGlobalPath="0"/>
+  </MODULES>
+  <JUCEOPTIONS JUCE_ASIO="enabled" JUCE_DIRECTSOUND="enabled" JUCE_PLUGINHOST_VST="enabled"
+               JUCE_PLUGINHOST_VST3="disabled" JUCE_PLUGINHOST_AU="enabled"
+               USE_BACKEND="enabled" JUCE_USE_DIRECTWRITE="enabled" IS_STANDALONE_APP="enabled"
+               USE_IPP="enabled" USE_COPY_PROTECTION="disabled" USE_GLITCH_DETECTION="enabled"
+               ENABLE_PLOTTER="enabled" ENABLE_SCRIPTING_SAFE_CHECKS="enabled"
+               ENABLE_ALL_PEAK_METERS="enabled" ENABLE_CONSOLE_OUTPUT="enabled"
+               ENABLE_HOST_INFO="enabled" ENABLE_CPU_MEASUREMENT="enabled" HI_EXPORT_DSP_LIBRARY="disabled"
+               JUCE_ALSA="enabled" JUCE_JACK="enabled" USE_VDSP_FFT="disabled"
+               ENABLE_SCRIPTING_BREAKPOINTS="enabled" HLAC_MEASURE_DECODING_PERFORMANCE="disabled"
+               HLAC_DEBUG_LOG="disabled" HLAC_INCLUDE_TEST_SUITE="disabled"
+               STANDALONE_STREAMING="disabled"/>
+  <LIVE_SETTINGS>
+    <OSX defines="USE_IPP=0"/>
+  </LIVE_SETTINGS>
+</JUCERPROJECT>