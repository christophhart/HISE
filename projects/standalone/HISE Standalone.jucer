<?xml version="1.0" encoding="UTF-8"?>

<JUCERPROJECT id="jUHBuI" name="HISE Standalone" projectType="guiapp" version="2.1.0"
              bundleIdentifier="com.hartinstruments.HISEStandalone" includeBinaryInAppConfig="1"
              companyName="Hart Instruments" companyWebsite="http://hise.audio"
              companyCopyright="Hart Instruments" displaySplashScreen="0" reportAppUsage="0"
              splashScreenColour="Dark" cppLanguageStandard="17" jucerFormatVersion="1">
  <MAINGROUP id="yomWt4" name="HISE Standalone">
    <GROUP id="{577963C7-1A49-BB2A-D701-52DC7A5895F7}" name="Source">
      <FILE id="Fw455d" name="ScriptNodeTestSuite.cpp" compile="1" resource="0"
            file="../../hi_scripting/scripting/scriptnode/ScriptNodeTestSuite.cpp"/>
      <FILE id="ho3qQy" name="logo_new.png" compile="0" resource="1" file="../../hi_core/hi_images/logo_new.png"/>
      <FILE id="YnIt9L" name="logo_mini.png" compile="0" resource="1" file="../../hi_core/hi_images/logo_mini.png"/>
      <FILE id="yjZXfQ" name="DspUnitTests.cpp" compile="1" resource="0"
            file="../../hi_scripting/scripting/api/DspUnitTests.cpp"/>
      <FILE id="EQP6SW" name="HiseEventBufferUnitTests.cpp" compile="1" resource="0"
            file="../../hi_core/hi_core/HiseEventBufferUnitTests.cpp"/>
      <FILE id="tTUrnI" name="infoError.png" compile="0" resource="1" file="../../hi_core/hi_images/infoError.png"/>
      <FILE id="Ugx13U" name="infoInfo.png" compile="0" resource="1" file="../../hi_core/hi_images/infoInfo.png"/>
      <FILE id="rNV4cu" name="infoQuestion.png" compile="0" resource="1"
            file="../../hi_core/hi_images/infoQuestion.png"/>
      <FILE id="X7hemd" name="infoWarning.png" compile="0" resource="1" file="../../hi_core/hi_images/infoWarning.png"/>
      <FILE id="EfOrgJ" name="FrontendKnob_Bipolar.png" compile="0" resource="1"
            file="../../hi_core/hi_images/FrontendKnob_Bipolar.png"/>
      <FILE id="hJJvHU" name="FrontendKnob_Unipolar.png" compile="0" resource="1"
            file="../../hi_core/hi_images/FrontendKnob_Unipolar.png"/>
      <FILE id="BPrHyu" name="balanceKnob_200.png" compile="0" resource="1"
            file="../../hi_core/hi_images/balanceKnob_200.png"/>
      <FILE id="OSpRCj" name="knobEmpty_200.png" compile="0" resource="1"
            file="../../hi_core/hi_images/knobEmpty_200.png"/>
      <FILE id="u4ioUB" name="knobModulated_200.png" compile="0" resource="1"
            file="../../hi_core/hi_images/knobModulated_200.png"/>
      <FILE id="R0Hdz6" name="knobUnmodulated_200.png" compile="0" resource="1"
            file="../../hi_core/hi_images/knobUnmodulated_200.png"/>
      <FILE id="hSh2fs" name="toggle_200.png" compile="0" resource="1" file="../../hi_core/hi_images/toggle_200.png"/>
      <FILE id="OAAVOx" name="MainComponent.cpp" compile="1" resource="0"
            file="Source/MainComponent.cpp"/>
      <FILE id="h7HW4R" name="MainComponent.h" compile="0" resource="0" file="Source/MainComponent.h"/>
      <FILE id="btXzOW" name="Main.cpp" compile="1" resource="0" file="Source/Main.cpp"/>
    </GROUP>
    <FILE id="OLb0nc" name="knob_without_arrow.png" compile="0" resource="1"
          file="../../hi_core/hi_images/knob_without_arrow.png"/>
  </MAINGROUP>
  <EXPORTFORMATS>
    <XCODE_MAC targetFolder="Builds/MacOSX" smallIcon="ho3qQy" bigIcon="ho3qQy"
               customPList="&lt;?xml version=&quot;1.0&quot; encoding=&quot;UTF-8&quot;?&gt;&#10;&lt;!DOCTYPE plist PUBLIC &quot;-//Apple//DTD PLIST 1.0//EN&quot; &quot;http://www.apple.com/DTDs/PropertyList-1.0.dtd&quot;&gt;&#10;&lt;plist version=&quot;1.0&quot;&gt;&#10;&lt;dict&gt;&#10;&lt;key&gt;NSAppTransportSecurity&lt;/key&gt; &#10;&lt;dict&gt; &#10;&lt;key&gt;NSAllowsArbitraryLoads&lt;/key&gt;&lt;true/&gt;&#10;&lt;/dict&gt;&#10;&lt;/dict&gt;&#10;&lt;/plist&gt;"
<<<<<<< HEAD
               extraDefs="USE_IPP=1&#10;HI_ENABLE_EXPANSION_EDITING=1&#10;HISE_ENABLE_EXPANSIONS=1&#10;HISE_SCRIPT_SERVER_TIMEOUT=20000"
               extraCompilerFlags="-Wno-reorder -Wno-inconsistent-missing-override -mpopcnt">
=======
               extraDefs="USE_IPP=0&#10;HI_ENABLE_EXPANSION_EDITING=1&#10;HISE_ENABLE_EXPANSIONS=1"
               extraCompilerFlags="-Wno-reorder -Wno-inconsistent-missing-override -mpopcnt -faligned-allocation"
               xcodeValidArchs="x86_64">
>>>>>>> afc135f0
      <CONFIGURATIONS>
        <CONFIGURATION name="Debug" osxCompatibility="10.7 SDK" osxArchitecture="64BitIntel"
                       isDebug="1" optimisation="1" targetName="HISE Debug" linkTimeOptimisation="0"
                       cppLanguageStandard="c++11" cppLibType="libc++" enablePluginBinaryCopyStep="1"/>
        <CONFIGURATION name="Release" osxCompatibility="10.7 SDK" osxArchitecture="64BitIntel"
                       isDebug="0" optimisation="3" targetName="HISE" linkTimeOptimisation="1"
                       cppLanguageStandard="c++11" cppLibType="libc++" enablePluginBinaryCopyStep="1"/>
        <CONFIGURATION name="Jenkins" osxCompatibility="10.7 SDK" osxArchitecture="64BitUniversal"
                       isDebug="0" optimisation="4" targetName="HISE" linkTimeOptimisation="0"
                       cppLanguageStandard="c++11" cppLibType="libc++" libraryPath="/opt/intel/ipp/lib"
                       headerPath="/opt/intel/ipp/include" enablePluginBinaryCopyStep="1"/>
      </CONFIGURATIONS>
      <MODULEPATHS>
        <MODULEPATH id="juce_gui_extra" path="../../JUCE/modules"/>
        <MODULEPATH id="juce_gui_basics" path="../../JUCE/modules"/>
        <MODULEPATH id="juce_graphics" path="../../JUCE/modules"/>
        <MODULEPATH id="juce_events" path="../../JUCE/modules"/>
        <MODULEPATH id="juce_data_structures" path="../../JUCE/modules"/>
        <MODULEPATH id="juce_cryptography" path="../../JUCE/modules"/>
        <MODULEPATH id="juce_core" path="../../JUCE/modules"/>
        <MODULEPATH id="juce_audio_utils" path="../../JUCE/modules"/>
        <MODULEPATH id="juce_audio_processors" path="../../JUCE/modules"/>
        <MODULEPATH id="juce_audio_formats" path="../../JUCE/modules"/>
        <MODULEPATH id="juce_audio_devices" path="../../JUCE/modules"/>
        <MODULEPATH id="juce_audio_basics" path="../../JUCE/modules"/>
        <MODULEPATH id="hi_core" path="../../"/>
        <MODULEPATH id="hi_modules" path="../../"/>
        <MODULEPATH id="hi_backend" path="../../"/>
        <MODULEPATH id="hi_scripting" path="../../"/>
        <MODULEPATH id="hi_dsp_library" path="../../"/>
        <MODULEPATH id="hi_lac" path="../../"/>
        <MODULEPATH id="hi_sampler" path="../../"/>
        <MODULEPATH id="hi_components" path="../../"/>
        <MODULEPATH id="hi_dsp" path="../../"/>
        <MODULEPATH id="hi_streaming" path="../../"/>
        <MODULEPATH id="juce_product_unlocking" path="../../JUCE/modules"/>
        <MODULEPATH id="juce_dsp" path="../../JUCE/modules"/>
        <MODULEPATH id="hi_zstd" path="../../"/>
        <MODULEPATH id="hi_tools" path="../../"/>
        <MODULEPATH id="juce_opengl" path="../../JUCE/modules"/>
        <MODULEPATH id="hi_snex" path="../../"/>
        <MODULEPATH id="hi_rlottie" path="../../"/>
      </MODULEPATHS>
    </XCODE_MAC>
    <XCODE_IPHONE targetFolder="Builds/iOS" iosScreenOrientation="UIInterfaceOrientationLandscapeLeft,UIInterfaceOrientationLandscapeRight"
                  extraCompilerFlags="-Wno-reorder -Wno-inconsistent-missing-override"
                  extraLinkerFlags="" smallIcon="BNfj8p" bigIcon="BNfj8p" iosBackgroundAudio="1"
                  UIStatusBarHidden="1" extraDefs="USE_IPP=0&#10;HISE_IOS=1" customPList="&lt;key&gt;NSAppTransportSecurity&lt;/key&gt;&#10;&lt;dict&gt;&#10;    &lt;key&gt;NSAllowsArbitraryLoads&lt;/key&gt;&#10;    &lt;true/&gt;&#10;&lt;/dict&gt;"
                  iPadScreenOrientation="UIInterfaceOrientationLandscapeLeft,UIInterfaceOrientationLandscapeRight"
                  iosDeviceFamily="1,2">
      <CONFIGURATIONS>
        <CONFIGURATION name="Debug" iosCompatibility="8.0" isDebug="1" optimisation="1"
                       targetName="HISE Standalone" cppLanguageStandard="c++11" cppLibType="libc++"
                       libraryPath="" headerPath="" enablePluginBinaryCopyStep="1"/>
        <CONFIGURATION name="Release" iosCompatibility="8.0" isDebug="0" optimisation="3"
                       targetName="HISE Standalone" headerPath="" libraryPath="" cppLanguageStandard="c++11"
                       cppLibType="libc++" linkTimeOptimisation="1" enablePluginBinaryCopyStep="1"/>
      </CONFIGURATIONS>
      <MODULEPATHS>
        <MODULEPATH id="juce_gui_extra" path="../../JUCE/modules"/>
        <MODULEPATH id="juce_gui_basics" path="../../JUCE/modules"/>
        <MODULEPATH id="juce_graphics" path="../../JUCE/modules"/>
        <MODULEPATH id="juce_events" path="../../JUCE/modules"/>
        <MODULEPATH id="juce_data_structures" path="../../JUCE/modules"/>
        <MODULEPATH id="juce_cryptography" path="../../JUCE/modules"/>
        <MODULEPATH id="juce_core" path="../../JUCE/modules"/>
        <MODULEPATH id="juce_audio_utils" path="../../JUCE/modules"/>
        <MODULEPATH id="juce_audio_processors" path="../../JUCE/modules"/>
        <MODULEPATH id="juce_audio_formats" path="../../JUCE/modules"/>
        <MODULEPATH id="juce_audio_devices" path="../../JUCE/modules"/>
        <MODULEPATH id="juce_audio_basics" path="../../JUCE/modules"/>
        <MODULEPATH id="hi_modules" path="../../"/>
        <MODULEPATH id="hi_core" path="../../"/>
        <MODULEPATH id="hi_backend" path="../../"/>
        <MODULEPATH id="hi_scripting" path="../../"/>
        <MODULEPATH id="hi_dsp_library" path="../../"/>
        <MODULEPATH id="hi_lac" path="../../"/>
        <MODULEPATH id="hi_sampler" path="../../"/>
        <MODULEPATH id="hi_components" path="../../"/>
        <MODULEPATH id="hi_dsp" path="../../"/>
        <MODULEPATH id="hi_streaming" path="../../"/>
        <MODULEPATH id="juce_product_unlocking" path="../../JUCE/modules"/>
        <MODULEPATH id="juce_dsp" path="../../JUCE/modules"/>
        <MODULEPATH id="hi_zstd" path="../../"/>
        <MODULEPATH id="hi_tools" path="../../"/>
        <MODULEPATH id="juce_opengl" path="../../JUCE/modules"/>
        <MODULEPATH id="hi_snex" path="../../"/>
        <MODULEPATH id="hi_rlottie" path="../../"/>
      </MODULEPATHS>
    </XCODE_IPHONE>
    <VS2017 targetFolder="Builds/VisualStudio2017" smallIcon="ho3qQy" bigIcon="ho3qQy"
            useIPP="Sequential" IPPLibrary="Sequential" windowsTargetPlatformVersion="10.0.16299.0"
            extraDefs="USE_IPP=1&#10;HI_ENABLE_EXPANSION_EDITING=1&#10;HISE_ENABLE_EXPANSIONS=1&#10;HISE_SCRIPT_SERVER_TIMEOUT=20000"
            extraCompilerFlags="/bigobj">
      <CONFIGURATIONS>
        <CONFIGURATION name="Debug" winWarningLevel="4" generateManifest="1" winArchitecture="32-bit"
                       isDebug="1" optimisation="1" targetName="HISE x86 Debug" headerPath="../../../../tools/SDK/ASIOSDK2.3/common"
                       useRuntimeLibDLL="0" debugInformationFormat="ProgramDatabase"
                       enablePluginBinaryCopyStep="0"/>
        <CONFIGURATION name="Release" winWarningLevel="4" generateManifest="1" winArchitecture="32-bit"
                       isDebug="0" optimisation="3" targetName="HISE x86" headerPath="../../../../tools/SDK/ASIOSDK2.3/common"
                       useRuntimeLibDLL="0" enableIncrementalLinking="1" debugInformationFormat="ProgramDatabase"
                       enablePluginBinaryCopyStep="0" linkTimeOptimisation="1"/>
        <CONFIGURATION name="Debug" winWarningLevel="4" generateManifest="1" winArchitecture="x64"
                       isDebug="1" optimisation="1" targetName="HISE Debug" headerPath="../../../../tools/SDK/ASIOSDK2.3/common"
                       useRuntimeLibDLL="0" debugInformationFormat="ProgramDatabase"
                       enablePluginBinaryCopyStep="0"/>
        <CONFIGURATION name="Release" winWarningLevel="4" generateManifest="1" winArchitecture="x64"
                       isDebug="0" optimisation="3" targetName="HISE" headerPath="../../../../tools/SDK/ASIOSDK2.3/common"
                       useRuntimeLibDLL="0" enableIncrementalLinking="1" alwaysGenerateDebugSymbols="1"
                       debugInformationFormat="ProgramDatabase" enablePluginBinaryCopyStep="0"
                       linkTimeOptimisation="1"/>
        <CONFIGURATION name="CI" winWarningLevel="4" generateManifest="1" winArchitecture="x64"
                       isDebug="0" optimisation="3" targetName="HISE" headerPath="../../../../tools/SDK/ASIOSDK2.3/common"
                       useRuntimeLibDLL="0" defines="USE_IPP=0" debugInformationFormat="ProgramDatabase"
                       enablePluginBinaryCopyStep="0" linkTimeOptimisation="1"/>
        <CONFIGURATION name="Jenkins" winWarningLevel="4" generateManifest="1" winArchitecture="x64"
                       isDebug="0" optimisation="1" targetName="HISE" headerPath="../../../../tools/SDK/ASIOSDK2.3/common"
                       useRuntimeLibDLL="0" enableIncrementalLinking="1" alwaysGenerateDebugSymbols="0"
                       debugInformationFormat="ProgramDatabase" enablePluginBinaryCopyStep="0"
                       linkTimeOptimisation="1"/>
      </CONFIGURATIONS>
      <MODULEPATHS>
        <MODULEPATH id="juce_gui_extra" path="../../JUCE/modules"/>
        <MODULEPATH id="juce_gui_basics" path="../../JUCE/modules"/>
        <MODULEPATH id="juce_graphics" path="../../JUCE/modules"/>
        <MODULEPATH id="juce_events" path="../../JUCE/modules"/>
        <MODULEPATH id="juce_data_structures" path="../../JUCE/modules"/>
        <MODULEPATH id="juce_cryptography" path="../../JUCE/modules"/>
        <MODULEPATH id="juce_core" path="../../JUCE/modules"/>
        <MODULEPATH id="juce_audio_utils" path="../../JUCE/modules"/>
        <MODULEPATH id="juce_audio_processors" path="../../JUCE/modules"/>
        <MODULEPATH id="juce_audio_formats" path="../../JUCE/modules"/>
        <MODULEPATH id="juce_audio_devices" path="../../JUCE/modules"/>
        <MODULEPATH id="juce_audio_basics" path="../../JUCE/modules"/>
        <MODULEPATH id="hi_scripting" path="../../"/>
        <MODULEPATH id="hi_modules" path="../../"/>
        <MODULEPATH id="hi_dsp_library" path="../../"/>
        <MODULEPATH id="hi_core" path="../../"/>
        <MODULEPATH id="hi_backend" path="../../"/>
        <MODULEPATH id="hi_lac" path="../../"/>
        <MODULEPATH id="hi_sampler" path="../../"/>
        <MODULEPATH id="hi_components" path="../../"/>
        <MODULEPATH id="hi_dsp" path="../../"/>
        <MODULEPATH id="hi_streaming" path="../../"/>
        <MODULEPATH id="juce_product_unlocking" path="../../JUCE/modules"/>
        <MODULEPATH id="juce_dsp" path="../../JUCE/modules"/>
        <MODULEPATH id="hi_zstd" path="../../"/>
        <MODULEPATH id="hi_tools" path="../../"/>
        <MODULEPATH id="juce_opengl" path="../../JUCE/modules"/>
        <MODULEPATH id="hi_snex" path="../../"/>
        <MODULEPATH id="hi_rlottie" path="../../"/>
      </MODULEPATHS>
    </VS2017>
    <LINUX_MAKE targetFolder="Builds/LinuxMakefile" extraDefs="USE_IPP=1&#10;HI_ENABLE_EXPANSION_EDITING=1&#10;HISE_ENABLE_EXPANSIONS=1&#10;HISE_SCRIPT_SERVER_TIMEOUT=20000&#10;"
                smallIcon="bfBEgJ" bigIcon="bfBEgJ" extraCompilerFlags="-Wno-reorder -Wno-inconsistent-missing-override"
                linuxExtraPkgConfig="x11 xinerama xext" extraLinkerFlags="-no-pie&#10;/opt/intel/ipp/lib/intel64/libippi.a &#10;/opt/intel/ipp/lib/intel64/libipps.a&#10;/opt/intel/ipp/lib/intel64/libippvm.a&#10;/opt/intel/ipp/lib/intel64/libippcore.a&#10;">
      <CONFIGURATIONS>
        <CONFIGURATION name="Debug" isDebug="1" optimisation="1" targetName="HISE Standalone"
                       libraryPath="/opt/intel/ipp/lib" headerPath="/opt/intel/ipp/include"/>
        <CONFIGURATION name="Release" isDebug="0" optimisation="3" targetName="HISE Standalone"
                       linkTimeOptimisation="1" libraryPath="/opt/intel/ipp/lib" headerPath="/opt/intel/ipp/include"/>
        <CONFIGURATION name="TravisCI" isDebug="1" optimisation="1" targetName="HISE Standalone"
                       defines="TRAVIS_CI=1"/>
      </CONFIGURATIONS>
      <MODULEPATHS>
        <MODULEPATH id="juce_gui_extra" path="../../JUCE/modules"/>
        <MODULEPATH id="juce_gui_basics" path="../../JUCE/modules"/>
        <MODULEPATH id="juce_graphics" path="../../JUCE/modules"/>
        <MODULEPATH id="juce_events" path="../../JUCE/modules"/>
        <MODULEPATH id="juce_data_structures" path="../../JUCE/modules"/>
        <MODULEPATH id="juce_cryptography" path="../../JUCE/modules"/>
        <MODULEPATH id="juce_core" path="../../JUCE/modules"/>
        <MODULEPATH id="juce_audio_utils" path="../../JUCE/modules"/>
        <MODULEPATH id="juce_audio_processors" path="../../JUCE/modules"/>
        <MODULEPATH id="juce_audio_formats" path="../../JUCE/modules"/>
        <MODULEPATH id="juce_audio_devices" path="../../JUCE/modules"/>
        <MODULEPATH id="juce_audio_basics" path="../../JUCE/modules"/>
        <MODULEPATH id="hi_scripting" path="../../"/>
        <MODULEPATH id="hi_modules" path="../../"/>
        <MODULEPATH id="hi_dsp_library" path="../../"/>
        <MODULEPATH id="hi_core" path="../../"/>
        <MODULEPATH id="hi_backend" path="../../"/>
        <MODULEPATH id="hi_lac" path="../../"/>
        <MODULEPATH id="hi_sampler" path="../../"/>
        <MODULEPATH id="hi_components" path="../../"/>
        <MODULEPATH id="hi_dsp" path="../../"/>
        <MODULEPATH id="hi_streaming" path="../../"/>
        <MODULEPATH id="juce_product_unlocking" path="../../JUCE/modules"/>
        <MODULEPATH id="juce_dsp" path="../../JUCE/modules"/>
        <MODULEPATH id="hi_zstd" path="../../"/>
        <MODULEPATH id="hi_tools" path="../../"/>
        <MODULEPATH id="juce_opengl" path="../../JUCE/modules"/>
        <MODULEPATH id="hi_snex" path="../../"/>
        <MODULEPATH id="hi_rlottie" path="../../"/>
      </MODULEPATHS>
    </LINUX_MAKE>
  </EXPORTFORMATS>
  <MODULES>
    <MODULE id="hi_backend" showAllCode="1" useLocalCopy="0"/>
    <MODULE id="hi_components" showAllCode="1" useLocalCopy="0"/>
    <MODULE id="hi_core" showAllCode="1" useLocalCopy="0"/>
    <MODULE id="hi_dsp" showAllCode="1" useLocalCopy="0"/>
    <MODULE id="hi_dsp_library" showAllCode="1" useLocalCopy="0"/>
    <MODULE id="hi_lac" showAllCode="1" useLocalCopy="0"/>
    <MODULE id="hi_modules" showAllCode="1" useLocalCopy="0"/>
    <MODULE id="hi_rlottie" showAllCode="1" useLocalCopy="0" useGlobalPath="0"/>
    <MODULE id="hi_sampler" showAllCode="1" useLocalCopy="0"/>
    <MODULE id="hi_scripting" showAllCode="1" useLocalCopy="0"/>
    <MODULE id="hi_snex" showAllCode="1" useLocalCopy="0" useGlobalPath="0"/>
    <MODULE id="hi_streaming" showAllCode="1" useLocalCopy="0"/>
    <MODULE id="hi_tools" showAllCode="1" useLocalCopy="0" useGlobalPath="0"/>
    <MODULE id="hi_zstd" showAllCode="1" useLocalCopy="0" useGlobalPath="0"/>
    <MODULES id="juce_audio_basics" showAllCode="1" useLocalCopy="0"/>
    <MODULES id="juce_audio_devices" showAllCode="1" useLocalCopy="0"/>
    <MODULES id="juce_audio_formats" showAllCode="1" useLocalCopy="0"/>
    <MODULES id="juce_audio_processors" showAllCode="1" useLocalCopy="0"/>
    <MODULES id="juce_audio_utils" showAllCode="1" useLocalCopy="0"/>
    <MODULES id="juce_core" showAllCode="1" useLocalCopy="0"/>
    <MODULES id="juce_cryptography" showAllCode="1" useLocalCopy="0"/>
    <MODULES id="juce_data_structures" showAllCode="1" useLocalCopy="0"/>
    <MODULE id="juce_dsp" showAllCode="1" useLocalCopy="0" useGlobalPath="0"/>
    <MODULES id="juce_events" showAllCode="1" useLocalCopy="0"/>
    <MODULES id="juce_graphics" showAllCode="1" useLocalCopy="0"/>
    <MODULES id="juce_gui_basics" showAllCode="1" useLocalCopy="0"/>
    <MODULES id="juce_gui_extra" showAllCode="1" useLocalCopy="0"/>
    <MODULE id="juce_opengl" showAllCode="1" useLocalCopy="0" useGlobalPath="0"/>
    <MODULE id="juce_product_unlocking" showAllCode="1" useLocalCopy="0"
            useGlobalPath="0"/>
  </MODULES>
  <JUCEOPTIONS USE_IPP="1" USE_BACKEND="1" USE_FRONTEND="0" USE_RAW_FRONTEND="0"
               IS_STANDALONE_APP="1" USE_COPY_PROTECTION="0" HI_EXPORT_DSP_LIBRARY="0"
               JUCE_LOAD_CURL_SYMBOLS_LAZILY="1" HI_SUPPORT_FULL_DYNAMICS_HLAC="1"
               ENABLE_PLOTTER="1" ENABLE_SCRIPTING_SAFE_CHECKS="1" ENABLE_SCRIPTING_BREAKPOINTS="1"
               ENABLE_ALL_PEAK_METERS="1" JUCE_ASIO="1" JUCE_DIRECTSOUND="1"
               JUCE_USE_DIRECTWRITE="1" JUCE_JACK="1" HISE_ENABLE_EXPANSIONS="1"
               HISE_ENABLE_MIDI_INPUT_FOR_FX="1" JUCE_STRICT_REFCOUNTEDPOINTER="1"
               HISE_INCLUDE_RLOTTiE="1"/>
  <LIVE_SETTINGS>
    <OSX defines="USE_IPP=0"/>
    <WINDOWS/>
    <LINUX/>
  </LIVE_SETTINGS>
</JUCERPROJECT>
<|MERGE_RESOLUTION|>--- conflicted
+++ resolved
@@ -1,298 +1,293 @@
-<?xml version="1.0" encoding="UTF-8"?>
-
-<JUCERPROJECT id="jUHBuI" name="HISE Standalone" projectType="guiapp" version="2.1.0"
-              bundleIdentifier="com.hartinstruments.HISEStandalone" includeBinaryInAppConfig="1"
-              companyName="Hart Instruments" companyWebsite="http://hise.audio"
-              companyCopyright="Hart Instruments" displaySplashScreen="0" reportAppUsage="0"
-              splashScreenColour="Dark" cppLanguageStandard="17" jucerFormatVersion="1">
-  <MAINGROUP id="yomWt4" name="HISE Standalone">
-    <GROUP id="{577963C7-1A49-BB2A-D701-52DC7A5895F7}" name="Source">
-      <FILE id="Fw455d" name="ScriptNodeTestSuite.cpp" compile="1" resource="0"
-            file="../../hi_scripting/scripting/scriptnode/ScriptNodeTestSuite.cpp"/>
-      <FILE id="ho3qQy" name="logo_new.png" compile="0" resource="1" file="../../hi_core/hi_images/logo_new.png"/>
-      <FILE id="YnIt9L" name="logo_mini.png" compile="0" resource="1" file="../../hi_core/hi_images/logo_mini.png"/>
-      <FILE id="yjZXfQ" name="DspUnitTests.cpp" compile="1" resource="0"
-            file="../../hi_scripting/scripting/api/DspUnitTests.cpp"/>
-      <FILE id="EQP6SW" name="HiseEventBufferUnitTests.cpp" compile="1" resource="0"
-            file="../../hi_core/hi_core/HiseEventBufferUnitTests.cpp"/>
-      <FILE id="tTUrnI" name="infoError.png" compile="0" resource="1" file="../../hi_core/hi_images/infoError.png"/>
-      <FILE id="Ugx13U" name="infoInfo.png" compile="0" resource="1" file="../../hi_core/hi_images/infoInfo.png"/>
-      <FILE id="rNV4cu" name="infoQuestion.png" compile="0" resource="1"
-            file="../../hi_core/hi_images/infoQuestion.png"/>
-      <FILE id="X7hemd" name="infoWarning.png" compile="0" resource="1" file="../../hi_core/hi_images/infoWarning.png"/>
-      <FILE id="EfOrgJ" name="FrontendKnob_Bipolar.png" compile="0" resource="1"
-            file="../../hi_core/hi_images/FrontendKnob_Bipolar.png"/>
-      <FILE id="hJJvHU" name="FrontendKnob_Unipolar.png" compile="0" resource="1"
-            file="../../hi_core/hi_images/FrontendKnob_Unipolar.png"/>
-      <FILE id="BPrHyu" name="balanceKnob_200.png" compile="0" resource="1"
-            file="../../hi_core/hi_images/balanceKnob_200.png"/>
-      <FILE id="OSpRCj" name="knobEmpty_200.png" compile="0" resource="1"
-            file="../../hi_core/hi_images/knobEmpty_200.png"/>
-      <FILE id="u4ioUB" name="knobModulated_200.png" compile="0" resource="1"
-            file="../../hi_core/hi_images/knobModulated_200.png"/>
-      <FILE id="R0Hdz6" name="knobUnmodulated_200.png" compile="0" resource="1"
-            file="../../hi_core/hi_images/knobUnmodulated_200.png"/>
-      <FILE id="hSh2fs" name="toggle_200.png" compile="0" resource="1" file="../../hi_core/hi_images/toggle_200.png"/>
-      <FILE id="OAAVOx" name="MainComponent.cpp" compile="1" resource="0"
-            file="Source/MainComponent.cpp"/>
-      <FILE id="h7HW4R" name="MainComponent.h" compile="0" resource="0" file="Source/MainComponent.h"/>
-      <FILE id="btXzOW" name="Main.cpp" compile="1" resource="0" file="Source/Main.cpp"/>
-    </GROUP>
-    <FILE id="OLb0nc" name="knob_without_arrow.png" compile="0" resource="1"
-          file="../../hi_core/hi_images/knob_without_arrow.png"/>
-  </MAINGROUP>
-  <EXPORTFORMATS>
-    <XCODE_MAC targetFolder="Builds/MacOSX" smallIcon="ho3qQy" bigIcon="ho3qQy"
-               customPList="&lt;?xml version=&quot;1.0&quot; encoding=&quot;UTF-8&quot;?&gt;&#10;&lt;!DOCTYPE plist PUBLIC &quot;-//Apple//DTD PLIST 1.0//EN&quot; &quot;http://www.apple.com/DTDs/PropertyList-1.0.dtd&quot;&gt;&#10;&lt;plist version=&quot;1.0&quot;&gt;&#10;&lt;dict&gt;&#10;&lt;key&gt;NSAppTransportSecurity&lt;/key&gt; &#10;&lt;dict&gt; &#10;&lt;key&gt;NSAllowsArbitraryLoads&lt;/key&gt;&lt;true/&gt;&#10;&lt;/dict&gt;&#10;&lt;/dict&gt;&#10;&lt;/plist&gt;"
-<<<<<<< HEAD
-               extraDefs="USE_IPP=1&#10;HI_ENABLE_EXPANSION_EDITING=1&#10;HISE_ENABLE_EXPANSIONS=1&#10;HISE_SCRIPT_SERVER_TIMEOUT=20000"
-               extraCompilerFlags="-Wno-reorder -Wno-inconsistent-missing-override -mpopcnt">
-=======
-               extraDefs="USE_IPP=0&#10;HI_ENABLE_EXPANSION_EDITING=1&#10;HISE_ENABLE_EXPANSIONS=1"
-               extraCompilerFlags="-Wno-reorder -Wno-inconsistent-missing-override -mpopcnt -faligned-allocation"
-               xcodeValidArchs="x86_64">
->>>>>>> afc135f0
-      <CONFIGURATIONS>
-        <CONFIGURATION name="Debug" osxCompatibility="10.7 SDK" osxArchitecture="64BitIntel"
-                       isDebug="1" optimisation="1" targetName="HISE Debug" linkTimeOptimisation="0"
-                       cppLanguageStandard="c++11" cppLibType="libc++" enablePluginBinaryCopyStep="1"/>
-        <CONFIGURATION name="Release" osxCompatibility="10.7 SDK" osxArchitecture="64BitIntel"
-                       isDebug="0" optimisation="3" targetName="HISE" linkTimeOptimisation="1"
-                       cppLanguageStandard="c++11" cppLibType="libc++" enablePluginBinaryCopyStep="1"/>
-        <CONFIGURATION name="Jenkins" osxCompatibility="10.7 SDK" osxArchitecture="64BitUniversal"
-                       isDebug="0" optimisation="4" targetName="HISE" linkTimeOptimisation="0"
-                       cppLanguageStandard="c++11" cppLibType="libc++" libraryPath="/opt/intel/ipp/lib"
-                       headerPath="/opt/intel/ipp/include" enablePluginBinaryCopyStep="1"/>
-      </CONFIGURATIONS>
-      <MODULEPATHS>
-        <MODULEPATH id="juce_gui_extra" path="../../JUCE/modules"/>
-        <MODULEPATH id="juce_gui_basics" path="../../JUCE/modules"/>
-        <MODULEPATH id="juce_graphics" path="../../JUCE/modules"/>
-        <MODULEPATH id="juce_events" path="../../JUCE/modules"/>
-        <MODULEPATH id="juce_data_structures" path="../../JUCE/modules"/>
-        <MODULEPATH id="juce_cryptography" path="../../JUCE/modules"/>
-        <MODULEPATH id="juce_core" path="../../JUCE/modules"/>
-        <MODULEPATH id="juce_audio_utils" path="../../JUCE/modules"/>
-        <MODULEPATH id="juce_audio_processors" path="../../JUCE/modules"/>
-        <MODULEPATH id="juce_audio_formats" path="../../JUCE/modules"/>
-        <MODULEPATH id="juce_audio_devices" path="../../JUCE/modules"/>
-        <MODULEPATH id="juce_audio_basics" path="../../JUCE/modules"/>
-        <MODULEPATH id="hi_core" path="../../"/>
-        <MODULEPATH id="hi_modules" path="../../"/>
-        <MODULEPATH id="hi_backend" path="../../"/>
-        <MODULEPATH id="hi_scripting" path="../../"/>
-        <MODULEPATH id="hi_dsp_library" path="../../"/>
-        <MODULEPATH id="hi_lac" path="../../"/>
-        <MODULEPATH id="hi_sampler" path="../../"/>
-        <MODULEPATH id="hi_components" path="../../"/>
-        <MODULEPATH id="hi_dsp" path="../../"/>
-        <MODULEPATH id="hi_streaming" path="../../"/>
-        <MODULEPATH id="juce_product_unlocking" path="../../JUCE/modules"/>
-        <MODULEPATH id="juce_dsp" path="../../JUCE/modules"/>
-        <MODULEPATH id="hi_zstd" path="../../"/>
-        <MODULEPATH id="hi_tools" path="../../"/>
-        <MODULEPATH id="juce_opengl" path="../../JUCE/modules"/>
-        <MODULEPATH id="hi_snex" path="../../"/>
-        <MODULEPATH id="hi_rlottie" path="../../"/>
-      </MODULEPATHS>
-    </XCODE_MAC>
-    <XCODE_IPHONE targetFolder="Builds/iOS" iosScreenOrientation="UIInterfaceOrientationLandscapeLeft,UIInterfaceOrientationLandscapeRight"
-                  extraCompilerFlags="-Wno-reorder -Wno-inconsistent-missing-override"
-                  extraLinkerFlags="" smallIcon="BNfj8p" bigIcon="BNfj8p" iosBackgroundAudio="1"
-                  UIStatusBarHidden="1" extraDefs="USE_IPP=0&#10;HISE_IOS=1" customPList="&lt;key&gt;NSAppTransportSecurity&lt;/key&gt;&#10;&lt;dict&gt;&#10;    &lt;key&gt;NSAllowsArbitraryLoads&lt;/key&gt;&#10;    &lt;true/&gt;&#10;&lt;/dict&gt;"
-                  iPadScreenOrientation="UIInterfaceOrientationLandscapeLeft,UIInterfaceOrientationLandscapeRight"
-                  iosDeviceFamily="1,2">
-      <CONFIGURATIONS>
-        <CONFIGURATION name="Debug" iosCompatibility="8.0" isDebug="1" optimisation="1"
-                       targetName="HISE Standalone" cppLanguageStandard="c++11" cppLibType="libc++"
-                       libraryPath="" headerPath="" enablePluginBinaryCopyStep="1"/>
-        <CONFIGURATION name="Release" iosCompatibility="8.0" isDebug="0" optimisation="3"
-                       targetName="HISE Standalone" headerPath="" libraryPath="" cppLanguageStandard="c++11"
-                       cppLibType="libc++" linkTimeOptimisation="1" enablePluginBinaryCopyStep="1"/>
-      </CONFIGURATIONS>
-      <MODULEPATHS>
-        <MODULEPATH id="juce_gui_extra" path="../../JUCE/modules"/>
-        <MODULEPATH id="juce_gui_basics" path="../../JUCE/modules"/>
-        <MODULEPATH id="juce_graphics" path="../../JUCE/modules"/>
-        <MODULEPATH id="juce_events" path="../../JUCE/modules"/>
-        <MODULEPATH id="juce_data_structures" path="../../JUCE/modules"/>
-        <MODULEPATH id="juce_cryptography" path="../../JUCE/modules"/>
-        <MODULEPATH id="juce_core" path="../../JUCE/modules"/>
-        <MODULEPATH id="juce_audio_utils" path="../../JUCE/modules"/>
-        <MODULEPATH id="juce_audio_processors" path="../../JUCE/modules"/>
-        <MODULEPATH id="juce_audio_formats" path="../../JUCE/modules"/>
-        <MODULEPATH id="juce_audio_devices" path="../../JUCE/modules"/>
-        <MODULEPATH id="juce_audio_basics" path="../../JUCE/modules"/>
-        <MODULEPATH id="hi_modules" path="../../"/>
-        <MODULEPATH id="hi_core" path="../../"/>
-        <MODULEPATH id="hi_backend" path="../../"/>
-        <MODULEPATH id="hi_scripting" path="../../"/>
-        <MODULEPATH id="hi_dsp_library" path="../../"/>
-        <MODULEPATH id="hi_lac" path="../../"/>
-        <MODULEPATH id="hi_sampler" path="../../"/>
-        <MODULEPATH id="hi_components" path="../../"/>
-        <MODULEPATH id="hi_dsp" path="../../"/>
-        <MODULEPATH id="hi_streaming" path="../../"/>
-        <MODULEPATH id="juce_product_unlocking" path="../../JUCE/modules"/>
-        <MODULEPATH id="juce_dsp" path="../../JUCE/modules"/>
-        <MODULEPATH id="hi_zstd" path="../../"/>
-        <MODULEPATH id="hi_tools" path="../../"/>
-        <MODULEPATH id="juce_opengl" path="../../JUCE/modules"/>
-        <MODULEPATH id="hi_snex" path="../../"/>
-        <MODULEPATH id="hi_rlottie" path="../../"/>
-      </MODULEPATHS>
-    </XCODE_IPHONE>
-    <VS2017 targetFolder="Builds/VisualStudio2017" smallIcon="ho3qQy" bigIcon="ho3qQy"
-            useIPP="Sequential" IPPLibrary="Sequential" windowsTargetPlatformVersion="10.0.16299.0"
-            extraDefs="USE_IPP=1&#10;HI_ENABLE_EXPANSION_EDITING=1&#10;HISE_ENABLE_EXPANSIONS=1&#10;HISE_SCRIPT_SERVER_TIMEOUT=20000"
-            extraCompilerFlags="/bigobj">
-      <CONFIGURATIONS>
-        <CONFIGURATION name="Debug" winWarningLevel="4" generateManifest="1" winArchitecture="32-bit"
-                       isDebug="1" optimisation="1" targetName="HISE x86 Debug" headerPath="../../../../tools/SDK/ASIOSDK2.3/common"
-                       useRuntimeLibDLL="0" debugInformationFormat="ProgramDatabase"
-                       enablePluginBinaryCopyStep="0"/>
-        <CONFIGURATION name="Release" winWarningLevel="4" generateManifest="1" winArchitecture="32-bit"
-                       isDebug="0" optimisation="3" targetName="HISE x86" headerPath="../../../../tools/SDK/ASIOSDK2.3/common"
-                       useRuntimeLibDLL="0" enableIncrementalLinking="1" debugInformationFormat="ProgramDatabase"
-                       enablePluginBinaryCopyStep="0" linkTimeOptimisation="1"/>
-        <CONFIGURATION name="Debug" winWarningLevel="4" generateManifest="1" winArchitecture="x64"
-                       isDebug="1" optimisation="1" targetName="HISE Debug" headerPath="../../../../tools/SDK/ASIOSDK2.3/common"
-                       useRuntimeLibDLL="0" debugInformationFormat="ProgramDatabase"
-                       enablePluginBinaryCopyStep="0"/>
-        <CONFIGURATION name="Release" winWarningLevel="4" generateManifest="1" winArchitecture="x64"
-                       isDebug="0" optimisation="3" targetName="HISE" headerPath="../../../../tools/SDK/ASIOSDK2.3/common"
-                       useRuntimeLibDLL="0" enableIncrementalLinking="1" alwaysGenerateDebugSymbols="1"
-                       debugInformationFormat="ProgramDatabase" enablePluginBinaryCopyStep="0"
-                       linkTimeOptimisation="1"/>
-        <CONFIGURATION name="CI" winWarningLevel="4" generateManifest="1" winArchitecture="x64"
-                       isDebug="0" optimisation="3" targetName="HISE" headerPath="../../../../tools/SDK/ASIOSDK2.3/common"
-                       useRuntimeLibDLL="0" defines="USE_IPP=0" debugInformationFormat="ProgramDatabase"
-                       enablePluginBinaryCopyStep="0" linkTimeOptimisation="1"/>
-        <CONFIGURATION name="Jenkins" winWarningLevel="4" generateManifest="1" winArchitecture="x64"
-                       isDebug="0" optimisation="1" targetName="HISE" headerPath="../../../../tools/SDK/ASIOSDK2.3/common"
-                       useRuntimeLibDLL="0" enableIncrementalLinking="1" alwaysGenerateDebugSymbols="0"
-                       debugInformationFormat="ProgramDatabase" enablePluginBinaryCopyStep="0"
-                       linkTimeOptimisation="1"/>
-      </CONFIGURATIONS>
-      <MODULEPATHS>
-        <MODULEPATH id="juce_gui_extra" path="../../JUCE/modules"/>
-        <MODULEPATH id="juce_gui_basics" path="../../JUCE/modules"/>
-        <MODULEPATH id="juce_graphics" path="../../JUCE/modules"/>
-        <MODULEPATH id="juce_events" path="../../JUCE/modules"/>
-        <MODULEPATH id="juce_data_structures" path="../../JUCE/modules"/>
-        <MODULEPATH id="juce_cryptography" path="../../JUCE/modules"/>
-        <MODULEPATH id="juce_core" path="../../JUCE/modules"/>
-        <MODULEPATH id="juce_audio_utils" path="../../JUCE/modules"/>
-        <MODULEPATH id="juce_audio_processors" path="../../JUCE/modules"/>
-        <MODULEPATH id="juce_audio_formats" path="../../JUCE/modules"/>
-        <MODULEPATH id="juce_audio_devices" path="../../JUCE/modules"/>
-        <MODULEPATH id="juce_audio_basics" path="../../JUCE/modules"/>
-        <MODULEPATH id="hi_scripting" path="../../"/>
-        <MODULEPATH id="hi_modules" path="../../"/>
-        <MODULEPATH id="hi_dsp_library" path="../../"/>
-        <MODULEPATH id="hi_core" path="../../"/>
-        <MODULEPATH id="hi_backend" path="../../"/>
-        <MODULEPATH id="hi_lac" path="../../"/>
-        <MODULEPATH id="hi_sampler" path="../../"/>
-        <MODULEPATH id="hi_components" path="../../"/>
-        <MODULEPATH id="hi_dsp" path="../../"/>
-        <MODULEPATH id="hi_streaming" path="../../"/>
-        <MODULEPATH id="juce_product_unlocking" path="../../JUCE/modules"/>
-        <MODULEPATH id="juce_dsp" path="../../JUCE/modules"/>
-        <MODULEPATH id="hi_zstd" path="../../"/>
-        <MODULEPATH id="hi_tools" path="../../"/>
-        <MODULEPATH id="juce_opengl" path="../../JUCE/modules"/>
-        <MODULEPATH id="hi_snex" path="../../"/>
-        <MODULEPATH id="hi_rlottie" path="../../"/>
-      </MODULEPATHS>
-    </VS2017>
-    <LINUX_MAKE targetFolder="Builds/LinuxMakefile" extraDefs="USE_IPP=1&#10;HI_ENABLE_EXPANSION_EDITING=1&#10;HISE_ENABLE_EXPANSIONS=1&#10;HISE_SCRIPT_SERVER_TIMEOUT=20000&#10;"
-                smallIcon="bfBEgJ" bigIcon="bfBEgJ" extraCompilerFlags="-Wno-reorder -Wno-inconsistent-missing-override"
-                linuxExtraPkgConfig="x11 xinerama xext" extraLinkerFlags="-no-pie&#10;/opt/intel/ipp/lib/intel64/libippi.a &#10;/opt/intel/ipp/lib/intel64/libipps.a&#10;/opt/intel/ipp/lib/intel64/libippvm.a&#10;/opt/intel/ipp/lib/intel64/libippcore.a&#10;">
-      <CONFIGURATIONS>
-        <CONFIGURATION name="Debug" isDebug="1" optimisation="1" targetName="HISE Standalone"
-                       libraryPath="/opt/intel/ipp/lib" headerPath="/opt/intel/ipp/include"/>
-        <CONFIGURATION name="Release" isDebug="0" optimisation="3" targetName="HISE Standalone"
-                       linkTimeOptimisation="1" libraryPath="/opt/intel/ipp/lib" headerPath="/opt/intel/ipp/include"/>
-        <CONFIGURATION name="TravisCI" isDebug="1" optimisation="1" targetName="HISE Standalone"
-                       defines="TRAVIS_CI=1"/>
-      </CONFIGURATIONS>
-      <MODULEPATHS>
-        <MODULEPATH id="juce_gui_extra" path="../../JUCE/modules"/>
-        <MODULEPATH id="juce_gui_basics" path="../../JUCE/modules"/>
-        <MODULEPATH id="juce_graphics" path="../../JUCE/modules"/>
-        <MODULEPATH id="juce_events" path="../../JUCE/modules"/>
-        <MODULEPATH id="juce_data_structures" path="../../JUCE/modules"/>
-        <MODULEPATH id="juce_cryptography" path="../../JUCE/modules"/>
-        <MODULEPATH id="juce_core" path="../../JUCE/modules"/>
-        <MODULEPATH id="juce_audio_utils" path="../../JUCE/modules"/>
-        <MODULEPATH id="juce_audio_processors" path="../../JUCE/modules"/>
-        <MODULEPATH id="juce_audio_formats" path="../../JUCE/modules"/>
-        <MODULEPATH id="juce_audio_devices" path="../../JUCE/modules"/>
-        <MODULEPATH id="juce_audio_basics" path="../../JUCE/modules"/>
-        <MODULEPATH id="hi_scripting" path="../../"/>
-        <MODULEPATH id="hi_modules" path="../../"/>
-        <MODULEPATH id="hi_dsp_library" path="../../"/>
-        <MODULEPATH id="hi_core" path="../../"/>
-        <MODULEPATH id="hi_backend" path="../../"/>
-        <MODULEPATH id="hi_lac" path="../../"/>
-        <MODULEPATH id="hi_sampler" path="../../"/>
-        <MODULEPATH id="hi_components" path="../../"/>
-        <MODULEPATH id="hi_dsp" path="../../"/>
-        <MODULEPATH id="hi_streaming" path="../../"/>
-        <MODULEPATH id="juce_product_unlocking" path="../../JUCE/modules"/>
-        <MODULEPATH id="juce_dsp" path="../../JUCE/modules"/>
-        <MODULEPATH id="hi_zstd" path="../../"/>
-        <MODULEPATH id="hi_tools" path="../../"/>
-        <MODULEPATH id="juce_opengl" path="../../JUCE/modules"/>
-        <MODULEPATH id="hi_snex" path="../../"/>
-        <MODULEPATH id="hi_rlottie" path="../../"/>
-      </MODULEPATHS>
-    </LINUX_MAKE>
-  </EXPORTFORMATS>
-  <MODULES>
-    <MODULE id="hi_backend" showAllCode="1" useLocalCopy="0"/>
-    <MODULE id="hi_components" showAllCode="1" useLocalCopy="0"/>
-    <MODULE id="hi_core" showAllCode="1" useLocalCopy="0"/>
-    <MODULE id="hi_dsp" showAllCode="1" useLocalCopy="0"/>
-    <MODULE id="hi_dsp_library" showAllCode="1" useLocalCopy="0"/>
-    <MODULE id="hi_lac" showAllCode="1" useLocalCopy="0"/>
-    <MODULE id="hi_modules" showAllCode="1" useLocalCopy="0"/>
-    <MODULE id="hi_rlottie" showAllCode="1" useLocalCopy="0" useGlobalPath="0"/>
-    <MODULE id="hi_sampler" showAllCode="1" useLocalCopy="0"/>
-    <MODULE id="hi_scripting" showAllCode="1" useLocalCopy="0"/>
-    <MODULE id="hi_snex" showAllCode="1" useLocalCopy="0" useGlobalPath="0"/>
-    <MODULE id="hi_streaming" showAllCode="1" useLocalCopy="0"/>
-    <MODULE id="hi_tools" showAllCode="1" useLocalCopy="0" useGlobalPath="0"/>
-    <MODULE id="hi_zstd" showAllCode="1" useLocalCopy="0" useGlobalPath="0"/>
-    <MODULES id="juce_audio_basics" showAllCode="1" useLocalCopy="0"/>
-    <MODULES id="juce_audio_devices" showAllCode="1" useLocalCopy="0"/>
-    <MODULES id="juce_audio_formats" showAllCode="1" useLocalCopy="0"/>
-    <MODULES id="juce_audio_processors" showAllCode="1" useLocalCopy="0"/>
-    <MODULES id="juce_audio_utils" showAllCode="1" useLocalCopy="0"/>
-    <MODULES id="juce_core" showAllCode="1" useLocalCopy="0"/>
-    <MODULES id="juce_cryptography" showAllCode="1" useLocalCopy="0"/>
-    <MODULES id="juce_data_structures" showAllCode="1" useLocalCopy="0"/>
-    <MODULE id="juce_dsp" showAllCode="1" useLocalCopy="0" useGlobalPath="0"/>
-    <MODULES id="juce_events" showAllCode="1" useLocalCopy="0"/>
-    <MODULES id="juce_graphics" showAllCode="1" useLocalCopy="0"/>
-    <MODULES id="juce_gui_basics" showAllCode="1" useLocalCopy="0"/>
-    <MODULES id="juce_gui_extra" showAllCode="1" useLocalCopy="0"/>
-    <MODULE id="juce_opengl" showAllCode="1" useLocalCopy="0" useGlobalPath="0"/>
-    <MODULE id="juce_product_unlocking" showAllCode="1" useLocalCopy="0"
-            useGlobalPath="0"/>
-  </MODULES>
-  <JUCEOPTIONS USE_IPP="1" USE_BACKEND="1" USE_FRONTEND="0" USE_RAW_FRONTEND="0"
-               IS_STANDALONE_APP="1" USE_COPY_PROTECTION="0" HI_EXPORT_DSP_LIBRARY="0"
-               JUCE_LOAD_CURL_SYMBOLS_LAZILY="1" HI_SUPPORT_FULL_DYNAMICS_HLAC="1"
-               ENABLE_PLOTTER="1" ENABLE_SCRIPTING_SAFE_CHECKS="1" ENABLE_SCRIPTING_BREAKPOINTS="1"
-               ENABLE_ALL_PEAK_METERS="1" JUCE_ASIO="1" JUCE_DIRECTSOUND="1"
-               JUCE_USE_DIRECTWRITE="1" JUCE_JACK="1" HISE_ENABLE_EXPANSIONS="1"
-               HISE_ENABLE_MIDI_INPUT_FOR_FX="1" JUCE_STRICT_REFCOUNTEDPOINTER="1"
-               HISE_INCLUDE_RLOTTiE="1"/>
-  <LIVE_SETTINGS>
-    <OSX defines="USE_IPP=0"/>
-    <WINDOWS/>
-    <LINUX/>
-  </LIVE_SETTINGS>
-</JUCERPROJECT>
+<?xml version="1.0" encoding="UTF-8"?>
+
+<JUCERPROJECT id="jUHBuI" name="HISE Standalone" projectType="guiapp" version="2.1.0"
+              bundleIdentifier="com.hartinstruments.HISEStandalone" includeBinaryInAppConfig="1"
+              companyName="Hart Instruments" companyWebsite="http://hise.audio"
+              companyCopyright="Hart Instruments" displaySplashScreen="0" reportAppUsage="0"
+              splashScreenColour="Dark" cppLanguageStandard="17" jucerFormatVersion="1">
+  <MAINGROUP id="yomWt4" name="HISE Standalone">
+    <GROUP id="{577963C7-1A49-BB2A-D701-52DC7A5895F7}" name="Source">
+      <FILE id="Fw455d" name="ScriptNodeTestSuite.cpp" compile="1" resource="0"
+            file="../../hi_scripting/scripting/scriptnode/ScriptNodeTestSuite.cpp"/>
+      <FILE id="ho3qQy" name="logo_new.png" compile="0" resource="1" file="../../hi_core/hi_images/logo_new.png"/>
+      <FILE id="YnIt9L" name="logo_mini.png" compile="0" resource="1" file="../../hi_core/hi_images/logo_mini.png"/>
+      <FILE id="yjZXfQ" name="DspUnitTests.cpp" compile="1" resource="0"
+            file="../../hi_scripting/scripting/api/DspUnitTests.cpp"/>
+      <FILE id="EQP6SW" name="HiseEventBufferUnitTests.cpp" compile="1" resource="0"
+            file="../../hi_core/hi_core/HiseEventBufferUnitTests.cpp"/>
+      <FILE id="tTUrnI" name="infoError.png" compile="0" resource="1" file="../../hi_core/hi_images/infoError.png"/>
+      <FILE id="Ugx13U" name="infoInfo.png" compile="0" resource="1" file="../../hi_core/hi_images/infoInfo.png"/>
+      <FILE id="rNV4cu" name="infoQuestion.png" compile="0" resource="1"
+            file="../../hi_core/hi_images/infoQuestion.png"/>
+      <FILE id="X7hemd" name="infoWarning.png" compile="0" resource="1" file="../../hi_core/hi_images/infoWarning.png"/>
+      <FILE id="EfOrgJ" name="FrontendKnob_Bipolar.png" compile="0" resource="1"
+            file="../../hi_core/hi_images/FrontendKnob_Bipolar.png"/>
+      <FILE id="hJJvHU" name="FrontendKnob_Unipolar.png" compile="0" resource="1"
+            file="../../hi_core/hi_images/FrontendKnob_Unipolar.png"/>
+      <FILE id="BPrHyu" name="balanceKnob_200.png" compile="0" resource="1"
+            file="../../hi_core/hi_images/balanceKnob_200.png"/>
+      <FILE id="OSpRCj" name="knobEmpty_200.png" compile="0" resource="1"
+            file="../../hi_core/hi_images/knobEmpty_200.png"/>
+      <FILE id="u4ioUB" name="knobModulated_200.png" compile="0" resource="1"
+            file="../../hi_core/hi_images/knobModulated_200.png"/>
+      <FILE id="R0Hdz6" name="knobUnmodulated_200.png" compile="0" resource="1"
+            file="../../hi_core/hi_images/knobUnmodulated_200.png"/>
+      <FILE id="hSh2fs" name="toggle_200.png" compile="0" resource="1" file="../../hi_core/hi_images/toggle_200.png"/>
+      <FILE id="OAAVOx" name="MainComponent.cpp" compile="1" resource="0"
+            file="Source/MainComponent.cpp"/>
+      <FILE id="h7HW4R" name="MainComponent.h" compile="0" resource="0" file="Source/MainComponent.h"/>
+      <FILE id="btXzOW" name="Main.cpp" compile="1" resource="0" file="Source/Main.cpp"/>
+    </GROUP>
+    <FILE id="OLb0nc" name="knob_without_arrow.png" compile="0" resource="1"
+          file="../../hi_core/hi_images/knob_without_arrow.png"/>
+  </MAINGROUP>
+  <EXPORTFORMATS>
+    <XCODE_MAC targetFolder="Builds/MacOSX" smallIcon="ho3qQy" bigIcon="ho3qQy"
+               customPList="&lt;?xml version=&quot;1.0&quot; encoding=&quot;UTF-8&quot;?&gt;&#10;&lt;!DOCTYPE plist PUBLIC &quot;-//Apple//DTD PLIST 1.0//EN&quot; &quot;http://www.apple.com/DTDs/PropertyList-1.0.dtd&quot;&gt;&#10;&lt;plist version=&quot;1.0&quot;&gt;&#10;&lt;dict&gt;&#10;&lt;key&gt;NSAppTransportSecurity&lt;/key&gt; &#10;&lt;dict&gt; &#10;&lt;key&gt;NSAllowsArbitraryLoads&lt;/key&gt;&lt;true/&gt;&#10;&lt;/dict&gt;&#10;&lt;/dict&gt;&#10;&lt;/plist&gt;"
+               extraDefs="USE_IPP=0&#10;HI_ENABLE_EXPANSION_EDITING=1&#10;HISE_ENABLE_EXPANSIONS=1&#10;HISE_SCRIPT_SERVER_TIMEOUT=20000"
+               extraCompilerFlags="-Wno-reorder -Wno-inconsistent-missing-override -mpopcnt -faligned-allocation"
+               xcodeValidArchs="x86_64">
+      <CONFIGURATIONS>
+        <CONFIGURATION name="Debug" osxCompatibility="10.7 SDK" osxArchitecture="64BitIntel"
+                       isDebug="1" optimisation="1" targetName="HISE Debug" linkTimeOptimisation="0"
+                       cppLanguageStandard="c++11" cppLibType="libc++" enablePluginBinaryCopyStep="1"/>
+        <CONFIGURATION name="Release" osxCompatibility="10.7 SDK" osxArchitecture="64BitIntel"
+                       isDebug="0" optimisation="3" targetName="HISE" linkTimeOptimisation="1"
+                       cppLanguageStandard="c++11" cppLibType="libc++" enablePluginBinaryCopyStep="1"/>
+        <CONFIGURATION name="Jenkins" osxCompatibility="10.7 SDK" osxArchitecture="64BitUniversal"
+                       isDebug="0" optimisation="4" targetName="HISE" linkTimeOptimisation="0"
+                       cppLanguageStandard="c++11" cppLibType="libc++" libraryPath="/opt/intel/ipp/lib"
+                       headerPath="/opt/intel/ipp/include" enablePluginBinaryCopyStep="1"/>
+      </CONFIGURATIONS>
+      <MODULEPATHS>
+        <MODULEPATH id="juce_gui_extra" path="../../JUCE/modules"/>
+        <MODULEPATH id="juce_gui_basics" path="../../JUCE/modules"/>
+        <MODULEPATH id="juce_graphics" path="../../JUCE/modules"/>
+        <MODULEPATH id="juce_events" path="../../JUCE/modules"/>
+        <MODULEPATH id="juce_data_structures" path="../../JUCE/modules"/>
+        <MODULEPATH id="juce_cryptography" path="../../JUCE/modules"/>
+        <MODULEPATH id="juce_core" path="../../JUCE/modules"/>
+        <MODULEPATH id="juce_audio_utils" path="../../JUCE/modules"/>
+        <MODULEPATH id="juce_audio_processors" path="../../JUCE/modules"/>
+        <MODULEPATH id="juce_audio_formats" path="../../JUCE/modules"/>
+        <MODULEPATH id="juce_audio_devices" path="../../JUCE/modules"/>
+        <MODULEPATH id="juce_audio_basics" path="../../JUCE/modules"/>
+        <MODULEPATH id="hi_core" path="../../"/>
+        <MODULEPATH id="hi_modules" path="../../"/>
+        <MODULEPATH id="hi_backend" path="../../"/>
+        <MODULEPATH id="hi_scripting" path="../../"/>
+        <MODULEPATH id="hi_dsp_library" path="../../"/>
+        <MODULEPATH id="hi_lac" path="../../"/>
+        <MODULEPATH id="hi_sampler" path="../../"/>
+        <MODULEPATH id="hi_components" path="../../"/>
+        <MODULEPATH id="hi_dsp" path="../../"/>
+        <MODULEPATH id="hi_streaming" path="../../"/>
+        <MODULEPATH id="juce_product_unlocking" path="../../JUCE/modules"/>
+        <MODULEPATH id="juce_dsp" path="../../JUCE/modules"/>
+        <MODULEPATH id="hi_zstd" path="../../"/>
+        <MODULEPATH id="hi_tools" path="../../"/>
+        <MODULEPATH id="juce_opengl" path="../../JUCE/modules"/>
+        <MODULEPATH id="hi_snex" path="../../"/>
+        <MODULEPATH id="hi_rlottie" path="../../"/>
+      </MODULEPATHS>
+    </XCODE_MAC>
+    <XCODE_IPHONE targetFolder="Builds/iOS" iosScreenOrientation="UIInterfaceOrientationLandscapeLeft,UIInterfaceOrientationLandscapeRight"
+                  extraCompilerFlags="-Wno-reorder -Wno-inconsistent-missing-override"
+                  extraLinkerFlags="" smallIcon="BNfj8p" bigIcon="BNfj8p" iosBackgroundAudio="1"
+                  UIStatusBarHidden="1" extraDefs="USE_IPP=0&#10;HISE_IOS=1" customPList="&lt;key&gt;NSAppTransportSecurity&lt;/key&gt;&#10;&lt;dict&gt;&#10;    &lt;key&gt;NSAllowsArbitraryLoads&lt;/key&gt;&#10;    &lt;true/&gt;&#10;&lt;/dict&gt;"
+                  iPadScreenOrientation="UIInterfaceOrientationLandscapeLeft,UIInterfaceOrientationLandscapeRight"
+                  iosDeviceFamily="1,2">
+      <CONFIGURATIONS>
+        <CONFIGURATION name="Debug" iosCompatibility="8.0" isDebug="1" optimisation="1"
+                       targetName="HISE Standalone" cppLanguageStandard="c++11" cppLibType="libc++"
+                       libraryPath="" headerPath="" enablePluginBinaryCopyStep="1"/>
+        <CONFIGURATION name="Release" iosCompatibility="8.0" isDebug="0" optimisation="3"
+                       targetName="HISE Standalone" headerPath="" libraryPath="" cppLanguageStandard="c++11"
+                       cppLibType="libc++" linkTimeOptimisation="1" enablePluginBinaryCopyStep="1"/>
+      </CONFIGURATIONS>
+      <MODULEPATHS>
+        <MODULEPATH id="juce_gui_extra" path="../../JUCE/modules"/>
+        <MODULEPATH id="juce_gui_basics" path="../../JUCE/modules"/>
+        <MODULEPATH id="juce_graphics" path="../../JUCE/modules"/>
+        <MODULEPATH id="juce_events" path="../../JUCE/modules"/>
+        <MODULEPATH id="juce_data_structures" path="../../JUCE/modules"/>
+        <MODULEPATH id="juce_cryptography" path="../../JUCE/modules"/>
+        <MODULEPATH id="juce_core" path="../../JUCE/modules"/>
+        <MODULEPATH id="juce_audio_utils" path="../../JUCE/modules"/>
+        <MODULEPATH id="juce_audio_processors" path="../../JUCE/modules"/>
+        <MODULEPATH id="juce_audio_formats" path="../../JUCE/modules"/>
+        <MODULEPATH id="juce_audio_devices" path="../../JUCE/modules"/>
+        <MODULEPATH id="juce_audio_basics" path="../../JUCE/modules"/>
+        <MODULEPATH id="hi_modules" path="../../"/>
+        <MODULEPATH id="hi_core" path="../../"/>
+        <MODULEPATH id="hi_backend" path="../../"/>
+        <MODULEPATH id="hi_scripting" path="../../"/>
+        <MODULEPATH id="hi_dsp_library" path="../../"/>
+        <MODULEPATH id="hi_lac" path="../../"/>
+        <MODULEPATH id="hi_sampler" path="../../"/>
+        <MODULEPATH id="hi_components" path="../../"/>
+        <MODULEPATH id="hi_dsp" path="../../"/>
+        <MODULEPATH id="hi_streaming" path="../../"/>
+        <MODULEPATH id="juce_product_unlocking" path="../../JUCE/modules"/>
+        <MODULEPATH id="juce_dsp" path="../../JUCE/modules"/>
+        <MODULEPATH id="hi_zstd" path="../../"/>
+        <MODULEPATH id="hi_tools" path="../../"/>
+        <MODULEPATH id="juce_opengl" path="../../JUCE/modules"/>
+        <MODULEPATH id="hi_snex" path="../../"/>
+        <MODULEPATH id="hi_rlottie" path="../../"/>
+      </MODULEPATHS>
+    </XCODE_IPHONE>
+    <VS2017 targetFolder="Builds/VisualStudio2017" smallIcon="ho3qQy" bigIcon="ho3qQy"
+            useIPP="Sequential" IPPLibrary="Sequential" windowsTargetPlatformVersion="10.0.16299.0"
+            extraDefs="USE_IPP=1&#10;HI_ENABLE_EXPANSION_EDITING=1&#10;HISE_ENABLE_EXPANSIONS=1&#10;HISE_SCRIPT_SERVER_TIMEOUT=20000"
+            extraCompilerFlags="/bigobj">
+      <CONFIGURATIONS>
+        <CONFIGURATION name="Debug" winWarningLevel="4" generateManifest="1" winArchitecture="32-bit"
+                       isDebug="1" optimisation="1" targetName="HISE x86 Debug" headerPath="../../../../tools/SDK/ASIOSDK2.3/common"
+                       useRuntimeLibDLL="0" debugInformationFormat="ProgramDatabase"
+                       enablePluginBinaryCopyStep="0"/>
+        <CONFIGURATION name="Release" winWarningLevel="4" generateManifest="1" winArchitecture="32-bit"
+                       isDebug="0" optimisation="3" targetName="HISE x86" headerPath="../../../../tools/SDK/ASIOSDK2.3/common"
+                       useRuntimeLibDLL="0" enableIncrementalLinking="1" debugInformationFormat="ProgramDatabase"
+                       enablePluginBinaryCopyStep="0" linkTimeOptimisation="1"/>
+        <CONFIGURATION name="Debug" winWarningLevel="4" generateManifest="1" winArchitecture="x64"
+                       isDebug="1" optimisation="1" targetName="HISE Debug" headerPath="../../../../tools/SDK/ASIOSDK2.3/common"
+                       useRuntimeLibDLL="0" debugInformationFormat="ProgramDatabase"
+                       enablePluginBinaryCopyStep="0"/>
+        <CONFIGURATION name="Release" winWarningLevel="4" generateManifest="1" winArchitecture="x64"
+                       isDebug="0" optimisation="3" targetName="HISE" headerPath="../../../../tools/SDK/ASIOSDK2.3/common"
+                       useRuntimeLibDLL="0" enableIncrementalLinking="1" alwaysGenerateDebugSymbols="1"
+                       debugInformationFormat="ProgramDatabase" enablePluginBinaryCopyStep="0"
+                       linkTimeOptimisation="1"/>
+        <CONFIGURATION name="CI" winWarningLevel="4" generateManifest="1" winArchitecture="x64"
+                       isDebug="0" optimisation="3" targetName="HISE" headerPath="../../../../tools/SDK/ASIOSDK2.3/common"
+                       useRuntimeLibDLL="0" defines="USE_IPP=0" debugInformationFormat="ProgramDatabase"
+                       enablePluginBinaryCopyStep="0" linkTimeOptimisation="1"/>
+        <CONFIGURATION name="Jenkins" winWarningLevel="4" generateManifest="1" winArchitecture="x64"
+                       isDebug="0" optimisation="1" targetName="HISE" headerPath="../../../../tools/SDK/ASIOSDK2.3/common"
+                       useRuntimeLibDLL="0" enableIncrementalLinking="1" alwaysGenerateDebugSymbols="0"
+                       debugInformationFormat="ProgramDatabase" enablePluginBinaryCopyStep="0"
+                       linkTimeOptimisation="1"/>
+      </CONFIGURATIONS>
+      <MODULEPATHS>
+        <MODULEPATH id="juce_gui_extra" path="../../JUCE/modules"/>
+        <MODULEPATH id="juce_gui_basics" path="../../JUCE/modules"/>
+        <MODULEPATH id="juce_graphics" path="../../JUCE/modules"/>
+        <MODULEPATH id="juce_events" path="../../JUCE/modules"/>
+        <MODULEPATH id="juce_data_structures" path="../../JUCE/modules"/>
+        <MODULEPATH id="juce_cryptography" path="../../JUCE/modules"/>
+        <MODULEPATH id="juce_core" path="../../JUCE/modules"/>
+        <MODULEPATH id="juce_audio_utils" path="../../JUCE/modules"/>
+        <MODULEPATH id="juce_audio_processors" path="../../JUCE/modules"/>
+        <MODULEPATH id="juce_audio_formats" path="../../JUCE/modules"/>
+        <MODULEPATH id="juce_audio_devices" path="../../JUCE/modules"/>
+        <MODULEPATH id="juce_audio_basics" path="../../JUCE/modules"/>
+        <MODULEPATH id="hi_scripting" path="../../"/>
+        <MODULEPATH id="hi_modules" path="../../"/>
+        <MODULEPATH id="hi_dsp_library" path="../../"/>
+        <MODULEPATH id="hi_core" path="../../"/>
+        <MODULEPATH id="hi_backend" path="../../"/>
+        <MODULEPATH id="hi_lac" path="../../"/>
+        <MODULEPATH id="hi_sampler" path="../../"/>
+        <MODULEPATH id="hi_components" path="../../"/>
+        <MODULEPATH id="hi_dsp" path="../../"/>
+        <MODULEPATH id="hi_streaming" path="../../"/>
+        <MODULEPATH id="juce_product_unlocking" path="../../JUCE/modules"/>
+        <MODULEPATH id="juce_dsp" path="../../JUCE/modules"/>
+        <MODULEPATH id="hi_zstd" path="../../"/>
+        <MODULEPATH id="hi_tools" path="../../"/>
+        <MODULEPATH id="juce_opengl" path="../../JUCE/modules"/>
+        <MODULEPATH id="hi_snex" path="../../"/>
+        <MODULEPATH id="hi_rlottie" path="../../"/>
+      </MODULEPATHS>
+    </VS2017>
+    <LINUX_MAKE targetFolder="Builds/LinuxMakefile" extraDefs="USE_IPP=1&#10;HI_ENABLE_EXPANSION_EDITING=1&#10;HISE_ENABLE_EXPANSIONS=1&#10;HISE_SCRIPT_SERVER_TIMEOUT=20000&#10;"
+                smallIcon="bfBEgJ" bigIcon="bfBEgJ" extraCompilerFlags="-Wno-reorder -Wno-inconsistent-missing-override"
+                linuxExtraPkgConfig="x11 xinerama xext" extraLinkerFlags="-no-pie&#10;/opt/intel/ipp/lib/intel64/libippi.a &#10;/opt/intel/ipp/lib/intel64/libipps.a&#10;/opt/intel/ipp/lib/intel64/libippvm.a&#10;/opt/intel/ipp/lib/intel64/libippcore.a&#10;">
+      <CONFIGURATIONS>
+        <CONFIGURATION name="Debug" isDebug="1" optimisation="1" targetName="HISE Standalone"
+                       libraryPath="/opt/intel/ipp/lib" headerPath="/opt/intel/ipp/include"/>
+        <CONFIGURATION name="Release" isDebug="0" optimisation="3" targetName="HISE Standalone"
+                       linkTimeOptimisation="1" libraryPath="/opt/intel/ipp/lib" headerPath="/opt/intel/ipp/include"/>
+        <CONFIGURATION name="TravisCI" isDebug="1" optimisation="1" targetName="HISE Standalone"
+                       defines="TRAVIS_CI=1"/>
+      </CONFIGURATIONS>
+      <MODULEPATHS>
+        <MODULEPATH id="juce_gui_extra" path="../../JUCE/modules"/>
+        <MODULEPATH id="juce_gui_basics" path="../../JUCE/modules"/>
+        <MODULEPATH id="juce_graphics" path="../../JUCE/modules"/>
+        <MODULEPATH id="juce_events" path="../../JUCE/modules"/>
+        <MODULEPATH id="juce_data_structures" path="../../JUCE/modules"/>
+        <MODULEPATH id="juce_cryptography" path="../../JUCE/modules"/>
+        <MODULEPATH id="juce_core" path="../../JUCE/modules"/>
+        <MODULEPATH id="juce_audio_utils" path="../../JUCE/modules"/>
+        <MODULEPATH id="juce_audio_processors" path="../../JUCE/modules"/>
+        <MODULEPATH id="juce_audio_formats" path="../../JUCE/modules"/>
+        <MODULEPATH id="juce_audio_devices" path="../../JUCE/modules"/>
+        <MODULEPATH id="juce_audio_basics" path="../../JUCE/modules"/>
+        <MODULEPATH id="hi_scripting" path="../../"/>
+        <MODULEPATH id="hi_modules" path="../../"/>
+        <MODULEPATH id="hi_dsp_library" path="../../"/>
+        <MODULEPATH id="hi_core" path="../../"/>
+        <MODULEPATH id="hi_backend" path="../../"/>
+        <MODULEPATH id="hi_lac" path="../../"/>
+        <MODULEPATH id="hi_sampler" path="../../"/>
+        <MODULEPATH id="hi_components" path="../../"/>
+        <MODULEPATH id="hi_dsp" path="../../"/>
+        <MODULEPATH id="hi_streaming" path="../../"/>
+        <MODULEPATH id="juce_product_unlocking" path="../../JUCE/modules"/>
+        <MODULEPATH id="juce_dsp" path="../../JUCE/modules"/>
+        <MODULEPATH id="hi_zstd" path="../../"/>
+        <MODULEPATH id="hi_tools" path="../../"/>
+        <MODULEPATH id="juce_opengl" path="../../JUCE/modules"/>
+        <MODULEPATH id="hi_snex" path="../../"/>
+        <MODULEPATH id="hi_rlottie" path="../../"/>
+      </MODULEPATHS>
+    </LINUX_MAKE>
+  </EXPORTFORMATS>
+  <MODULES>
+    <MODULE id="hi_backend" showAllCode="1" useLocalCopy="0"/>
+    <MODULE id="hi_components" showAllCode="1" useLocalCopy="0"/>
+    <MODULE id="hi_core" showAllCode="1" useLocalCopy="0"/>
+    <MODULE id="hi_dsp" showAllCode="1" useLocalCopy="0"/>
+    <MODULE id="hi_dsp_library" showAllCode="1" useLocalCopy="0"/>
+    <MODULE id="hi_lac" showAllCode="1" useLocalCopy="0"/>
+    <MODULE id="hi_modules" showAllCode="1" useLocalCopy="0"/>
+    <MODULE id="hi_rlottie" showAllCode="1" useLocalCopy="0" useGlobalPath="0"/>
+    <MODULE id="hi_sampler" showAllCode="1" useLocalCopy="0"/>
+    <MODULE id="hi_scripting" showAllCode="1" useLocalCopy="0"/>
+    <MODULE id="hi_snex" showAllCode="1" useLocalCopy="0" useGlobalPath="0"/>
+    <MODULE id="hi_streaming" showAllCode="1" useLocalCopy="0"/>
+    <MODULE id="hi_tools" showAllCode="1" useLocalCopy="0" useGlobalPath="0"/>
+    <MODULE id="hi_zstd" showAllCode="1" useLocalCopy="0" useGlobalPath="0"/>
+    <MODULES id="juce_audio_basics" showAllCode="1" useLocalCopy="0"/>
+    <MODULES id="juce_audio_devices" showAllCode="1" useLocalCopy="0"/>
+    <MODULES id="juce_audio_formats" showAllCode="1" useLocalCopy="0"/>
+    <MODULES id="juce_audio_processors" showAllCode="1" useLocalCopy="0"/>
+    <MODULES id="juce_audio_utils" showAllCode="1" useLocalCopy="0"/>
+    <MODULES id="juce_core" showAllCode="1" useLocalCopy="0"/>
+    <MODULES id="juce_cryptography" showAllCode="1" useLocalCopy="0"/>
+    <MODULES id="juce_data_structures" showAllCode="1" useLocalCopy="0"/>
+    <MODULE id="juce_dsp" showAllCode="1" useLocalCopy="0" useGlobalPath="0"/>
+    <MODULES id="juce_events" showAllCode="1" useLocalCopy="0"/>
+    <MODULES id="juce_graphics" showAllCode="1" useLocalCopy="0"/>
+    <MODULES id="juce_gui_basics" showAllCode="1" useLocalCopy="0"/>
+    <MODULES id="juce_gui_extra" showAllCode="1" useLocalCopy="0"/>
+    <MODULE id="juce_opengl" showAllCode="1" useLocalCopy="0" useGlobalPath="0"/>
+    <MODULE id="juce_product_unlocking" showAllCode="1" useLocalCopy="0"
+            useGlobalPath="0"/>
+  </MODULES>
+  <JUCEOPTIONS USE_IPP="1" USE_BACKEND="1" USE_FRONTEND="0" USE_RAW_FRONTEND="0"
+               IS_STANDALONE_APP="1" USE_COPY_PROTECTION="0" HI_EXPORT_DSP_LIBRARY="0"
+               JUCE_LOAD_CURL_SYMBOLS_LAZILY="1" HI_SUPPORT_FULL_DYNAMICS_HLAC="1"
+               ENABLE_PLOTTER="1" ENABLE_SCRIPTING_SAFE_CHECKS="1" ENABLE_SCRIPTING_BREAKPOINTS="1"
+               ENABLE_ALL_PEAK_METERS="1" JUCE_ASIO="1" JUCE_DIRECTSOUND="1"
+               JUCE_USE_DIRECTWRITE="1" JUCE_JACK="1" HISE_ENABLE_EXPANSIONS="1"
+               HISE_ENABLE_MIDI_INPUT_FOR_FX="1" JUCE_STRICT_REFCOUNTEDPOINTER="1"
+               HISE_INCLUDE_RLOTTiE="1"/>
+  <LIVE_SETTINGS>
+    <OSX defines="USE_IPP=0"/>
+    <WINDOWS/>
+    <LINUX/>
+  </LIVE_SETTINGS>
+</JUCERPROJECT>