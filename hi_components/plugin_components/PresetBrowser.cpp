/*  ===========================================================================
*
*   This file is part of HISE.
*   Copyright 2016 Christoph Hart
*
*   HISE is free software: you can redistribute it and/or modify
*   it under the terms of the GNU General Public License as published by
*   the Free Software Foundation, either version 3 of the License, or
*   (at your option) any later version.
*
*   HISE is distributed in the hope that it will be useful,
*   but WITHOUT ANY WARRANTY; without even the implied warranty of
*   MERCHANTABILITY or FITNESS FOR A PARTICULAR PURPOSE.  See the
*   GNU General Public License for more details.
*
*   You should have received a copy of the GNU General Public License
*   along with HISE.  If not, see <http://www.gnu.org/licenses/>.
*
*   Commercial licenses for using HISE in an closed source project are
*   available on request. Please visit the project's website to get more
*   information about commercial licensing:
*
*   http://www.hise.audio/
*
*   HISE is based on the JUCE library,
*   which also must be licensed for commercial applications:
*
*   http://www.juce.com
*
*   ===========================================================================
*/

namespace hise { using namespace juce;


struct PresetHelpers
{
	static void importPresetsFromClipboard(const File& presetRoot, const File& category)
	{
		auto clipboardData = SystemClipboard::getTextFromClipboard();

		if (clipboardData.startsWith("[START_PRESETS]") && clipboardData.endsWith("[END_PRESETS]"))
		{
			auto data = clipboardData.fromFirstOccurrenceOf("[START_PRESETS]", false, false).upToLastOccurrenceOf("[END_PRESETS]", false, false);

			auto presetCollection = ValueTreeConverters::convertBase64ToValueTree(data, true);

			if (presetCollection.isValid())
			{
				importPresetsFromValueTree(presetRoot, category, presetCollection);
			}
			else
			{
				PresetHandler::showMessageWindow("Preset Data is corrupt", "The preset data can't be parsed from the clipboard data. Aborting...", PresetHandler::IconType::Error);
			}
		}
		else
			PresetHandler::showMessageWindow("No preset data found in clipboard", "Make sure you've copied everything including the [START_PRESETS] and [END_PRESETS] tags", PresetHandler::IconType::Error);

	};

	static void importPresetsFromFile(const File& presetRoot, const File& category)
	{
		FileChooser fc("Select Preset Collection to load", File(), "*.hpa", true);

		if (fc.browseForFileToOpen())
		{
			FileInputStream fis(fc.getResult());
			MemoryBlock mb;
			MemoryOutputStream mos;
			mos.writeFromInputStream(fis, INT_MAX);

			auto presetCollection = PresetHandler::loadValueTreeFromData(mos.getData(), mos.getDataSize(), true);


			importPresetsFromValueTree(presetRoot, category, presetCollection);
		}
	}

	static void exportPresetsToClipboard(const File& presetRoot, const File& category)
	{
		auto presetTree = exportPresets(presetRoot, category);

		if (presetTree.isValid())
		{
			String compressed;

			compressed << "[START_PRESETS]";
			compressed << ValueTreeConverters::convertValueTreeToBase64(presetTree, true);
			compressed << "[END_PRESETS]";
			SystemClipboard::copyTextToClipboard(compressed);
			PresetHandler::showMessageWindow("Success", String(presetTree.getNumChildren()) + " presets were compressed and stored to the clipboard");
		}
	}

	static void exportPresetsToFile(const File& presetRoot, const File& category)
	{
		auto presetTree = exportPresets(presetRoot, category);

		if (presetTree.isValid())
		{
			FileChooser fc("Select Preset Archive Destination", File(), "*.hpa", true);

			if (fc.browseForFileToSave(true))
			{
				auto f = fc.getResult().withFileExtension(".hpa");

				PresetHandler::writeValueTreeAsFile(presetTree, f.getFullPathName(), true);
				PresetHandler::showMessageWindow("Success", String(presetTree.getNumChildren()) + " presets were compressed and stored to " + f.getFullPathName());
			}
		}
	}

	static Array<File> getAllPresets(const File& directory)
	{
		Array<File> presets;

		directory.findChildFiles(presets, File::findFiles, true);

		for (int i = 0; i < presets.size(); i++)
		{
			const bool isNoPresetFile = presets[i].isHidden() || presets[i].getFileName().startsWith(".") || presets[i].getFileExtension() != ".preset";

			if (isNoPresetFile)
			{
				presets.remove(i--);
				continue;
			}
		}

		return presets;
	}

private:

	static void importPresetsFromValueTree(const File &presetRoot, const File &category, juce::ValueTree &presetCollection)
	{

		bool importToRoot = !category.isDirectory();
		String message = (importToRoot ? ("Import All Presets from the collection?") : ("Import all presets from the collection into " + category.getRelativePathFrom(presetRoot) + "?"));

		if (PresetHandler::showYesNoWindow("Import Presets", message))
		{
			int numWritten = 0;
			int numSkipped = 0;

			if (presetCollection.isValid())
			{
				const bool replaceExistingFiles = PresetHandler::showYesNoWindow("Replace existing presets", "Do you want to replace existing presets? Press Cancel to keep the old ones.");

				for (const auto& c : presetCollection)
				{
					auto relativePath = c.getProperty("FilePath").toString();

					ScopedPointer<XmlElement> xml = c.createXml();

					xml->removeAttribute("FilePath");

					File newPresetFile = presetRoot.getChildFile(relativePath);

					if (category.isDirectory())
						newPresetFile = category.getChildFile(newPresetFile.getFileName());

					if (!newPresetFile.getParentDirectory().isDirectory())
						newPresetFile.getParentDirectory().createDirectory();

					if (replaceExistingFiles || !newPresetFile.existsAsFile())
					{
						xml->writeToFile(newPresetFile, "");
						numWritten++;
					}
					else
					{
						numSkipped++;
					}
				}

				String m = String(numWritten) + " presets were imported from the collection";

				if (numSkipped != 0)
					m << "\n" + String(numSkipped) + " presets were not updated.";

				PresetHandler::showMessageWindow("Successful", m);
			}
		}
	}

	static ValueTree exportPresets(const File& presetRoot, const File& category)
	{
		bool exportAll = !category.isDirectory();
		String message = (exportAll ? ("Export All Presets?") : ("Export all presets from the Category " + category.getRelativePathFrom(presetRoot) + "?"));

		if (PresetHandler::showYesNoWindow("Export Presets", message))
		{
			ValueTree presetTree("PresetCollection");

			auto presetList = getAllPresets(exportAll ? presetRoot : category);

			for (auto f : presetList)
			{
				ScopedPointer<XmlElement> xml = XmlDocument::parse(f);

				if (xml != nullptr)
				{
					auto path = f.getRelativePathFrom(presetRoot).replaceCharacter('\\', '/');

					xml->setAttribute("FilePath", path);
					auto child = ValueTree::fromXml(*xml);
					presetTree.addChild(child, -1, nullptr);
				}
				else
				{
					PresetHandler::showMessageWindow("Error", "The preset " + f.getFullPathName() + " could not be found");
					return ValueTree();
				}
			}

			return presetTree;
		}

		return ValueTree();
	};

};



void PresetBrowserLookAndFeelMethods::drawColumnBackground(Graphics& g, Rectangle<int> listArea, const String& emptyText)
{
	g.setColour(highlightColour.withAlpha(0.1f));
	g.drawRoundedRectangle(listArea.toFloat(), 2.0f, 2.0f);

	if (emptyText.isNotEmpty())
	{
		g.setFont(font);
		g.setColour(textColour.withAlpha(0.3f));
		g.drawText(emptyText, 0, 0, listArea.getWidth(), listArea.getHeight(), Justification::centred);
	}
}

void PresetBrowserLookAndFeelMethods::drawTag(Graphics& g, bool blinking, bool active, bool selected, const String& name, Rectangle<int> position)
{
	float alpha = active ? 0.4f : 0.1f;
	alpha += (blinking ? 0.2f : 0.0f);

	auto ar = position.toFloat().reduced(1.0f);

	g.setColour(highlightColour.withAlpha(alpha));
	g.fillRoundedRectangle(ar, 2.0f);
	g.drawRoundedRectangle(ar, 2.0f, 1.0f);
	g.setFont(font.withHeight(14.0f));
	g.setColour(Colours::white.withAlpha(selected ? 0.9f : 0.6f));

	// Wow, so professional, good bug fix.
	auto nameToUse = (name == "Agressive" ? "Aggressive" : name);

	g.drawText(nameToUse, ar, Justification::centred);

	if (selected)
		g.drawRoundedRectangle(ar, 2.0f, 2.0f);
}

void PresetBrowserLookAndFeelMethods::drawPresetBrowserBackground(Graphics& g, PresetBrowser* p)
{
	if (!backgroundColour.isTransparent())
	{
		g.setGradientFill(ColourGradient(backgroundColour.withMultipliedBrightness(1.2f), 0.0f, 0.0f,
			backgroundColour, 0.0f, (float)p->getHeight(), false));

		g.fillAll();
	}
}

void PresetBrowserLookAndFeelMethods::drawModalOverlay(Graphics& g, Rectangle<int> area, Rectangle<int> labelArea, const String& title, const String& command)
{
	g.setColour(modalBackgroundColour);
	g.fillAll();

	g.setColour(JUCE_LIVE_CONSTANT_OFF(Colour(0xfa212121)));
	g.fillRoundedRectangle(area.expanded(40).toFloat(), 2.0f);

	g.setColour(JUCE_LIVE_CONSTANT_OFF(Colour(0x228e8e8e)));

	if (!labelArea.isEmpty())
		g.fillRect(labelArea);

	g.setColour(Colours::white.withAlpha(0.8f));
	g.setFont(font.withHeight(18));
	g.drawText(title, area.getX(), labelArea.getY() - 80, area.getWidth(), 30, Justification::centredTop);

	g.setFont(font);

	g.drawText(command, area, Justification::centredTop);
}

juce::Font PresetBrowserLookAndFeelMethods::getFont(bool fontForTitle)
{
	return fontForTitle ? GLOBAL_BOLD_FONT().withHeight(18.0f) : GLOBAL_BOLD_FONT();
}

void PresetBrowserLookAndFeelMethods::drawPresetBrowserButtonBackground(Graphics& g, Button& button, const Colour&, bool , bool )
{
	if (button.getToggleState())
	{
		auto r = button.getLocalBounds();

		g.setColour(highlightColour.withAlpha(0.1f));
		g.fillRoundedRectangle(r.reduced(3, 1).toFloat(), 2.0f);
	}
}

void PresetBrowserLookAndFeelMethods::drawListItem(Graphics& g, int columnIndex, int, const String& itemName, Rectangle<int> position, bool rowIsSelected, bool deleteMode)
{
	g.setGradientFill(ColourGradient(highlightColour.withAlpha(0.3f), 0.0f, 0.0f,
		highlightColour.withAlpha(0.2f), 0.0f, (float)position.getHeight(), false));

	if (rowIsSelected)
		g.fillRect(position);

	g.setColour(Colours::white.withAlpha(0.9f));

	if (deleteMode)
	{
		Path p;
		p.loadPathFromData(HiBinaryData::ProcessorEditorHeaderIcons::closeIcon, sizeof(HiBinaryData::ProcessorEditorHeaderIcons::closeIcon));

		auto r = position.removeFromRight(position.getHeight()).reduced(3).toFloat();
		p.scaleToFit(r.getX(), r.getY(), r.getWidth(), r.getHeight(), true);

		g.fillPath(p);
	}

	g.setColour(textColour);
	g.setFont(font.withHeight(16.0f));
	g.drawText(itemName, columnIndex == 2 ? 10 + 26 : 10, 0, position.getWidth() - 20, position.getHeight(), Justification::centredLeft);
}

void PresetBrowserLookAndFeelMethods::drawPresetBrowserButtonText(Graphics& g, TextButton& button, bool isMouseOverButton, bool isButtonDown)
{
	g.setColour(highlightColour.withAlpha(isMouseOverButton || button.getToggleState() ? 1.0f : 0.7f));
	g.setFont(font);
	g.drawText(button.getButtonText(), 0, isButtonDown ? 1 : 0, button.getWidth(), button.getHeight(), Justification::centred);

	if (isMouseOverButton)
	{
		auto r = button.getLocalBounds();

		g.setColour(highlightColour.withAlpha(0.1f));
		g.fillRoundedRectangle(r.reduced(3, 1).toFloat(), 2.0f);
	}
}



PresetBrowser::ModalWindow::ModalWindow(PresetBrowser* p) :
	PresetBrowserChildComponentBase(p)
{
	alaf = PresetHandler::createAlertWindowLookAndFeel();

	addAndMakeVisible(inputLabel = new BetterLabel(p));
	addAndMakeVisible(okButton = new TextButton("OK"));
	addAndMakeVisible(cancelButton = new TextButton("Cancel"));

	inputLabel->setEditable(true, true);
	inputLabel->setColour(Label::ColourIds::textColourId, Colours::white);
	inputLabel->setColour(Label::ColourIds::textWhenEditingColourId, Colours::white);
	inputLabel->setColour(Label::ColourIds::outlineWhenEditingColourId, Colours::transparentBlack);
	inputLabel->setColour(TextEditor::ColourIds::highlightedTextColourId, Colours::white);
	inputLabel->setColour(CaretComponent::ColourIds::caretColourId, Colours::white);
	inputLabel->setColour(TextEditor::ColourIds::focusedOutlineColourId, Colours::transparentBlack);
	inputLabel->setColour(TextEditor::ColourIds::highlightColourId, Colours::white);
	inputLabel->setColour(TextEditor::ColourIds::focusedOutlineColourId, Colours::white);
	inputLabel->setColour(TextEditor::ColourIds::highlightedTextColourId, Colours::black);
	inputLabel->setFont(getPresetBrowserLookAndFeel().font);

	okButton->addListener(this);
	cancelButton->addListener(this);

	okButton->setLookAndFeel(alaf);
	cancelButton->setLookAndFeel(alaf);

	inputLabel->refreshWithEachKey = false;

	setWantsKeyboardFocus(true);
}

PresetBrowser::ModalWindow::~ModalWindow()
{
	inputLabel = nullptr;
	okButton = nullptr;
	cancelButton = nullptr;
}

void PresetBrowser::ModalWindow::paint(Graphics& g)
{
	auto area = inputLabel->getBounds().expanded(50);
	Rectangle<int> labelArea(inputLabel->isVisible() ? inputLabel->getBounds() : Rectangle<int>());

	auto title = getTitleText();
	auto command = getCommand();

	getPresetBrowserLookAndFeel().drawModalOverlay(g, area, labelArea, title, command);
}

juce::String PresetBrowser::ModalWindow::getCommand() const
{
	auto le = stack.getLast();

	switch (le.currentAction)
	{
	case PresetBrowser::ModalWindow::Action::Idle:
		break;
	case PresetBrowser::ModalWindow::Action::Rename:
	case PresetBrowser::ModalWindow::Action::Add:
		return "Enter the name";
	case PresetBrowser::ModalWindow::Action::Delete:
		return "Are you sure you want to delete the file " + le.newFile.getFileNameWithoutExtension() + "?";
	case PresetBrowser::ModalWindow::Action::Replace:
		return "Are you sure you want to replace the file " + le.newFile.getFileNameWithoutExtension() + "?";
	case PresetBrowser::ModalWindow::Action::numActions:
		break;
	default:
		break;
	}

	return "";
}

juce::String PresetBrowser::ModalWindow::getTitleText() const
{
	String s;

	StackEntry le = stack.getLast();

	switch (le.currentAction)
	{
	case PresetBrowser::ModalWindow::Action::Idle:
		break;
	case PresetBrowser::ModalWindow::Action::Rename:
		s << "Rename ";
		break;
	case PresetBrowser::ModalWindow::Action::Add:
		s << "Add new ";
		break;
	case PresetBrowser::ModalWindow::Action::Replace:
		s << "Replace ";
		break;
	case PresetBrowser::ModalWindow::Action::Delete:
		s << "Delete ";
		break;
	case PresetBrowser::ModalWindow::Action::numActions:
		break;
	default:
		break;
	}

	if (le.columnIndex == 2)
		s << "User Preset";
	if (le.columnIndex == 1)
		s << "Category";
	if (le.columnIndex == 0)
		s << "Bank";

	return s;
}

bool PresetBrowser::ModalWindow::keyPressed(const KeyPress& key)
{
	if (key.isKeyCode(KeyPress::returnKey))
	{
		okButton->triggerClick();
		return true;
	}

	if (key.isKeyCode(KeyPress::escapeKey))
	{
		cancelButton->triggerClick();
		return true;
	}

	return false;
}

void PresetBrowser::ModalWindow::buttonClicked(Button* b)
{
	auto le = stack.getLast();

	stack.removeLast();

	auto p = findParentComponentOfClass<PresetBrowser>();

	if (b == okButton)
	{
		auto text = inputLabel->getText();

		switch (le.currentAction)
		{
		case PresetBrowser::ModalWindow::Action::Idle:
			jassertfalse;
			break;
		case PresetBrowser::ModalWindow::Action::Rename:
			p->renameEntry(le.columnIndex, le.rowIndex, inputLabel->getText());
			break;
		case PresetBrowser::ModalWindow::Action::Add:
			p->addEntry(le.columnIndex, inputLabel->getText());
			break;
		case PresetBrowser::ModalWindow::Action::Delete:
			p->deleteEntry(le.columnIndex, le.oldFile);
			break;
		case PresetBrowser::ModalWindow::Action::Replace:
		{
			auto note = DataBaseHelpers::getNoteFromXml(le.newFile);
			auto tags = DataBaseHelpers::getTagsFromXml(le.newFile);

			le.oldFile.moveFileTo(le.newFile);

			if (note.isNotEmpty())
				DataBaseHelpers::writeNoteInXml(le.newFile, note);

			if (!tags.isEmpty())
				DataBaseHelpers::writeTagsInXml(le.newFile, tags);

			if (le.oldFile.getFileName() == "tempFileBeforeMove.preset")
				le.oldFile.deleteFile();

			p->rebuildAllPresets();
			break;
		}
		case PresetBrowser::ModalWindow::Action::numActions:
			break;
		default:
			break;
		}
	}

	if (le.currentAction == Action::Replace && le.oldFile.getFileName() == "tempFileBeforeMove.preset")
		le.oldFile.deleteFile();

	refreshModalWindow();
}

void PresetBrowser::ModalWindow::resized()
{
	inputLabel->centreWithSize(300, 30);

	okButton->setBounds(inputLabel->getX(), inputLabel->getBottom() + 20, 100, 30);
	cancelButton->setBounds(inputLabel->getRight() - 100, inputLabel->getBottom() + 20, 100, 30);
}

void PresetBrowser::ModalWindow::refreshModalWindow()
{
	auto le = stack.getLast();

	inputLabel->setVisible(le.currentAction == Action::Rename || le.currentAction == Action::Add);

	setVisible(le.currentAction != Action::Idle);

	repaint();

	if (inputLabel->isVisible())
		inputLabel->showEditor();
	else if (isShowing())
		grabKeyboardFocus();
}

void PresetBrowser::ModalWindow::addActionToStack(Action actionToDo, const String& preEnteredText/*=String()*/, int newColumnIndex/*=-1*/, int newRowIndex/*=-1*/)
{
	inputLabel->setText(preEnteredText, dontSendNotification);

	StackEntry ne;

	ne.currentAction = actionToDo;
	ne.columnIndex = newColumnIndex;
	ne.rowIndex = newRowIndex;

	stack.add(ne);

	refreshModalWindow();
}

void PresetBrowser::ModalWindow::confirmDelete(int columnIndex, const File& fileToDelete)
{
	StackEntry ne;

	ne.currentAction = Action::Delete;
	ne.oldFile = fileToDelete;
	ne.columnIndex = columnIndex;

	stack.add(ne);
	refreshModalWindow();
}

void PresetBrowser::ModalWindow::confirmReplacement(const File& oldFile, const File& newFile)
{
	StackEntry ne;

	ne.oldFile = oldFile;
	ne.newFile = newFile;

	ne.currentAction = Action::Replace;
	ne.columnIndex = -1;
	ne.rowIndex = -1;

	stack.add(ne);
	refreshModalWindow();
}

PresetBrowser::PresetBrowser(MainController* mc, int width, int height) :
ControlledObject(mc),
expHandler(mc->getExpansionHandler())
{
	setName("Preset Browser");

#if USE_BACKEND
	rootFile = GET_PROJECT_HANDLER(getMainController()->getMainSynthChain()).getSubDirectory(ProjectHandler::SubDirectories::UserPresets);
#else

    try
    {
        rootFile = FrontendHandler::getUserPresetDirectory();
    }
    catch(String& s)
    {
		getMainController()->sendOverlayMessage(DeactiveOverlay::State::CriticalCustomErrorMessage, s);
    }

#endif

	mc->getUserPresetHandler().getTagDataBase().setRootDirectory(rootFile);

	loadPresetDatabase(rootFile);

	getMainController()->getUserPresetHandler().addListener(this);

	addAndMakeVisible(bankColumn = new PresetBrowserColumn(mc, this, 0, rootFile, this));
	addAndMakeVisible(categoryColumn = new PresetBrowserColumn(mc, this, 1, rootFile, this));
	addAndMakeVisible(presetColumn = new PresetBrowserColumn(mc, this, 2, rootFile, this));
	addAndMakeVisible(searchBar = new PresetBrowserSearchBar(this));
	addChildComponent(closeButton = new ShapeButton("Close", Colours::white.withAlpha(0.5f), Colours::white.withAlpha(0.8f), Colours::white));

	addAndMakeVisible(noteLabel = new BetterLabel(this));
	noteLabel->addListener(this);

	noteLabel->setEditable(true, true);
	noteLabel->setColour(Label::ColourIds::textColourId, Colours::white);
	noteLabel->setColour(Label::ColourIds::textWhenEditingColourId, Colours::white);
	noteLabel->setColour(Label::ColourIds::outlineWhenEditingColourId, Colours::transparentBlack);
	noteLabel->setColour(TextEditor::ColourIds::highlightedTextColourId, Colours::white);
	noteLabel->setColour(CaretComponent::ColourIds::caretColourId, Colours::white);
	noteLabel->setColour(TextEditor::ColourIds::focusedOutlineColourId, Colours::transparentBlack);
	noteLabel->setJustificationType(Justification::centred);

	addAndMakeVisible(tagList = new TagList(mc, this));

	addAndMakeVisible(favoriteButton = new ShapeButton("Show Favorites", Colours::white, Colours::white, Colours::white));
	favoriteButton->addListener(this);

	addAndMakeVisible(modalInputWindow = new ModalWindow(this));
	modalInputWindow->setVisible(false);

	closeButton->addListener(this);
	Path closeShape;
	closeShape.loadPathFromData(HiBinaryData::ProcessorEditorHeaderIcons::closeIcon, sizeof(HiBinaryData::ProcessorEditorHeaderIcons::closeIcon));
	closeButton->setShape(closeShape, true, true, true);

	searchBar->inputLabel->addListener(this);
	searchBar->inputLabel->addListener(presetColumn);

	tagList->addTagListener(presetColumn);
	tagList->addTagListener(this);
	presetColumn->tagCacheNeedsRebuilding();
	presetColumn->setAllowRecursiveFileSearch(true);

	bankColumn->setNewRootDirectory(rootFile);

	addAndMakeVisible(saveButton = new TextButton("Save Preset"));
	saveButton->addListener(this);

    addAndMakeVisible(manageButton = new TextButton(HiseDeviceSimulator::isMobileDevice() ? "Sync" : "More"));
	manageButton->addListener(this);

	setSize(width, height);

	rebuildAllPresets();

	showLoadedPreset();

	updateFavoriteButton();

	setOpaque(false);
	setLookAndFeel(&laf);

	if(getMainController()->getExpansionHandler().isEnabled())
		expHandler.addListener(this); //Setup expansion handler listener
	
	defaultRoot = rootFile;

}

PresetBrowser::~PresetBrowser()
{
	getMainController()->getUserPresetHandler().removeListener(this);

	savePresetDatabase(rootFile);

	searchBar->inputLabel->removeListener(this);
	searchBar->inputLabel->removeListener(presetColumn);

	tagList->removeTagListener(this);
	tagList->removeTagListener(presetColumn);

	tagList = nullptr;

	closeButton->removeListener(this);

	searchBar = nullptr;
	bankColumn = nullptr;
	categoryColumn = nullptr;
	presetColumn = nullptr;

	setLookAndFeel(nullptr);

	expHandler.removeListener(this);
}

void PresetBrowser::expansionPackLoaded(Expansion* currentExpansion)
{
	if(expansionColumn != nullptr)
		selectionChanged(-1, -1, currentExpansion->getRootFolder(), false);
}

void PresetBrowser::expansionPackCreated(Expansion* newExpansion)
{
	if (expansionColumn != nullptr)
		expansionColumn->update();
}

hise::PresetBrowserLookAndFeelMethods& PresetBrowser::getPresetBrowserLookAndFeel()
{
	if (auto o = dynamic_cast<PresetBrowserLookAndFeelMethods*>(&getLookAndFeel()))
		return *o;

	return laf;
}

void PresetBrowser::presetChanged(const File& newPreset)
{
	if (allPresets[currentlyLoadedPreset] == newPreset)
	{
		presetColumn->setSelectedFile(allPresets[currentlyLoadedPreset]);
		return;
	}

	File pFile = newPreset;
	File cFile;
	File bFile;

	if (numColumns > 2)
	{
		cFile = pFile.getParentDirectory();
	}

	if (numColumns > 1)
	{
		bFile = numColumns > 2 ? cFile.getParentDirectory() : pFile.getParentDirectory();
		bankColumn->setSelectedFile(bFile, sendNotification);
	}

	// For some reason I needed to call twice the same condition...
	if (numColumns > 2)
	{
		categoryColumn->setSelectedFile(cFile, sendNotification);
	}
	
	presetColumn->setSelectedFile(newPreset, dontSendNotification);

	saveButton->setEnabled(true);

	noteLabel->setText(DataBaseHelpers::getNoteFromXml(newPreset), dontSendNotification);
}

void PresetBrowser::presetListUpdated()
{
	rebuildAllPresets();
}

void PresetBrowser::paint(Graphics& g)
{
	getPresetBrowserLookAndFeel().drawPresetBrowserBackground(g, this);
}

void PresetBrowser::rebuildAllPresets()
{
	allPresets.clear();
	rootFile.findChildFiles(allPresets, File::findFiles, true, "*.preset");

	for (int i = 0; i < allPresets.size(); i++)
	{
		const bool isNoPresetFile = allPresets[i].isHidden() || allPresets[i].getFileName().startsWith(".") || allPresets[i].getFileExtension() != ".preset";
		const bool isNoDirectory = !allPresets[i].isDirectory();

		if (isNoDirectory && isNoPresetFile)
		{
			allPresets.remove(i--);
		}
	}

	File f = getMainController()->getUserPresetHandler().getCurrentlyLoadedFile();

	currentlyLoadedPreset = allPresets.indexOf(f);

	if (numColumns == 1)
	{
		presetColumn->setNewRootDirectory(rootFile);

		presetColumn->setEditMode(false);
		presetColumn->setSelectedFile(allPresets[currentlyLoadedPreset]);

		bankColumn->setEditMode(false);
		presetColumn->updateButtonVisibility();
	}
}

String PresetBrowser::getCurrentlyLoadedPresetName()
{
	if (currentlyLoadedPreset > 0 && currentlyLoadedPreset < allPresets.size())
	{
		return allPresets[currentlyLoadedPreset].getFileNameWithoutExtension();
	}

	return String();
}

void PresetBrowser::resized()
{
	modalInputWindow->setBounds(getLocalBounds());

	int y = 0;

	const bool showCloseButton = closeButton->isVisible();

	if (showCloseButton)
	{

#if HISE_IOS
		closeButton->setBounds(getWidth() - 30, 6, 24, 24);
#else
		closeButton->setBounds(getWidth() - 35, 5, 20, 20);
#endif

		y += 30;
		Rectangle<int> ar(3, y + 5, getWidth() - 6, 30);

		saveButton->setBounds(ar.removeFromRight(100));
		manageButton->setBounds(ar.removeFromLeft(100));
		searchBar->setBounds(ar);

		y += 40;

	}
	else
	{
		Rectangle<int> ar(3, 3 + 3, getWidth() - 6, 30);


		saveButton->setBounds(ar.removeFromRight(100));
		manageButton->setBounds(ar.removeFromLeft(100));

		favoriteButton->setVisible(showFavoritesButton);

		if(showFavoritesButton)
			favoriteButton->setBounds(ar.removeFromLeft(30));


		ar.removeFromLeft(10);

		searchBar->setBounds(ar);
		y += 40;
	}

	int x = 3;

	bankColumn->setVisible(!showOnlyPresets && numColumns > 1);
	categoryColumn->setVisible(!showOnlyPresets && numColumns > 2);
	presetColumn->setIsResultBar(showOnlyPresets);

	auto listArea = Rectangle<int>(x, y, getWidth() - 6, getHeight() - y - 3);

	if (noteLabel->isVisible())
	{
		auto labelArea = listArea.removeFromTop(40);
		noteLabel->setBounds(labelArea.reduced(3, 5));
	}

	if (tagList->isActive())
		tagList->setBounds(listArea.removeFromTop(30));

	if (showOnlyPresets)
	{
		presetColumn->setBounds(listArea);
	}
	else
	{
<<<<<<< HEAD
		const int bankColumnWidth = getWidth() * columnWidthRatio;
		const int presetColumnWidth = getWidth() - getWidth() * columnWidthRatio * (numColumns - 1);
=======
		int numColumnsToShow = expansionColumn != nullptr ? (numColumns + 1) : numColumns;

		const int columnWidth = getWidth() / numColumnsToShow;

		if(expansionColumn != nullptr)
			expansionColumn->setBounds(listArea.removeFromLeft(columnWidth).reduced(2, 2));
>>>>>>> a30cfe59

		if(numColumns > 1)
			bankColumn->setBounds(listArea.removeFromLeft(bankColumnWidth).reduced(2, 2));

		if(numColumns > 2)
			categoryColumn->setBounds(listArea.removeFromLeft(bankColumnWidth).reduced(2, 2));

		presetColumn->setBounds(listArea.removeFromLeft(presetColumnWidth).reduced(2, 2));
	}


}


void PresetBrowser::tagSelectionChanged(const StringArray& newSelection)
{
	currentTagSelection = newSelection;

	showOnlyPresets = !currentTagSelection.isEmpty() || currentWildcard != "*" || favoriteButton->getToggleState();

	resized();
}

void PresetBrowser::labelTextChanged(Label* l)
{
	if (l == noteLabel)
	{
		auto currentPreset = allPresets[currentlyLoadedPreset];
		auto newNote = noteLabel->getText();

		DataBaseHelpers::writeNoteInXml(currentPreset, newNote);
	}
	else
	{
		showOnlyPresets = !currentTagSelection.isEmpty() || l->getText().isNotEmpty() || favoriteButton->getToggleState();

		if (showOnlyPresets)
			currentWildcard = "*" + l->getText() + "*";
		else
			currentWildcard = "*";

		resized();
	}
}

void PresetBrowser::updateFavoriteButton()
{
	const bool on = favoriteButton->getToggleState();

	showOnlyPresets = currentWildcard != "*" || on;

static const unsigned char onShape[] = "nm\xac&=Ca\xee<Cl\x12\x96?C%\xaf""CCl\xde\xc2""FC\xd0\xe9""CClZ\x17""AC\xebPHCl(\x17""CC\xf1""5OCl\xad&=C\xc4-KCl267C\xf1""5OCl\0""69C\xebPHCl}\x8a""3C\xd0\xe9""CClH\xb7:C%\xaf""CCce";

	static const unsigned char offShape[] = { 110,109,0,144,89,67,0,103,65,67,108,0,159,88,67,0,3,68,67,108,129,106,86,67,0,32,74,67,108,1,38,77,67,0,108,74,67,108,1,121,84,67,0,28,80,67,108,129,227,81,67,255,3,89,67,108,1,144,89,67,127,206,83,67,108,1,60,97,67,255,3,89,67,108,129,166,94,67,0,28,
		80,67,108,129,249,101,67,0,108,74,67,108,1,181,92,67,0,32,74,67,108,1,144,89,67,0,103,65,67,99,109,0,144,89,67,1,76,71,67,108,128,73,91,67,1,21,76,67,108,0,94,96,67,129,62,76,67,108,0,90,92,67,129,92,79,67,108,128,196,93,67,129,62,84,67,108,0,144,89,
		67,129,99,81,67,108,0,91,85,67,1,63,84,67,108,128,197,86,67,129,92,79,67,108,128,193,82,67,129,62,76,67,108,0,214,87,67,1,21,76,67,108,0,144,89,67,1,76,71,67,99,101,0,0 };

	Path path;

	if (on)
		path.loadPathFromData(onShape, sizeof(onShape));
	else
		path.loadPathFromData(offShape, sizeof(offShape));

	favoriteButton->setShape(path, false, true, true);



	presetColumn->setShowFavoritesOnly(on);

	resized();
}

void PresetBrowser::loadPresetDatabase(const File& rootDirectory)
{
	auto dbFile = rootDirectory.getChildFile("db.json");

	var d = JSON::parse(dbFile.loadFileAsString());

	if (d.isObject())
		presetDatabase = d;
	else
		presetDatabase = new DynamicObject();
}


void PresetBrowser::savePresetDatabase(const File& rootDirectory)
{
	auto content = JSON::toString(presetDatabase);
	auto dbFile = rootDirectory.getChildFile("db.json");
	dbFile.replaceWithText(content);
}

void PresetBrowser::setShowFavorites(bool shouldShowFavorites)
{
	showFavoritesButton = shouldShowFavorites;
}

void PresetBrowser::setHighlightColourAndFont(Colour c, Colour bgColour, Font f)
{
	auto& lf = getPresetBrowserLookAndFeel();

	lf.backgroundColour = bgColour;
	lf.font = f;
	lf.highlightColour = c;

	favoriteButton->setColours(c.withAlpha(0.7f), c.withAlpha(0.5f), c.withAlpha(0.6f));

	setOpaque(bgColour.isOpaque());
}

void PresetBrowser::setNumColumns(int newNumColumns)
{
	newNumColumns = jlimit<int>(1, 3, newNumColumns);

	if (newNumColumns != numColumns)
	{
		numColumns = newNumColumns;
		resized();

		if (numColumns == 1)
			rebuildAllPresets();
	}
}


void PresetBrowser::setColumnWidthRatio(double newColumnWidthRatio)
{
	newColumnWidthRatio = jlimit<double>(0.0, 1.0, newColumnWidthRatio);

	if (newColumnWidthRatio != columnWidthRatio)
	{
		columnWidthRatio = newColumnWidthRatio;
		resized();
	}
}


void PresetBrowser::setShowButton(int buttonId, bool newValue)
{
	enum ButtonIndexes
	{
		ShowFolderButton = 0,
		SaveButton,
		numButtonsToShow
	};

	if (buttonId == SaveButton)
		saveButton->setVisible(newValue);
	else if (buttonId == ShowFolderButton)
		manageButton->setVisible(newValue);

	resized();
}

void PresetBrowser::setShowNotesLabel(bool shouldBeShown)
{
	if (shouldBeShown != noteLabel->isVisible())
	{
		noteLabel->setVisible(shouldBeShown);
		resized();
	}
}

void PresetBrowser::setShowEditButtons(bool showEditButtons)
{
	bankColumn->setShowButtons(showEditButtons);
	categoryColumn->setShowButtons(showEditButtons);
	presetColumn->setShowButtons(showEditButtons);
	tagList->setShowEditButton(showEditButtons);
}

void PresetBrowser::setShowCloseButton(bool shouldShowButton)
{
	if (shouldShowButton != closeButton->isVisible())
	{
		closeButton->setVisible(shouldShowButton);
		resized();
	}
}

void PresetBrowser::incPreset(bool next, bool stayInSameDirectory/*=false*/)
{
	getMainController()->getUserPresetHandler().incPreset(next, stayInSameDirectory);
}

void PresetBrowser::setCurrentPreset(const File& f, NotificationType /*sendNotification*/)
{
	int newIndex = allPresets.indexOf(f);

	if (newIndex != -1)
	{
		currentlyLoadedPreset = newIndex;
		presetColumn->setSelectedFile(allPresets[currentlyLoadedPreset]);
	}
}

void PresetBrowser::openModalAction(ModalWindow::Action action, const String& preEnteredText, const File& fileToChange, int columnIndex, int rowIndex)
{
	if (action == ModalWindow::Action::Delete)
		modalInputWindow->confirmDelete(columnIndex, fileToChange);
	else
		modalInputWindow->addActionToStack(action, preEnteredText, columnIndex, rowIndex);
}

void PresetBrowser::confirmReplace(const File& oldFile, const File &newFile)
{
	modalInputWindow->confirmReplacement(oldFile, newFile);
}

void PresetBrowser::showLoadedPreset()
{
	if (currentlyLoadedPreset != -1)
	{
		File f = allPresets[currentlyLoadedPreset];

		File category = f.getParentDirectory();
		File bank = category.getParentDirectory();

		bankColumn->setSelectedFile(bank, dontSendNotification);
		categoryColumn->setNewRootDirectory(bank);
		categoryColumn->setSelectedFile(category, dontSendNotification);
		presetColumn->setNewRootDirectory(category);
		presetColumn->setSelectedFile(f, dontSendNotification);
	}
}

void PresetBrowser::setOptions(const Options& newOptions)
{
	if (newOptions.showExpansions)
	{
		auto expRoot = getMainController()->getExpansionHandler().getExpansionFolder();
		addAndMakeVisible(expansionColumn = new PresetBrowserColumn(getMainController(), this, -1, expRoot, this));
		expansionColumn->setModel(new PresetBrowserColumn::ExpansionColumnModel(this), expRoot);

		expansionColumn->update();
	}
		
	else
		expansionColumn = nullptr;

	setHighlightColourAndFont(newOptions.highlightColour, newOptions.backgroundColour, newOptions.font);

	getPresetBrowserLookAndFeel().textColour = newOptions.textColour;
	setNumColumns(newOptions.numColumns);
	setColumnWidthRatio(newOptions.columnWidthRatio);
	setShowButton(0, newOptions.showFolderButton);
	setShowButton(1, newOptions.showSaveButtons);
	setShowEditButtons(newOptions.showEditButtons);
	setShowNotesLabel(newOptions.showNotesLabel);
	setShowFavorites(newOptions.showFavoriteIcons);

	searchBar->update();
	bankColumn->update();
	categoryColumn->update();
	presetColumn->update();

	noteLabel->update();
	tagList->update();
	modalInputWindow->update();
}

void PresetBrowser::selectionChanged(int columnIndex, int /*rowIndex*/, const File& file, bool /*doubleClick*/)
{
	const bool showCategoryColumn = numColumns == 3;

	if (columnIndex == -1) // Expansions
	{
		currentBankFile = {};
		currentCategoryFile = {};
		currentlyLoadedPreset = {};
		
		if (file == File())
		{
			rootFile = defaultRoot;
			currentlySelectedExpansion = nullptr;
		}
		else
		{
			// Already selected, don't do nothing...
			if (rootFile.isAChildOf(file))
				return;

			rootFile = file.getChildFile("UserPresets");
			currentlySelectedExpansion = getMainController()->getExpansionHandler().getExpansionFromRootFile(file);
		}

		expansionColumn->repaint();

		bankColumn->setModel(new PresetBrowserColumn::ColumnListModel(this, 0, this), rootFile);
		bankColumn->setNewRootDirectory(rootFile);
		categoryColumn->setModel(new PresetBrowserColumn::ColumnListModel(this, 1, this), rootFile);

		auto pc = new PresetBrowserColumn::ColumnListModel(this, 2, this);
		pc->setDisplayDirectories(false);
		presetColumn->setModel(pc, rootFile);

		rebuildAllPresets();
	}

	if (columnIndex == 0)
	{
		currentBankFile = file;

		if (showCategoryColumn)
		{
			categoryColumn->setNewRootDirectory(currentBankFile);
			currentCategoryFile = File();
			presetColumn->setNewRootDirectory(File());

			categoryColumn->setEditMode(false);
			presetColumn->setEditMode(false);

			bankColumn->updateButtonVisibility();

			noteLabel->setText("", dontSendNotification);
		}
		else
		{
			presetColumn->setNewRootDirectory(currentBankFile);

			presetColumn->setEditMode(false);
			presetColumn->setSelectedFile(allPresets[currentlyLoadedPreset]);

			bankColumn->setEditMode(false);
			bankColumn->updateButtonVisibility();
			presetColumn->updateButtonVisibility();
		}

		noteLabel->setText("", dontSendNotification);
	}
	else if (columnIndex == 1)
	{
		currentCategoryFile = file;

		presetColumn->setNewRootDirectory(currentCategoryFile);

        presetColumn->setEditMode(false);
		presetColumn->setSelectedFile(allPresets[currentlyLoadedPreset]);

        bankColumn->setEditMode(false);

		categoryColumn->updateButtonVisibility();
		presetColumn->updateButtonVisibility();

		noteLabel->setText("", dontSendNotification);
	}
	else if (columnIndex == 2)
	{
		if (currentlySelectedExpansion != nullptr)
			getMainController()->getExpansionHandler().setCurrentExpansion(currentlySelectedExpansion);

		loadPreset(file);

		bankColumn->setEditMode(false);
		categoryColumn->setEditMode(false);

		presetColumn->updateButtonVisibility();
	}
}


void PresetBrowser::renameEntry(int columnIndex, int rowIndex, const String& newName)
{
	if (columnIndex == 0 && (numColumns == 3 || numColumns == 2))
	{
        if(newName.isNotEmpty())
        {
            File newBank = currentBankFile.getSiblingFile(newName);

			if (newBank.isDirectory())
				return;

            currentBankFile.moveFileTo(newBank);

            categoryColumn->setNewRootDirectory(File());
            presetColumn->setNewRootDirectory(File());
        }

        rebuildAllPresets();
	}
	else if (columnIndex == 1 && numColumns == 3)
	{
		currentCategoryFile = PresetBrowserColumn::getChildDirectory(currentBankFile, 2, rowIndex);

        if(newName.isNotEmpty())
        {
            File newCategory = currentCategoryFile.getSiblingFile(newName);

            if(newCategory.isDirectory())
				return;

            currentCategoryFile.moveFileTo(newCategory);

            categoryColumn->setNewRootDirectory(currentBankFile);
            presetColumn->setNewRootDirectory(newCategory);
        }

        rebuildAllPresets();
	}
	else if (columnIndex == 2 || (columnIndex == 1 && numColumns == 2) || (columnIndex == 0 && numColumns == 1))
	{
		File current;

		if (numColumns == 3)
			current = currentCategoryFile;
		else if (numColumns == 2)
		 	current = currentBankFile;
		else if (numColumns == 1)
		 	current = rootFile;

		File presetFile = PresetBrowserColumn::getChildDirectory(current, 3, rowIndex);

		if (newName.isNotEmpty())
		{
			File newFile = presetFile.getSiblingFile(newName + ".preset");

			if (newFile.existsAsFile())
				modalInputWindow->confirmReplacement(presetFile, newFile);
			else
			{
				presetFile.moveFileTo(newFile);
				presetColumn->setNewRootDirectory(current);
				rebuildAllPresets();
				showLoadedPreset();
			}
		}
	}
}

void PresetBrowser::deleteEntry(int columnIndex, const File& f)
{
	if (columnIndex == 0 && (numColumns == 3 || numColumns == 2))
	{
		File bankToDelete = f;

		bankToDelete.deleteRecursively();

		bankColumn->setNewRootDirectory(rootFile);
		categoryColumn->setNewRootDirectory(File());
		presetColumn->setNewRootDirectory(File());
	}
	else if (columnIndex == 1 && numColumns == 3)
	{
		File categoryToDelete = f;

		categoryToDelete.deleteRecursively();

		categoryColumn->setNewRootDirectory(currentBankFile);
		presetColumn->setNewRootDirectory(File());

	}
	else if (columnIndex == 2 || (columnIndex == 1 && numColumns == 2) || (columnIndex == 0 && numColumns == 1))
	{
		File presetFile = f;

		File current;

		if (numColumns == 3)
			current = currentCategoryFile;
		else if (numColumns == 2)
		 	current = currentBankFile;
		else if (numColumns == 1)
		 	current = rootFile;

		presetFile.deleteFile();
		presetColumn->setNewRootDirectory(current);
	}

	rebuildAllPresets();
}


void PresetBrowser::buttonClicked(Button* b)
{
	if (b == closeButton)
	{
		destroy();
	}
	else if (b == saveButton)
	{
		if (getMainController()->getUserPresetHandler().getCurrentlyLoadedFile().existsAsFile())
		{
			auto fileToBeReplaced = getMainController()->getUserPresetHandler().getCurrentlyLoadedFile();
			File tempFile = fileToBeReplaced.getSiblingFile("tempFileBeforeMove.preset");

			UserPresetHelpers::saveUserPreset(getMainController()->getMainSynthChain(), tempFile.getFullPathName(), dontSendNotification);
			confirmReplace(tempFile, fileToBeReplaced);
		}
	}
	else if (b == manageButton)
	{
		PopupMenu p;

		auto& plaf = getMainController()->getGlobalLookAndFeel();
		p.setLookAndFeel(&plaf);

		enum ID
		{
			ShowPresetFolder = 1,
			ImportPresetsFromClipboard,
			ImportPresetsFromFile,
			ExportPresetsToClipboard,
			ExportPresetsToFile,
			ClearFavorites,
			ResetToFactoryDefault,
			numIDs
		};

		const bool categoryMode = currentCategoryFile.isDirectory();
		const String destination = categoryMode ? ("presets in " + currentCategoryFile.getFileNameWithoutExtension()) : ("all presets");

        if(HiseDeviceSimulator::isMobileDevice() && !categoryMode)
        {
            p.addItem(numIDs, "You have to select a category for import / export", false, false);

        }
		else if (HiseDeviceSimulator::isMobileDevice())
		{
			p.addItem(ImportPresetsFromClipboard, "Import " + destination + " from Clipboard");
			p.addItem(ExportPresetsToClipboard, "Export " + destination + " to Clipboard");
		}
		else
		{
            p.addItem(ShowPresetFolder, "Show Preset Folder");
            p.addSeparator();

            p.addItem(ImportPresetsFromClipboard, "Import " + destination + " from Clipboard");
            p.addItem(ExportPresetsToClipboard, "Export " + destination + " to Clipboard");

            p.addSeparator();

			p.addItem(ImportPresetsFromFile, "Import " + destination + " from Collection");
			p.addItem(ExportPresetsToFile, "Export " + destination + " as Collection");
		}

		auto result = (ID)p.show();

		switch (result)
		{
		case ShowPresetFolder:
			rootFile.revealToUser();
			break;
		case ImportPresetsFromClipboard:
			PresetHelpers::importPresetsFromClipboard(rootFile, currentCategoryFile);
			break;
		case ImportPresetsFromFile:
			PresetHelpers::importPresetsFromFile(rootFile, currentCategoryFile);
			break;
		case ExportPresetsToClipboard:
			PresetHelpers::exportPresetsToClipboard(rootFile, currentCategoryFile);
			break;
		case ExportPresetsToFile:
			PresetHelpers::exportPresetsToFile(rootFile, currentCategoryFile);
			break;
		case ClearFavorites:
			break;
		case ResetToFactoryDefault:
			break;
		case numIDs:
			break;
		default:
			break;
		}
	}
	else if (b == favoriteButton)
	{
		b->setToggleState(!b->getToggleState(), dontSendNotification);
		updateFavoriteButton();
	}
}

void PresetBrowser::addEntry(int columnIndex, const String& name)
{
	if (columnIndex == 0)	bankColumn->addEntry(name);
	if (columnIndex == 1)	categoryColumn->addEntry(name);
	if (columnIndex == 2)	presetColumn->addEntry(name);
}

void PresetBrowser::loadPreset(const File& f)
{
    if(f.existsAsFile())
    {
		UserPresetHelpers::loadUserPreset(getMainController()->getMainSynthChain(), f);
        currentlyLoadedPreset = allPresets.indexOf(f);

		noteLabel->setText(DataBaseHelpers::getNoteFromXml(f), dontSendNotification);
    }
}




void PresetBrowser::DataBaseHelpers::setFavorite(const var& database, const File& presetFile, bool isFavorite)
{
	if (auto data = database.getDynamicObject())
	{
		auto id = getIdForFile(presetFile);

		if (id.isNull())
			return;

		if (auto entry = data->getProperty(id).getDynamicObject())
		{
			entry->setProperty("Favorite", isFavorite);
		}
		else
		{
			auto e = new DynamicObject();

			e->setProperty("Favorite", isFavorite);
			data->setProperty(id, e);
		}
	}
}

void PresetBrowser::DataBaseHelpers::cleanFileList(MainController* mc, Array<File>& filesToClean)
{
	for (int i = 0; i < filesToClean.size(); i++)
	{
		const bool isNoPresetFile = filesToClean[i].isHidden() || filesToClean[i].getFileName().startsWith(".") || filesToClean[i].getFileExtension() != ".preset";
		const bool isNoDirectory = !filesToClean[i].isDirectory();
		const bool requiresMissingExpansions = !matchesAvailableExpansions(mc, filesToClean[i]);

		if ((isNoPresetFile && isNoDirectory) || requiresMissingExpansions)
		{
			filesToClean.remove(i--);
			continue;
		}
	}
}

void PresetBrowser::DataBaseHelpers::writeTagsInXml(const File& currentPreset, const StringArray& tags)
{
	if (currentPreset.existsAsFile())
	{
		ScopedPointer<XmlElement> xml = XmlDocument::parse(currentPreset);

		if (xml != nullptr)
		{
			xml->setAttribute("Tags", tags.joinIntoString(";"));

			auto newPresetContent = xml->createDocument("");

			currentPreset.replaceWithText(newPresetContent);
		}
	}
}

bool PresetBrowser::DataBaseHelpers::matchesTags(const StringArray& currentlyActiveTags, const File& presetToTest)
{
	if (currentlyActiveTags.isEmpty())
		return true;

	auto presetTags = getTagsFromXml(presetToTest);

	if (presetTags.isEmpty())
		return false;

	for (auto t : currentlyActiveTags)
		if (!presetTags.contains(t))
			return false;

	return true;
}

void PresetBrowser::DataBaseHelpers::writeNoteInXml(const File& currentPreset, const String& newNote)
{
	if (currentPreset.existsAsFile())
	{
		ScopedPointer<XmlElement> xml = XmlDocument::parse(currentPreset);

		if (xml != nullptr)
		{
			xml->setAttribute("Notes", newNote);

			auto newPresetContent = xml->createDocument("");

			currentPreset.replaceWithText(newPresetContent);
		}
	}
}

juce::StringArray PresetBrowser::DataBaseHelpers::getTagsFromXml(const File& currentPreset)
{
	StringArray sa;

	if (currentPreset.existsAsFile())
	{
		auto content = currentPreset.loadFileAsString();

		static const String tagAttribute = "Tags=\"";

		if (content.contains(tagAttribute))
		{
			auto tags = content.fromFirstOccurrenceOf(tagAttribute, false, false).upToFirstOccurrenceOf("\"", false, false);
			sa = StringArray::fromTokens(tags, ";", "");
		}
	}

	return sa;
}

juce::String PresetBrowser::DataBaseHelpers::getNoteFromXml(const File& currentPreset)
{
	if (currentPreset.existsAsFile())
	{
		ScopedPointer<XmlElement> xml = XmlDocument::parse(currentPreset);

		if (xml != nullptr)
		{
			return xml->getStringAttribute("Notes", "");
		}
	}

	return String();
}

bool PresetBrowser::DataBaseHelpers::matchesAvailableExpansions(MainController* mc, const File& currentPreset)
{
	if (!mc->getExpansionHandler().isEnabled())
		return true;

	if (mc == nullptr)
		return true;

	if (currentPreset.isDirectory())
		return true;

	auto s = currentPreset.loadFileAsString();

	auto m = s.fromFirstOccurrenceOf("RequiredExpansions=\"", false, false).upToFirstOccurrenceOf("\"", false, false);

	if (m.isNotEmpty())
	{
		auto sa = StringArray::fromTokens(m, ";", "");

		sa.removeEmptyStrings(true);

		auto& handler = mc->getExpansionHandler();

		for (int i = 0; i < handler.getNumExpansions(); i++)
		{
			int index = sa.indexOf(handler.getExpansion(i)->getProperty(ExpansionIds::Name));

			if (index != -1)
				sa.remove(index);
		}

		return sa.isEmpty();
	}

	return true;
}


bool PresetBrowser::DataBaseHelpers::isFavorite(const var& database, const File& presetFile)
{
	if (!presetFile.existsAsFile())
		return false;

	if (!presetFile.hasFileExtension(".preset"))
		return false;

	if (auto data = database.getDynamicObject())
	{
		auto id = getIdForFile(presetFile);

		if (id.isNull())
			return false;

		if (auto entry = data->getProperty(id).getDynamicObject())
		{
			return entry->getProperty("Favorite");
		}
	}

	return false;
}

juce::Identifier PresetBrowser::DataBaseHelpers::getIdForFile(const File& presetFile)
{
	if (presetFile.getFileExtension() == ".preset")
	{
		// Yo Dawg, I heard you like parent directories...
		auto rootFile = presetFile.getParentDirectory().getParentDirectory().getParentDirectory();

		auto s = presetFile.getRelativePathFrom(rootFile);

		s = s.upToFirstOccurrenceOf(".preset", false, false);
		s = s.replaceCharacter('/', '_');
		s = s.replaceCharacter('\\', '_');
		s = s.replaceCharacter('\'', '_');

		s = s.removeCharacters(" \t!+&");

		if (Identifier::isValidIdentifier(s))
		{
			return Identifier(s);
		}

		jassertfalse;
		return Identifier();
	}

	return Identifier();
}

} // namespace hise<|MERGE_RESOLUTION|>--- conflicted
+++ resolved
@@ -901,17 +901,12 @@
 	}
 	else
 	{
-<<<<<<< HEAD
-		const int bankColumnWidth = getWidth() * columnWidthRatio;
-		const int presetColumnWidth = getWidth() - getWidth() * columnWidthRatio * (numColumns - 1);
-=======
 		int numColumnsToShow = expansionColumn != nullptr ? (numColumns + 1) : numColumns;
 
 		const int columnWidth = getWidth() / numColumnsToShow;
 
 		if(expansionColumn != nullptr)
 			expansionColumn->setBounds(listArea.removeFromLeft(columnWidth).reduced(2, 2));
->>>>>>> a30cfe59
 
 		if(numColumns > 1)
 			bankColumn->setBounds(listArea.removeFromLeft(bankColumnWidth).reduced(2, 2));
