--- conflicted
+++ resolved
@@ -211,10 +211,6 @@
 	void setShowFavorites(bool shouldShowFavorites);
 	void setHighlightColourAndFont(Colour c, Colour bgColour, Font f);
 	void setNumColumns(int numColumns);
-<<<<<<< HEAD
-	void setColumnWidthRatio(double columnWidthRatio);
-=======
->>>>>>> a30cfe59
 
 	/** SaveButton = 1, ShowFolderButton = 0 */
 	void setShowButton(int buttonId, bool newValue);
