/*  ===========================================================================
*
*   This file is part of HISE.
*   Copyright 2016 Christoph Hart
*
*   HISE is free software: you can redistribute it and/or modify
*   it under the terms of the GNU General Public License as published by
*   the Free Software Foundation, either version 3 of the License, or
*   (at your option any later version.
*
*   HISE is distributed in the hope that it will be useful,
*   but WITHOUT ANY WARRANTY; without even the implied warranty of
*   MERCHANTABILITY or FITNESS FOR A PARTICULAR PURPOSE.  See the
*   GNU General Public License for more details.
*
*   You should have received a copy of the GNU General Public License
*   along with HISE.  If not, see <http://www.gnu.org/licenses/>.
*
*   Commercial licences for using HISE in an closed source project are
*   available on request. Please visit the project's website to get more
*   information about commercial licencing:
*
*   http://www.hartinstruments.net/hise/
*
*   HISE is based on the JUCE library,
*   which also must be licenced for commercial applications:
*
*   http://www.juce.com
*
*   ===========================================================================
*/

#pragma once


namespace scriptnode
{
	namespace dll
	{
		struct FunkyHostFactory : public scriptnode::NodeFactory
		{
			FunkyHostFactory(DspNetwork* n, dll::ProjectDll::Ptr dll);

			Identifier getId() const override
			{
				RETURN_STATIC_IDENTIFIER("project");
			}

			HostFactory dllFactory;
		};

	}
}



namespace hise {
using namespace juce;


struct DebuggableSnexProcessor : public snex::ui::WorkbenchManager::WorkbenchChangeListener,
	public snex::ui::WorkbenchData::Listener
{
	DebuggableSnexProcessor(MainController* mc):
		mc_(mc)
	{
		auto wb = static_cast<WorkbenchManager*>(mc->getWorkbenchManager());
		wb->addListener(this);
	}

	void workbenchChanged(WorkbenchData::Ptr newWorkbench) override
	{
		if (newWorkbench != nullptr)
		{
			auto wb = static_cast<WorkbenchManager*>(mc_->getWorkbenchManager());
			auto isRoot = wb->getRootWorkbench() == newWorkbench;

			if (isRoot)
			{
				rootWb = newWorkbench;
				rootWb->addListener(this);
			}
		}
	}

	virtual ~DebuggableSnexProcessor()
	{
		if (rootWb != nullptr)
			rootWb->removeListener(this);

<<<<<<< HEAD
		if (auto wb = static_cast<WorkbenchManager*>(mc_->getWorkbenchManager()))
			wb->removeListener(this);
	}

	WorkbenchData::WeakPtr rootWb;
private:

	MainController* mc_;
};

struct WorkbenchSynthesiser : public JavascriptSynthesiser,
							  public DebuggableSnexProcessor
=======

struct WorkbenchSynthesiser : public JavascriptSynthesiser
>>>>>>> 2aeb63ee
{
	WorkbenchSynthesiser(MainController* mc) :
		JavascriptSynthesiser(mc, "internal", NUM_POLYPHONIC_VOICES),
		DebuggableSnexProcessor(mc)
	{
		
	};

<<<<<<< HEAD
	void debugModeChanged(bool isEnabled) override
	{
		setSoftBypass(isEnabled, false);

		if (!isEnabled)
			prepareToPlay(getSampleRate(), getLargestBlockSize());
	}

	Colour getColour() const override
	{
		return MultiOutputDragSource::getFadeColour(0, 2);
	};
=======
	void addProcessorsWhenEmpty() override
	{
		LockHelpers::freeToGo(getMainController());

		jassert(finalised);

		auto vk = new ScriptnodeVoiceKiller(getMainController(),
			"ScriptnodeVoiceKiller",
			voices.size());

		gainChain->getHandler()->add(vk, nullptr);

		setVoiceKillerToUse(vk);
	}
>>>>>>> 2aeb63ee

	JUCE_DECLARE_WEAK_REFERENCEABLE(WorkbenchSynthesiser);
};


struct DspNetworkProcessor : public ProcessorWithScriptingContent,
							 public MasterEffectProcessor,
							 public scriptnode::DspNetwork::Holder,
							 public DebuggableSnexProcessor
{
	SET_PROCESSOR_NAME("DspNetworkProcessor", "DspNetworkProcessor", "Internally used by the SNEX workbench");

	DspNetworkProcessor(MainController* mc, const String& id) :
		ProcessorWithScriptingContent(mc),
		MasterEffectProcessor(mc, id),
		DebuggableSnexProcessor(mc)
	{
		finaliseModChains();
	};

	~DspNetworkProcessor()
	{
		
	}

	void debugModeChanged(bool isEnabled) override
	{
		setSoftBypass(isEnabled);

		if (!isEnabled)
			prepareToPlay(getSampleRate(), getLargestBlockSize());
	}

	void prepareToPlay(double sampleRate, int samplesPerBlock) override
	{
		MasterEffectProcessor::prepareToPlay(sampleRate, samplesPerBlock);

		if (activeNetwork == nullptr)
			return;

		SimpleReadWriteLock::ScopedReadLock sl(lock);
		activeNetwork->prepareToPlay(sampleRate, samplesPerBlock);
	}

	SET_PROCESSOR_CONNECTOR_TYPE_ID("ScriptProcessor");

	bool hasTail() const override { return false; }

	void applyEffect(AudioSampleBuffer &b, int startSample, int numSamples) override
	{
		SimpleReadWriteLock::ScopedReadLock sl(lock);

		if (activeNetwork == nullptr)
			return;

		jassert(startSample == 0);
		jassert(numSamples == b.getNumSamples());
		activeNetwork->process(b, eventBuffer);
	}

	int getControlCallbackIndex() const override { return 0; }

	Processor* getChildProcessor(int processorIndex) override { return nullptr; }
	const Processor* getChildProcessor(int processorIndex) const override { return nullptr; }

	int getNumChildProcessors() const override { return 0; }

	ProcessorEditorBody* createEditor(ProcessorEditor* parentEditor) override
	{
		return new hise::EmptyProcessorEditorBody(parentEditor);
	}

	void setInternalAttribute(int parameterIndex, float newValue) override
	{
		if (activeNetwork == nullptr)
			return;

		if (auto p = activeNetwork->getRootNode()->getParameter(parameterIndex))
			p->setValueAndStoreAsync(newValue);
	}

	float getAttribute(int parameterIndex) const override
	{
		if (activeNetwork == nullptr)
			return 0.0f;

		if (auto p = activeNetwork->getRootNode()->getParameter(parameterIndex))
			return p->getValue();

		return 0.0f;
	}

	void restoreFromValueTree(const ValueTree &v) override
	{
		
	}

	ValueTree exportAsValueTree() const override
	{
		return MasterEffectProcessor::exportAsValueTree();
	}

	hise::SimpleReadWriteLock lock;

	int getActiveNetworkIndex() const
	{
		return networks.indexOf(activeNetwork);
	}

	scriptnode::DspNetwork* getActiveNetwork() const
	{
		return  activeNetwork;
	}

	JUCE_DECLARE_WEAK_REFERENCEABLE(DspNetworkProcessor);

	
};

using namespace snex::ui;


struct DspNetworkSubBase: public ControlledObject,
						  public valuetree::AnyListener
{
	virtual ~DspNetworkSubBase() {}

	DspNetworkSubBase(WorkbenchData* d, MainController* mc, DspNetwork::Holder* np_):
		ControlledObject(mc),
		AnyListener(valuetree::AsyncMode::Synchronously),
		np(np_)
	{
		
	}

	WeakReference<DspNetwork::Holder> np;
};



struct DspNetworkCodeProvider : public WorkbenchData::CodeProvider,
								public DspNetworkSubBase
{
	enum class SourceMode
	{
		InterpretedNode,
		JitCompiledNode,
		DynamicLibrary,
		CustomCode,
		numSourceModes
	};

	struct IconFactory: public PathFactory
	{
		static String getSourceName(DspNetworkCodeProvider::SourceMode m)
		{
			if (m == DspNetworkCodeProvider::SourceMode::CustomCode)
				return "code";

			if (m == DspNetworkCodeProvider::SourceMode::InterpretedNode)
				return "scriptnode";

			if (m == DspNetworkCodeProvider::SourceMode::JitCompiledNode)
				return "jit";

			if (m == DspNetworkCodeProvider::SourceMode::DynamicLibrary)
				return "dll";

			return {};
		}

		String getId() const override { return {}; }

		Path createPath(const String& id) const override
		{
			Path p;

			auto url = MarkdownLink::Helpers::getSanitizedFilename(id);

			LOAD_PATH_IF_URL("dll", HnodeIcons::dllIcon);
			LOAD_PATH_IF_URL("code", HiBinaryData::SpecialSymbols::scriptProcessor);
			LOAD_PATH_IF_URL("jit", HnodeIcons::jit);
			LOAD_PATH_IF_URL("scriptnode", ScriptnodeIcons::pinIcon);
			LOAD_PATH_IF_URL("main_logo", ScriptnodeIcons::mainLogo);
			LOAD_PATH_IF_URL("parameters", HiBinaryData::SpecialSymbols::macros);

			if(url == "console")
				return FloatingTileContent::Factory::getPath(FloatingTileContent::Factory::PopupMenuOptions::Console);
			
			if (url == "signal")
				return FloatingTileContent::Factory::getPath(FloatingTileContent::Factory::PopupMenuOptions::Plotter);

			return p;
		}
	};

	

	struct OverlayComponent: public Component,
						     public TooltipClient
	{
		
		OverlayComponent(SourceMode m, WorkbenchData::Ptr wb_) :
			mode(m),
			wb(wb_),
			switchButton("Switch Mode")
		{
			IconFactory f;
			p = f.createPath(f.getSourceName(mode));
			setInterceptsMouseClicks(true, true);

			if (m == SourceMode::InterpretedNode)
				switchButton.setTooltip("Activate JIT compilation");
			else
				switchButton.setTooltip("Activate interpreted graph");

			switchButton.onClick = [this]()
			{
				if (auto dnp = dynamic_cast<DspNetworkCodeProvider*>(wb->getCodeProvider()))
				{
					if (mode == SourceMode::InterpretedNode)
						dnp->setSource(SourceMode::JitCompiledNode);
					else
						dnp->setSource(SourceMode::InterpretedNode);
				}
			};

			addAndMakeVisible(switchButton);
			switchButton.setLookAndFeel(&blaf);
		}

		String getTooltip() override
		{
			if (mode == SourceMode::InterpretedNode)
			{
				return "JIT compilation is deactivated";
			}
			else
			{
				return "JIT compilation is active";
			}
		}

		void resized() override
		{
			PathFactory::scalePath(p, getLocalBounds().toFloat().withSizeKeepingCentre(50.0f, 50.0f));

			auto b = p.getBounds().removeFromBottom(20.0f).translated(0.0, 30.0f).expanded(40.0f, 2.0f);

			switchButton.setBounds(b.toNearestInt());

		}

		void paint(Graphics& g) override
		{
			g.setColour(HiseColourScheme::getColour(HiseColourScheme::EditorBackgroundColourId).withAlpha(0.6f));
			g.fillAll();

			g.setColour(Colours::black.withAlpha(0.4f));

			auto tb = p.getBounds().expanded(20.0f);


			g.setColour(Colours::white.withAlpha(0.7f));
			g.setFont(GLOBAL_BOLD_FONT());
			


			g.fillPath(p);
		}

		WorkbenchData::Ptr wb;
		BlackTextButtonLookAndFeel blaf;
		TextButton switchButton;

		SourceMode mode;
		Path p;
	};

	DspNetworkCodeProvider(WorkbenchData* d, MainController* mc, DspNetwork::Holder* np_, const File& fileToWriteTo);

	void initNetwork();

	

	void setSource(SourceMode m)
	{
		if (m == SourceMode::InterpretedNode)
		{
			setMillisecondsBetweenUpdate(1000);
		}
		else
		{
			setMillisecondsBetweenUpdate(0);
		}
		
		source = m;
		getParent()->triggerRecompile();
	}

	Identifier getInstanceId() const override
	{
		return Identifier(connectedFile.getFileNameWithoutExtension());
	}

	String loadCode() const override
	{
		if (source == SourceMode::CustomCode)
		{
			if (customCode.isNotEmpty())
				return customCode;
		}

		auto s = createCppForNetwork();

		return s;
	}

	bool saveCode(const String& s) override
	{
		customCode = s;
		source = SourceMode::CustomCode;

		return true;
	}

	File getTestNodeFile() const
	{
		auto p = GET_HISE_SETTING(dynamic_cast<const Processor*>(getMainController()->getMainSynthChain()), HiseSettings::Compiler::HisePath);
		File root(p);
		return root.getChildFile("tools/snex_playground/test_files/node.xml");
	}

	String createCppForNetwork() const;

	File getXmlFile() const
	{
		return connectedFile;
	}

	

	void anythingChanged(valuetree::AnyListener::CallbackType d);

#if 0
	void setProjectFactory(DynamicLibrary* dll, scriptnode::DspNetwork* n)
	{
		if (dll == nullptr || n == nullptr)
		{
			MessageManagerLock mm;

			setSource(SourceMode::InterpretedNode);
			projectDllFactory = nullptr;
		}
		else
		{
			projectDllFactory = new scriptnode::dll::FunkyHostFactory(n, dll);
		}
	}
#endif

	ValueTree currentTree;

	String customCode;

	SourceMode source = SourceMode::InterpretedNode;

	File connectedFile;

	JUCE_DECLARE_WEAK_REFERENCEABLE(DspNetworkCodeProvider);
};


struct WorkbenchInfoComponent : public Component,
								public valuetree::AnyListener,
								public ButtonListener
{
	struct CompileSourceButton : public Component
	{
		CompileSourceButton(DspNetworkCodeProvider::SourceMode m) :
			Component(DspNetworkCodeProvider::IconFactory::getSourceName(m)),
			mode(m)
		{
			DspNetworkCodeProvider::IconFactory f;
			p = f.createPath(getName());
			setRepaintsOnMouseActivity(true);
		}

		void mouseDown(const MouseEvent& e)
		{
			auto pc = findParentComponentOfClass<WorkbenchInfoComponent>();

			auto dnp = pc->getWorkbench()->getCodeProvider();
			
			dynamic_cast<DspNetworkCodeProvider*>(dnp)->setSource(mode);
		}

		void paint(Graphics& g) override
		{
			g.setColour(Colours::white.withAlpha(0.1f));

			if (isMouseOver(true))
				g.fillRoundedRectangle(getLocalBounds().toFloat(), 2.0f);

			if (isMouseButtonDown(true))
				g.fillRoundedRectangle(getLocalBounds().toFloat(), 2.0f);

			g.setColour(active ? Colour(SIGNAL_COLOUR) : Colours::white.withAlpha(0.5f));

			if (changed)
			{
				g.setFont(GLOBAL_BOLD_FONT());
				g.drawText("*", getLocalBounds().toFloat(), Justification::topRight);
			}

			g.fillPath(p);
		}

		void resized() override
		{
			PathFactory::scalePath(p, getLocalBounds().toFloat().reduced(3.0f));
		}

		Path p;

		void setMode(DspNetworkCodeProvider::SourceMode m)
		{
			active = m == mode;
			repaint();
		}

		void setChanged(bool shouldBeChanged)
		{
			changed = shouldBeChanged;
			repaint();
		}

		bool changed = false;
		bool active = false;

		const DspNetworkCodeProvider::SourceMode mode;
	};

	DspNetworkCodeProvider::IconFactory f;

	WorkbenchInfoComponent(WorkbenchData* d);

	void anythingChanged(valuetree::AnyListener::CallbackType d) override
	{
		scriptnodeButton.setChanged(true);
	}

	~WorkbenchInfoComponent()
	{
	}

	

	static Identifier getId() { RETURN_STATIC_IDENTIFIER("SnexWorkbenchInfo"); }

	void paint(Graphics& g) override;

	void paintOverChildren(Graphics& g) override
	{
		
	}

#if 0
	void recompiled(WorkbenchData::Ptr wb) override
	{
		if (auto dncp = dynamic_cast<DspNetworkCodeProvider*>(wb->getCodeProvider()))
		{
			codeButton.setMode(dncp->source);
			jitNodeButton.setMode(dncp->source);
			scriptnodeButton.setMode(dncp->source);

			setRootValueTree(dncp->currentTree);
		}
	}
#endif

	void setWorkbench(WorkbenchData::Ptr)
	{

	}

	WorkbenchData::Ptr getWorkbench()
	{
		if (auto pc = findParentComponentOfClass<ComponentWithBackendConnection>())
		{
			auto bp = pc->getBackendRootWindow()->getBackendProcessor();
			auto r = static_cast<WorkbenchManager*>(bp->getWorkbenchManager());
			return r->getRootWorkbench();
		}
		
		return nullptr;
	}

	void buttonClicked(Button* b) override
	{
		if (b == &parameterButton)
		{
			auto np = new ParameterList(getWorkbench());
			np->setSize(jmax(1, np->sliders.size()) * 160, 48);
			np->setName("Parameters");

			findParentComponentOfClass<FloatingTile>()->showComponentInRootPopup(np, &parameterButton, parameterButton.getLocalBounds().getCentre());
		}

		if (b == &signalButton)
		{
			auto rootTile = findParentComponentOfClass<FloatingTile>()->getRootFloatingTile();
			using PanelType = snex::ui::SnexWorkbenchPanel<snex::ui::Graph>;
			auto on = signalButton.getToggleState();

			rootTile->forEach<PanelType>([on](PanelType* pl)
			{
				auto pt = pl->getParentShell();
				pt->getLayoutData().setVisible(on);
				pt->getParentContainer()->refreshLayout();
				return true;
			});
		}

		if (b == &consoleButton)
		{
			auto rootTile = findParentComponentOfClass<FloatingTile>()->getRootFloatingTile();
			using PanelType = ConsolePanel;
			auto on = consoleButton.getToggleState();

			rootTile->forEach<PanelType>([on](PanelType* pl)
				{
					auto pt = pl->getParentShell();
					pt->getLayoutData().setVisible(on);
					pt->getParentContainer()->refreshLayout();
					return true;
				});
		}
	}

	void resized() override;

	Path scriptnodePath;
	Path codePath;

	
	CompileSourceButton scriptnodeButton;
	CompileSourceButton jitNodeButton;
	CompileSourceButton codeButton;
	CompileSourceButton dllButton;

	HiseShapeButton consoleButton;
	HiseShapeButton parameterButton;
	HiseShapeButton signalButton;

	ScopedPointer<Drawable> mainLogoColoured;
	

	TooltipBar tooltips;
	Path mainLogo;

	
};

struct WorkbenchBottomComponent : public Component
{
	struct RoutingSelector;

	WorkbenchBottomComponent(MainController* mc);

	void resized() override
	{
		auto b = getLocalBounds();

		auto kBounds = b.withSizeKeepingCentre(800, getHeight());
		keyboard.setBounds(kBounds);

		routingSelector->setBounds(getLocalBounds().removeFromLeft(getHeight() * 3));
	}

	void paint(Graphics& g) override;
	
	CustomKeyboard keyboard;

	ScopedPointer<Component> routingSelector;
};

struct DspNetworkCompileHandler : public WorkbenchData::CompileHandler,
							      public DspNetworkSubBase
{
	DspNetworkCompileHandler(WorkbenchData* d, MainController* mc, DspNetwork::Holder* np_):
		CompileHandler(d),
		DspNetworkSubBase(d, mc, np_)
	{
	}

	void anythingChanged(valuetree::AnyListener::CallbackType ) override
	{
		
	}

	WorkbenchData::CompileResult compile(const String& codeToCompile) override;

	void initExternalData(ExternalDataHolder* h) override;

	void processTestParameterEvent(int parameterIndex, double value) override;

	void prepareTest(PrepareSpecs ps, const Array<WorkbenchData::TestData::ParameterEvent>& ) override;

	void processTest(ProcessDataDyn& data) override;

	void postCompile(WorkbenchData::CompileResult& lastResult) override;;

	WeakReference<scriptnode::DspNetwork> interpreter;

	scriptnode::OpaqueNode dllNode;

	snex::ui::WorkbenchData::CompileResult lastResult;

	JitCompiledNode::Ptr jitNode;
};


}<|MERGE_RESOLUTION|>--- conflicted
+++ resolved
@@ -88,7 +88,6 @@
 		if (rootWb != nullptr)
 			rootWb->removeListener(this);
 
-<<<<<<< HEAD
 		if (auto wb = static_cast<WorkbenchManager*>(mc_->getWorkbenchManager()))
 			wb->removeListener(this);
 	}
@@ -101,10 +100,6 @@
 
 struct WorkbenchSynthesiser : public JavascriptSynthesiser,
 							  public DebuggableSnexProcessor
-=======
-
-struct WorkbenchSynthesiser : public JavascriptSynthesiser
->>>>>>> 2aeb63ee
 {
 	WorkbenchSynthesiser(MainController* mc) :
 		JavascriptSynthesiser(mc, "internal", NUM_POLYPHONIC_VOICES),
@@ -113,7 +108,6 @@
 		
 	};
 
-<<<<<<< HEAD
 	void debugModeChanged(bool isEnabled) override
 	{
 		setSoftBypass(isEnabled, false);
@@ -126,7 +120,6 @@
 	{
 		return MultiOutputDragSource::getFadeColour(0, 2);
 	};
-=======
 	void addProcessorsWhenEmpty() override
 	{
 		LockHelpers::freeToGo(getMainController());
@@ -141,7 +134,6 @@
 
 		setVoiceKillerToUse(vk);
 	}
->>>>>>> 2aeb63ee
 
 	JUCE_DECLARE_WEAK_REFERENCEABLE(WorkbenchSynthesiser);
 };
