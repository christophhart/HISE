--- conflicted
+++ resolved
@@ -1,1317 +1,1225 @@
-/*  ===========================================================================
-*
-*   This file is part of HISE.
-*   Copyright 2016 Christoph Hart
-*
-*   HISE is free software: you can redistribute it and/or modify
-*   it under the terms of the GNU General Public License as published by
-*   the Free Software Foundation, either version 3 of the License, or
-*   (at your option) any later version.
-*
-*   HISE is distributed in the hope that it will be useful,
-*   but WITHOUT ANY WARRANTY; without even the implied warranty of
-*   MERCHANTABILITY or FITNESS FOR A PARTICULAR PURPOSE.  See the
-*   GNU General Public License for more details.
-*
-*   You should have received a copy of the GNU General Public License
-*   along with HISE.  If not, see <http://www.gnu.org/licenses/>.
-*
-*   Commercial licenses for using HISE in an closed source project are
-*   available on request. Please visit the project's website to get more
-*   information about commercial licensing:
-*
-*   http://www.hise.audio/
-*
-*   HISE is based on the JUCE library,
-*   which must be separately licensed for closed source applications:
-*
-*   http://www.juce.com
-*
-*   ===========================================================================
-*/
-
-namespace hise { using namespace juce;
-
-<<<<<<< HEAD
-#define DECLARE_FOLD_ID(id) static const Identifier id("$fold_" + String(#id));
-=======
-	void SuspendedOverlay::paint(Graphics& g)
-	{
-		g.fillAll(JUCE_LIVE_CONSTANT_OFF(Colour(0xEE222222)));
-		g.setColour(Colours::white.withAlpha(0.8f));
-		g.setFont(GLOBAL_BOLD_FONT());
-		g.drawText("This instance is currently suspended. Click to activate the audio rendering for this instance...", getLocalBounds().toFloat(), Justification::centred);
-	}
-
-	void SuspendedOverlay::mouseDown(const MouseEvent& event)
-	{
-		auto bpe = findParentComponentOfClass<BackendRootWindow>();
-		bpe->setCurrentlyActiveProcessor();
-	}
-
-#if 0
-	SnippetBrowser::SnippetBrowser(Component* parent):
-		HeaderContentFooter(false),
-		closeButton("Close"),
-		loadButton("Load snippet"),
-		refreshButton("Refresh list"),
-		table("snippet list", this),
-		categories(simple_css::Selector(".categories")),
-		tags(simple_css::Selector(".tags")),
-		searchTab(simple_css::Selector(".search-tab"))
-	{
-		auto& th = table.getHeader();
-		th.addColumn("Name", columnName, 100);
-		th.addColumn("Author", columnAuthor, 100, 100, 100);
-		th.setStretchToFitActive(true);
-
-		table.setColour(TableListBox::ColourIds::backgroundColourId, Colours::transparentBlack);
-		table.setHeaderHeight(32);
-		table.autoSizeAllColumns();
-		table.setRepaintsOnMouseActivity(true);
-		searchTab.addFlexItem(searchField);
-		content->addFlexItem(categories);
-		content->addFlexItem(tags);
-		content->addFlexItem(searchTab);
-		content->addFlexItem(table);
-		content->addFlexItem(description);
-		description.setVisible(false);
-		description.setResizeToFit(true);
-		footer.addFlexItem(closeButton);
-		footer.addFlexItem(loadButton);
-		
-		simple_css::FlexboxComponent::Helpers::writeSelectorsToProperties(closeButton, {"#close"});
-		simple_css::FlexboxComponent::Helpers::writeSelectorsToProperties(loadButton, {"#load"});
-		simple_css::FlexboxComponent::Helpers::writeSelectorsToProperties(table, {"#snippet-list"});
-		simple_css::FlexboxComponent::Helpers::writeSelectorsToProperties(description, {"#snippet-description"});
-
-		stateWatcher.registerComponentToUpdate(&searchField);
-		stateWatcher.registerComponentToUpdate(&table.getHeader());
-		
-		rebuildDatabase();
-
-		sf.addScrollBarToAnimate(table.getViewport()->getVerticalScrollBar());
-		table.getViewport()->setScrollBarThickness(13);
-
-		searchField.onTextChange = BIND_MEMBER_FUNCTION_0(SnippetBrowser::updateFilter);
->>>>>>> 737b5f98
-
-namespace fold_ids
-{
-	DECLARE_FOLD_ID(editor);
-	DECLARE_FOLD_ID(watch);
-	DECLARE_FOLD_ID(map);
-	DECLARE_FOLD_ID(console);
-	DECLARE_FOLD_ID(interface);
-	DECLARE_FOLD_ID(list);
-	DECLARE_FOLD_ID(properties);
-	DECLARE_FOLD_ID(browser);
-}
-
-#undef DECLARE_FOLD_ID
-
-void SuspendedOverlay::paint(Graphics& g)
-{
-	g.fillAll(JUCE_LIVE_CONSTANT_OFF(Colour(0xEE222222)));
-	g.setColour(Colours::white.withAlpha(0.8f));
-	g.setFont(GLOBAL_BOLD_FONT());
-	g.drawText("This instance is currently suspended. Click to activate the audio rendering for this instance...", getLocalBounds().toFloat(), Justification::centred);
-}
-
-void SuspendedOverlay::mouseDown(const MouseEvent& event)
-{
-	auto bpe = findParentComponentOfClass<BackendRootWindow>();
-	bpe->setCurrentlyActiveProcessor();
-}
-
-std::map<Identifier, bool> SnippetBrowserHelpers::getFoldConfiguration(Category c)
-{
-	std::map<Identifier, bool> map;
-
-	switch(c)
-	{
-	case Category::Undefined: break;
-	case Category::Modules:
-		map[fold_ids::editor] = false;
-		map[fold_ids::console] = true;
-		map[fold_ids::interface] = true;
-		map[fold_ids::list] = true;
-		map[fold_ids::properties] = true;
-		map[fold_ids::browser] = false;
-		break;
-	case Category::MIDI:
-		map[fold_ids::editor] = false;
-		map[fold_ids::console] = false;
-		map[fold_ids::interface] = true;
-		map[fold_ids::list] = true;
-		map[fold_ids::properties] = true;
-		map[fold_ids::browser] = false;
-		break;
-	case Category::ScriptingApi:
-		map[fold_ids::editor] = false;
-		map[fold_ids::console] = false;
-		map[fold_ids::interface] = true;
-		map[fold_ids::list] = true;
-		map[fold_ids::properties] = true;
-		map[fold_ids::browser] = true;
-		break;
-	case Category::Scriptnode:
-		map[fold_ids::editor] = true;
-		map[fold_ids::console] = false;
-		map[fold_ids::interface] = false;
-		map[fold_ids::list] = true;
-		map[fold_ids::properties] = true;
-		map[fold_ids::browser] = true;
-		break;
-	case Category::UI:
-		map[fold_ids::editor] = false;
-		map[fold_ids::console] = false;
-		map[fold_ids::interface] = true;
-		map[fold_ids::list] = true;
-		map[fold_ids::properties] = true;
-		map[fold_ids::browser] = true;
-		break;
-	case Category::numCategories:
-		map[fold_ids::editor] = true;
-		map[fold_ids::console] = true;
-		map[fold_ids::interface] = true;
-		map[fold_ids::list] = true;
-		map[fold_ids::properties] = true;
-		map[fold_ids::browser] = true;
-		break;
-	default: ;
-	}
-
-	return map;
-}
-
-StringArray SnippetBrowserHelpers::getCategoryNames()
-{
-	return { "All", "Modules", "MIDI", "Scripting", "Scriptnode", "UI" };
-}
-
-
-	TextLayout BackendRootWindow::TooltipLookAndFeel::layoutTooltipText(const String& text, Colour colour) noexcept
-	{
-		const int maxToolTipWidth = 400;
-
-		AttributedString s;
-		s.setJustification(Justification::centred);
-		s.append(text, GLOBAL_BOLD_FONT(), colour);
-
-		TextLayout tl;
-		tl.createLayoutWithBalancedLineLengths(s, (float)maxToolTipWidth);
-		return tl;
-	}
-
-	Rectangle<int> BackendRootWindow::TooltipLookAndFeel::getTooltipBounds(const String& tipText, Point<int> screenPos,
-	                                                                       Rectangle<int> parentArea)
-	{
-		const TextLayout tl(layoutTooltipText(tipText, Colours::black));
-
-		auto w = (int)(tl.getWidth() + 14.0f);
-		auto h = (int)(tl.getHeight() + 8.0f);
-
-		auto c = dynamic_cast<TooltipClient*>(Desktop::getInstance().getMainMouseSource().getComponentUnderMouse());
-
-		if(c != nullptr && c->getTooltip() == tipText)
-		{
-			auto screenBounds = dynamic_cast<Component*>(c)->getScreenBounds();
-			return screenBounds.withWidth(w).withHeight(h).translated(0, jmax(screenBounds.getHeight(), h * 3 / 2)).constrainedWithin(parentArea.reduced(10));
-		}
-
-		
-
-		return Rectangle<int>(screenPos.x > parentArea.getCentreX() ? screenPos.x - (w + 12) : screenPos.x + 24,
-		                      screenPos.y > (parentArea.getBottom() - 90) ? screenPos.y - (h + 9) : screenPos.y + 9,
-		                      w, h)
-			.constrainedWithin(parentArea);
-	}
-
-	void BackendRootWindow::TooltipLookAndFeel::drawTooltip(Graphics& g, const String& text, int width, int height)
-	{
-		Rectangle<int> bounds(width, height);
-		auto cornerSize = 3.0f;
-
-		g.setColour(JUCE_LIVE_CONSTANT_OFF(Colour(0xffe0e0e0)));
-		g.fillRoundedRectangle(bounds.toFloat(), cornerSize);
-	
-		layoutTooltipText(text, JUCE_LIVE_CONSTANT_OFF(Colour(0xff313131)))
-			.draw(g, { static_cast<float> (width), static_cast<float> (height) });
-			
-	}
-
-	String BackendRootWindow::TooltipWindowWithoutScriptContent::getTipFor(Component& component)
-	{
-		if (component.findParentComponentOfClass<ScriptContentComponent>())
-			return {};
-
-		return TooltipWindow::getTipFor(component);
-	}
-
-	BackendRootWindow::BackendRootWindow(AudioProcessor *ownerProcessor, var editorState) :
-	AudioProcessorEditor(ownerProcessor),
-	BackendCommandTarget(static_cast<BackendProcessor*>(ownerProcessor)),
-	owner(static_cast<BackendProcessor*>(ownerProcessor))
-{
-	funkytooltips.setLookAndFeel(&ttlaf);
-
-	PresetHandler::buildProcessorDataBase(owner->getMainSynthChain());
-
-	Desktop::getInstance().setDefaultLookAndFeel(&globalLookAndFeel);
-
-	addAndMakeVisible(floatingRoot = new FloatingTile(owner, nullptr));
-
-	dynamic_cast<MainController*>(ownerProcessor)->addScriptListener(this, false);
-
-	loadKeyPressMap();
-
-	allWindowsAndBrowsers.add(this);
-
-	bool loadedCorrectly = true;
-	bool objectFound = editorState.isObject();
-
-
-	int width = 1500;
-	int height = 900;
-	
-
-	if (objectFound)
-	{
-		int dataVersion = editorState.getDynamicObject()->getProperty("UIVersion");
-
-		var mainData = editorState.getProperty("MainEditorData", var());
-
-		if (!mainData.isObject())
-			loadedCorrectly = false;
-
-		if (dataVersion != BACKEND_UI_VERSION && PresetHandler::showYesNoWindow("UI Version Mismatch", "The stored layout is deprecated. Press OK to reset the layout data or cancel to use it anyway", PresetHandler::IconType::Question))
-			loadedCorrectly = false;
-
-		if (loadedCorrectly)
-		{
-			floatingRoot->setContent(mainData);
-
-            
-            mainEditor = FloatingTileHelpers::findTileWithId<BackendProcessorEditor>(floatingRoot, {});
-
-			loadedCorrectly = mainEditor != nullptr;
-		}
-        
-		if (loadedCorrectly)
-		{
-			auto mws = FloatingTileHelpers::findTileWithId<FloatingTileContainer>(floatingRoot, Identifier("ScriptingWorkspace"));
-
-			if (mws != nullptr)
-				workspaces.add(mws->getParentShell());
-			else
-				loadedCorrectly = false;
-		}
-
-		if (loadedCorrectly)
-		{
-			auto mws = FloatingTileHelpers::findTileWithId<FloatingTileContainer>(floatingRoot, Identifier("SamplerWorkspace"));
-
-			if (mws != nullptr)
-				workspaces.add(mws->getParentShell());
-			else
-				loadedCorrectly = false;
-		}
-
-		if (loadedCorrectly)
-		{
-			auto mws = FloatingTileHelpers::findTileWithId<FloatingTileContainer>(floatingRoot, Identifier("CustomWorkspace"));
-
-			if (mws != nullptr)
-				workspaces.add(mws->getParentShell());
-			else
-				loadedCorrectly = false;
-		}
-
-		if (loadedCorrectly)
-		{
-			auto position = editorState.getProperty("Position", var());
-
-			if (position.isArray())
-			{
-				width = jmax<int>(960, position[2]);
-				height = jmax<int>(500, position[3]);
-			}
-
-			const int workspace = editorState.getDynamicObject()->getProperty("CurrentWorkspace");
-
-
-
-			if(workspace > 0)
-				showWorkspace(workspace);
-            
-            setEditor(this);
-		}
-
-		
-	}
-
-	if (!loadedCorrectly)
-		PresetHandler::showMessageWindow("Error loading Interface", "The interface data is corrupt. The default settings will be loaded", PresetHandler::IconType::Error);
-
-	if(!objectFound || !loadedCorrectly)
-	{
-		mainEditor = dynamic_cast<BackendProcessorEditor*>(FloatingPanelTemplates::createHiseLayout(floatingRoot));
-		jassert(mainEditor != nullptr);
-
-		workspaces.add(FloatingTileHelpers::findTileWithId<FloatingTileContainer>(floatingRoot, Identifier("ScriptingWorkspace"))->getParentShell());
-		workspaces.add(FloatingTileHelpers::findTileWithId<FloatingTileContainer>(floatingRoot, Identifier("SamplerWorkspace"))->getParentShell());
-		workspaces.add(FloatingTileHelpers::findTileWithId<HorizontalTile>(floatingRoot, Identifier("CustomWorkspace"))->getParentShell());
-
-		showWorkspace(BackendCommandTarget::WorkspaceScript);
-
-		setEditor(this);
-	}
-
-	var windowList = editorState.getProperty("FloatingWindows", var());
-
-	if (windowList.isArray())
-	{
-		for (int i = 0; i < windowList.size(); i++)
-		{
-			addFloatingWindow();
-
-			auto pw = popoutWindows.getLast();
-
-			var position = windowList[i].getProperty("Position", var());
-
-			if (position.isArray())
-				pw->setBounds(position[0], position[1], position[2], position[3]);
-
-			pw->getRootFloatingTile()->setContent(windowList[i]);
-		}
-	}
-
-	auto consoleParent = FloatingTileHelpers::findTileWithId<ConsolePanel>(getRootFloatingTile(), {});
-
-	if (consoleParent != nullptr)
-		getBackendProcessor()->getConsoleHandler().setMainConsole(consoleParent->getConsole());
-	else
-		jassertfalse;
-
-	setOpaque(true);
-
-#if IS_STANDALONE_APP && !HISE_HEADLESS && !IS_MARKDOWN_EDITOR
-
-	if (owner->callback->getCurrentProcessor() == nullptr &&  !CompileExporter::isExportingFromCommandLine())
-		showSettingsWindow();
-
-#endif
-
-	
-
-	constrainer = new ComponentBoundsConstrainer();
-	constrainer->setMinimumHeight(500);
-	constrainer->setMinimumWidth(960);
-	constrainer->setMaximumWidth(4000);
-
-	
-
-	addAndMakeVisible(yBorderDragger = new ResizableBorderComponent(this, constrainer));
-	addAndMakeVisible(xBorderDragger = new ResizableBorderComponent(this, constrainer));
-
-	BorderSize<int> yBorderSize;
-	yBorderSize.setTop(0);
-	yBorderSize.setLeft(0);
-	yBorderSize.setRight(0);
-	yBorderSize.setBottom(7);
-	yBorderDragger->setBorderThickness(yBorderSize);
-
-
-	BorderSize<int> xBorderSize;
-	xBorderSize.setTop(0);
-	xBorderSize.setLeft(0);
-	xBorderSize.setRight(7);
-	xBorderSize.setBottom(0);
-
-	xBorderDragger->setBorderThickness(xBorderSize);
-
-	addAndMakeVisible(progressOverlay = new ThreadWithQuasiModalProgressWindow::Overlay());
-	owner->setOverlay(progressOverlay);
-	progressOverlay->setDialog(nullptr);
-
-
-#if JUCE_MAC && IS_STANDALONE_APP
-    MenuBarModel::setMacMainMenu(this);
-#else
-
-	addAndMakeVisible(menuBar = new MenuBarComponent(this));
-	menuBar->setLookAndFeel(&plaf);
-
-#endif
-
-	setSize(width, height);
-
-	setOpaque(true);
-
-	startTimer(1000);
-
-	updateCommands();
-
-	auto useOpenGL = GET_HISE_SETTING(getMainSynthChain(), HiseSettings::Other::UseOpenGL).toString() == "1";
-
-	if (useOpenGL)
-		setEnableOpenGL(this);
-    
-	if (GET_HISE_SETTING(getBackendProcessor()->getMainSynthChain(), HiseSettings::Other::AutoShowWorkspace))
-	{
-		auto jsp = ProcessorHelpers::getFirstProcessorWithType<JavascriptMidiProcessor>(getBackendProcessor()->getMainSynthChain());
-
-		BackendPanelHelpers::ScriptingWorkspace::setGlobalProcessor(this, jsp);
-		BackendPanelHelpers::showWorkspace(this, BackendPanelHelpers::Workspace::ScriptingWorkspace, sendNotification);
-	}
-
-	getBackendProcessor()->workbenches.addListener(this);
-
-    GET_PROJECT_HANDLER(getBackendProcessor()->getMainSynthChain()).addListener(this, true);
-            
-	getBackendProcessor()->getScriptComponentEditBroadcaster()->getLearnBroadcaster().addListener(*this, BackendRootWindow::learnModeChanged);
-
-	getMainController()->getLockFreeDispatcher().addPresetLoadListener(this);
-
-	getBackendProcessor()->workspaceBroadcaster.addListener(*this, [](BackendRootWindow& w, const Identifier& id, Processor* p)
-	{
-		w.currentWorkspaceProcessor = p;
-
-		if (id == JavascriptProcessor::getConnectorId())
-		{
-			SafeAsyncCall::call<BackendRootWindow>(w, [](BackendRootWindow& w2)
-			{
-				w2.addEditorTabsOfType<CodeEditorPanel>();
-			});
-		}
-	}, true);
-}
-
-
-BackendRootWindow::~BackendRootWindow()
-{
-	auto isSnippetBrowser = owner->isSnippetBrowser();
-
-	if(!isSnippetBrowser)
-	{
-		for(auto w: allWindowsAndBrowsers)
-		{
-			if(w.getComponent() == nullptr)
-				continue;
-
-			if(w != this)
-				w->deleteThisSnippetInstance(true);
-		}
-
-		saveKeyPressMap();
-		saveInterfaceData();
-	}
-	else
-	{
-#if JUCE_MAC
-        for(auto w: allWindowsAndBrowsers)
-        {
-            auto brw = w.getComponent();
-            
-            if(brw != nullptr && brw != this &&
-               !brw->getBackendProcessor()->isSnippetBrowser())
-            {
-                MenuBarModel::setMacMainMenu(nullptr);
-                MenuBarModel::setMacMainMenu(brw);
-                brw->updateCommands();
-                break;
-            }
-        }
-#endif
-        
-		// I know what I'm doing...
-		saved = true;
-	}
-	
-	popoutWindows.clear();
-
-	getMainController()->getLockFreeDispatcher().removePresetLoadListener(this);
-	getMainController()->removeScriptListener(this);
-
-    GET_PROJECT_HANDLER(getMainController()->getMainSynthChain()).removeListener(this);
-    
-	getBackendProcessor()->getCommandManager()->clearCommands();
-	getBackendProcessor()->getConsoleHandler().setMainConsole(nullptr);
-
-    getBackendProcessor()->workbenches.removeListener(this);
-    
-	clearModalComponent();
-
-	modalComponent = nullptr;
-
-	// Remove the resize stuff
-
-	constrainer = nullptr;
-	yBorderDragger = nullptr;
-	xBorderDragger = nullptr;
-	currentDialog = nullptr;
-
-	// Remove the menu
-
-#if JUCE_MAC && IS_STANDALONE_APP
-    if(!getBackendProcessor()->isSnippetBrowser())
-    	MenuBarModel::setMacMainMenu(nullptr);
-#else
-	menuBar->setModel(nullptr);
-	menuBar = nullptr;
-#endif
-
-	floatingRoot = nullptr;
-
-	mainEditor = nullptr;
-
-	detachOpenGl();
-}
-
-bool BackendRootWindow::isFullScreenMode() const
-{
-#if IS_STANDALONE_APP
-	if (getParentComponent() == nullptr) return false;
-
-	Component *kioskComponent = Desktop::getInstance().getKioskModeComponent();
-
-	Component *parentparent = getParentComponent()->getParentComponent();
-
-	return parentparent == kioskComponent;
-#else
-	return false;
-#endif
-}
-
-void BackendRootWindow::deleteThisSnippetInstance(bool sync)
-{
-	removeFromDesktop();
-
-	if(!sync)
-	{
-		for(auto w: allWindowsAndBrowsers)
-		{
-			if(w != this)
-				w->setCurrentlyActiveProcessor();
-		}
-	}
-		
-
-	auto f = [this]()
-	{
-		auto o = this->owner;
-		delete this;
-		delete o;
-	};
-
-	if(sync)
-		f();
-	else
-		MessageManager::callAsync(f);
-}
-
-void BackendRootWindow::toggleSnippetBrowser()
-{
-	if(snippetBrowser == nullptr)
-	{
-		addAndMakeVisible(snippetBrowser = new multipage::library::SnippetBrowser(this));
-	}
-	else
-	{
-		snippetBrowser->setVisible(!snippetBrowser->isVisible());
-	}
-
-	resized();
-}
-
-mcl::TokenCollection::Ptr BackendRootWindow::getJavascriptTokenCollection(Component* any)
-{
-	auto cw = any->findParentComponentOfClass<ComponentWithBackendConnection>();
-        
-	if(cw == nullptr)
-		return nullptr;
-        
-	if(auto brw = cw->getBackendRootWindow())
-	{
-		if(brw->javascriptTokens == nullptr)
-			brw->javascriptTokens = new mcl::TokenCollection(mcl::LanguageIds::HiseScript);
-
-		return brw->javascriptTokens;
-	}
-
-	return nullptr;
-}
-
-void BackendRootWindow::rebuildTokenProviders(const Identifier& languageId)
-{
-	if(javascriptTokens == nullptr && languageId == mcl::LanguageIds::HiseScript)
-		javascriptTokens = new mcl::TokenCollection(languageId);
-
-	mcl::TextEditor::setNewTokenCollectionForAllChildren(this, languageId, javascriptTokens);
-
-	for(auto p: popoutWindows)
-	{
-		mcl::TextEditor::setNewTokenCollectionForAllChildren(p, languageId, javascriptTokens);
-	}
-}
-
-void BackendRootWindow::scriptWasCompiled(JavascriptProcessor* processor)
-{
-	if(currentWorkspaceProcessor == dynamic_cast<Processor*>(processor))
-	{
-		SafeAsyncCall::call<BackendRootWindow>(*this, [](BackendRootWindow& r)
-		{
-			r.rebuildTokenProviders("HiseScript");;
-		});
-	}
-}
-
-File BackendRootWindow::getKeyPressSettingFile() const
-{
-	return ProjectHandler::getAppDataDirectory(nullptr).getChildFile("KeyPressMapping.xml");
-}
-
-void BackendRootWindow::initialiseAllKeyPresses()
-{
-	// Workspace Shortcuts
-
-	addShortcut(this, "Workspaces", FloatingTileKeyPressIds::fold_browser, "Fold Browser Tab", KeyPress(KeyPress::F2Key, ModifierKeys::shiftModifier, 0));
-	addShortcut(this, "Workspaces", FloatingTileKeyPressIds::fold_editor, "Fold Code Editor", KeyPress(KeyPress::F3Key, ModifierKeys::shiftModifier, 0));
-
-	addShortcut(this, "Workspaces", FloatingTileKeyPressIds::save_hip, "Save as .HIP", KeyPress('s', ModifierKeys::commandModifier, 's'));
-	addShortcut(this, "Workspaces", FloatingTileKeyPressIds::save_xml, "Save as .XML", KeyPress('s', ModifierKeys::commandModifier | ModifierKeys::shiftModifier, 's'));
-
-	addShortcut(this, "Workspaces", FloatingTileKeyPressIds::fold_interface, "Fold Interface Designer", KeyPress(KeyPress::F4Key, ModifierKeys::shiftModifier, 0));
-
-	addShortcut(this, "Workspaces", FloatingTileKeyPressIds::fold_watch, "Fold Script Variable Watch Table", KeyPress('q', ModifierKeys::commandModifier, 'q'));
-
-	addShortcut(this, "Workspaces", FloatingTileKeyPressIds::fold_list, "Fold Component / Node List", KeyPress('w', ModifierKeys::commandModifier, 'w'));
-
-	addShortcut(this, "Workspaces", FloatingTileKeyPressIds::fold_console, "Fold [K]onsole", KeyPress('k', ModifierKeys::commandModifier, 'k'));
-
-	addShortcut(this, "Workspaces", FloatingTileKeyPressIds::fold_properties, "Fold Component / Node Properties", KeyPress('e', ModifierKeys::commandModifier, 'e'));
-
-	addShortcut(this, "Workspaces", FloatingTileKeyPressIds::focus_browser, "Focus Browser Tab", KeyPress(KeyPress::F2Key));
-	addShortcut(this, "Workspaces", FloatingTileKeyPressIds::focus_editor, "Focus Code Editor", KeyPress(KeyPress::F3Key));
-	addShortcut(this, "Workspaces", FloatingTileKeyPressIds::focus_interface, "Focus Interface Designer", KeyPress(KeyPress::F4Key));
-
-	addShortcut(this, "Workspaces", FloatingTileKeyPressIds::cycle_browser, "Cycle Browser Tabs", KeyPress(KeyPress::F2Key, ModifierKeys::commandModifier, 0));
-	addShortcut(this, "Workspaces", FloatingTileKeyPressIds::cycle_editor, "Cycle Code Editor Tabs", KeyPress(KeyPress::F3Key, ModifierKeys::commandModifier, 0));
-
-	addShortcut(this, "Workspaces", FloatingTileKeyPressIds::fold_browser, "Fold Browser Tab", KeyPress(KeyPress::F2Key, ModifierKeys::shiftModifier, 0));
-	addShortcut(this, "Workspaces", FloatingTileKeyPressIds::fold_editor, "Fold Code Editor", KeyPress(KeyPress::F3Key, ModifierKeys::shiftModifier, 0));
-	addShortcut(this, "Workspaces", FloatingTileKeyPressIds::fold_interface, "Fold Interface Designer", KeyPress(KeyPress::F4Key, ModifierKeys::shiftModifier, 0));
-
-	addShortcut(this, "Workspaces", FloatingTileKeyPressIds::fold_watch, "Fold Script Variable Watch Table", KeyPress('q', ModifierKeys::commandModifier, 'q'));
-
-	addShortcut(this, "Workspaces", FloatingTileKeyPressIds::fold_list, "Fold Component / Node List", KeyPress('w', ModifierKeys::commandModifier, 'w'));
-
-	addShortcut(this, "Workspaces", FloatingTileKeyPressIds::fold_console, "Fold [K]onsole", KeyPress('k', ModifierKeys::commandModifier, 'k'));
-
-	addShortcut(this, "Workspaces", FloatingTileKeyPressIds::fold_properties, "Fold Component / Node Properties", KeyPress('e', ModifierKeys::commandModifier, 'e'));
-
-	addShortcut(this, "Workspaces", FloatingTileKeyPressIds::focus_browser, "Focus Browser Tab", KeyPress(KeyPress::F2Key));
-	addShortcut(this, "Workspaces", FloatingTileKeyPressIds::focus_editor, "Focus Code Editor", KeyPress(KeyPress::F3Key));
-	addShortcut(this, "Workspaces", FloatingTileKeyPressIds::focus_interface, "Focus Interface Designer", KeyPress(KeyPress::F4Key));
-
-	addShortcut(this, "Workspaces", FloatingTileKeyPressIds::cycle_browser, "Cycle Browser Tabs", KeyPress(KeyPress::F2Key, ModifierKeys::commandModifier, 0));
-	addShortcut(this, "Workspaces", FloatingTileKeyPressIds::cycle_editor, "Cycle Code Editor Tabs", KeyPress(KeyPress::F3Key, ModifierKeys::commandModifier, 0));
-
-	addShortcut(this, "Workspaces", FloatingTileKeyPressIds::fold_browser, "Fold Browser Tab", KeyPress(KeyPress::F2Key, ModifierKeys::shiftModifier, 0));
-	addShortcut(this, "Workspaces", FloatingTileKeyPressIds::fold_editor, "Fold Code Editor", KeyPress(KeyPress::F3Key, ModifierKeys::shiftModifier, 0));
-	addShortcut(this, "Workspaces", FloatingTileKeyPressIds::fold_interface, "Fold Interface Designer", KeyPress(KeyPress::F4Key, ModifierKeys::shiftModifier, 0));
-
-	addShortcut(this, "Workspaces", FloatingTileKeyPressIds::fold_watch, "Fold Script Variable Watch Table", KeyPress('q', ModifierKeys::commandModifier, 'q'));
-
-	addShortcut(this, "Workspaces", FloatingTileKeyPressIds::fold_list, "Fold Component / Node List", KeyPress('w', ModifierKeys::commandModifier, 'w'));
-
-	addShortcut(this, "Workspaces", FloatingTileKeyPressIds::fold_console, "Fold [K]onsole", KeyPress('k', ModifierKeys::commandModifier, 'k'));
-
-	addShortcut(this, "Workspaces", FloatingTileKeyPressIds::fold_properties, "Fold Component / Node Properties", KeyPress('e', ModifierKeys::commandModifier, 'e'));
-
-	addShortcut(this, "Workspaces", FloatingTileKeyPressIds::focus_browser, "Focus Browser Tab", KeyPress(KeyPress::F2Key));
-	addShortcut(this, "Workspaces", FloatingTileKeyPressIds::focus_editor, "Focus Code Editor", KeyPress(KeyPress::F3Key));
-	addShortcut(this, "Workspaces", FloatingTileKeyPressIds::focus_interface, "Focus Interface Designer", KeyPress(KeyPress::F4Key));
-    addShortcut(this, "Workspaces", FloatingTileKeyPressIds::fold_map, "Focus BroadcasterMap", KeyPress(KeyPress::F6Key));
-    
-	addShortcut(this, "Workspaces", FloatingTileKeyPressIds::cycle_browser, "Cycle Browser Tabs", KeyPress(KeyPress::F2Key, ModifierKeys::commandModifier, 0));
-	addShortcut(this, "Workspaces", FloatingTileKeyPressIds::cycle_editor, "Cycle Code Editor Tabs", KeyPress(KeyPress::F3Key, ModifierKeys::commandModifier, 0));
-
-	mcl::FullEditor::initKeyPresses(this);
-	PopupIncludeEditor::initKeyPresses(this);
-	scriptnode::DspNetwork::initKeyPresses(this);
-
-	ScriptContentPanel::initKeyPresses(this);
-}
-
-void BackendRootWindow::paint(Graphics& g)
-{
-	g.fillAll(HiseColourScheme::getColour(HiseColourScheme::ColourIds::EditorBackgroundColourIdBright));
-}
-
-void BackendRootWindow::setScriptProcessorForWorkspace(JavascriptProcessor* jsp)
-{
-	sendRootContainerRebuildMessage(true);
-	getBackendProcessor()->getCommandManager()->invokeDirectly(BackendCommandTarget::WorkspaceScript, false);
-
-	BackendPanelHelpers::ScriptingWorkspace::setGlobalProcessor(this, jsp);
-	BackendPanelHelpers::ScriptingWorkspace::showInterfaceDesigner(this, true);
-
-	auto rootContainer = getMainPanel()->getRootContainer();
-
-	auto editorOfParent = rootContainer->getFirstEditorOf(getMainSynthChain());
-	auto editorOfChain = rootContainer->getFirstEditorOf(dynamic_cast<Processor*>(jsp)->getParentProcessor(false));
-
-	if (editorOfParent != nullptr)
-	{
-		editorOfParent->getChainBar()->refreshPanel();
-		editorOfParent->sendResizedMessage();
-
-		editorOfParent->childEditorAmountChanged();
-	}
-
-	if (editorOfChain != nullptr)
-	{
-		editorOfChain->otherChange(editorOfChain->getProcessor());
-		editorOfChain->childEditorAmountChanged();
-	}
-}
-
-void BackendRootWindow::saveInterfaceData()
-{
-	if (resetOnClose)
-	{
-		getBackendProcessor()->setEditorData({});
-	}
-	else
-	{
-		auto tabs = BackendPanelHelpers::ScriptingWorkspace::getCodeTabs(this);
-
-		for (int i = 0; i < tabs->getNumTabs(); i++)
-		{
-			auto c = tabs->getComponent(i);
-
-			// Delete all panels which are not containers
-			if (dynamic_cast<FloatingTileContainer*>(c->getCurrentFloatingPanel()) == nullptr)
-			{
-				tabs->removeFloatingTile(c);
-				i--;
-			}
-		}
-
-		DynamicObject::Ptr obj = new DynamicObject();
-
-		var editorData = getRootFloatingTile()->getCurrentFloatingPanel()->toDynamicObject();
-
-		if (editorData.getDynamicObject() != nullptr)
-		{
-			Array<var> position;
-
-			position.add(getX());
-			position.add(getY());
-			position.add(getWidth());
-			position.add(getHeight());
-
-			obj->setProperty("Position", position);
-
-			obj->setProperty("CurrentWorkspace", currentWorkspace);
-		}
-
-		obj->setProperty("UIVersion", BACKEND_UI_VERSION);
-		obj->setProperty("MainEditorData", editorData);
-
-		Array<var> windowList;
-
-		for (int i = 0; i < popoutWindows.size(); i++)
-		{
-			var windowData = popoutWindows[i]->getRootFloatingTile()->getCurrentFloatingPanel()->toDynamicObject();
-
-			if (auto windowObject = windowData.getDynamicObject())
-			{
-				Array<var> position;
-
-				position.add(popoutWindows[i]->getX());
-				position.add(popoutWindows[i]->getY());
-				position.add(popoutWindows[i]->getWidth());
-				position.add(popoutWindows[i]->getHeight());
-
-				windowObject->setProperty("Position", position);
-			}
-
-			windowList.add(windowData);
-		}
-
-		obj->setProperty("FloatingWindows", windowList);
-
-		getBackendProcessor()->setEditorData(var(obj.get()));
-	}
-
-}
-
-void BackendRootWindow::resized()
-{
-
-#if IS_STANDALONE_APP
-	if (getParentComponent() != nullptr)
-	{
-		getParentComponent()->getParentComponent()->setSize(getWidth(), getHeight());
-	}
-#endif
-
-	auto b = getLocalBounds();
-
-	if(snippetBrowser != nullptr && snippetBrowser->isVisible())
-	{
-        auto sb = b.removeFromLeft(400);
-        
-#if JUCE_MAC
-        sb.setTop(-20);
-#endif
-        
-		snippetBrowser->setBounds(sb);
-	}
-
-	if(suspendedOverlay != nullptr)
-	{
-		suspendedOverlay->setBounds(b);
-	}
-
-	progressOverlay->setBounds(b);
-
-	const int menuBarOffset = menuBar == nullptr ? 0 : 20;
-
-	if (menuBarOffset != 0)
-		menuBar->setBounds(b.removeFromTop(menuBarOffset));
-
-	floatingRoot->setBounds(b);
-
-#if IS_STANDALONE_APP
-
-	if (currentDialog != nullptr)
-	{
-		currentDialog->centreWithSize(700, 500);
-	}
-
-#else
-
-	yBorderDragger->setBounds(getBounds());
-	xBorderDragger->setBounds(getBounds());
-
-#endif
-
-}
-
-void BackendRootWindow::showSettingsWindow()
-{
-	BackendCommandTarget::Actions::showFileProjectSettings(this);
-}
-
-void BackendRootWindow::timerCallback()
-{
-	stopTimer();
-
-	if (!GET_PROJECT_HANDLER(mainEditor->getMainSynthChain()).isActive() && !projectIsBeingExtracted)
-	{
-		owner->setChanged(false);
-		BackendCommandTarget::Actions::createNewProject(this);
-	}
-}
-
-void BackendRootWindow::resetInterface()
-{
-	if (PresetHandler::showYesNoWindow("Reset Interface", "The interface layout will be cleared on the next launch"))
-	{
-		resetOnClose = true;
-		PresetHandler::showMessageWindow("Workspace Layout Reset", "Close and open this instance to reset the interface", PresetHandler::IconType::Info);
-	}
-}
-
-void BackendRootWindow::learnModeChanged(BackendRootWindow& brw, ScriptComponent* c)
-{
-	brw.learnMode = c != nullptr;
-	brw.repaint();
-}
-
-bool BackendRootWindow::isRotated() const
-{
-    auto s = FloatingTileHelpers::findTileWithId<FloatingTileContainer>(floatingRoot.get(), "SwappableContainer");
-    
-    return dynamic_cast<VerticalTile*>(s) == nullptr;
-}
-
-bool BackendRootWindow::toggleRotate()
-{
-    auto s = FloatingTileHelpers::findTileWithId<FloatingTileContainer>(getRootFloatingTile(), "SwappableContainer");
-    auto isVertical = dynamic_cast<VerticalTile*>(s) != nullptr;
-    s->getParentShell()->swapContainerType(isVertical ? "HorizontalTile" : "VerticalTile");
-
-    FloatingTileHelpers::findTileWithId<FloatingTileContainer>(getRootFloatingTile(), "PersonaContainer")->getParentShell()->setForceShowTitle(false);
-
-    getRootFloatingTile()->refreshRootLayout();
-    return isVertical;
-
-}
-
-void BackendRootWindow::loadNewContainer(ValueTree & v)
-{
-	getBackendProcessor()->getJavascriptThreadPool().cancelAllJobs(false);
-
-	// Avoid the token collectio thread keeping alive some objects that should be deleted.
-	callRecursive<mcl::TextEditor>(this, [](mcl::TextEditor* editor)
-	{
-		if(editor->tokenCollection != nullptr)
-		{
-			editor->tokenCollection->stopThread(1000);
-			editor->tokenCollection->clearTokenProviders();
-		}
-		
-		return false;
-	});
-
-	// Clear all panels with a processor connection
-	callRecursive<PanelWithProcessorConnection>(this, [](PanelWithProcessorConnection* p)
-	{
-		p->setContentWithUndo(nullptr, 0);
-		return false;
-	});
-	
-	// Make sure the items in the patch browser that refer to the module are deleted before the module.
-	callRecursive<PatchBrowser>(this, [](PatchBrowser* b)
-	{
-		b->clearCollections();
-		return false;
-	});
-	
-	mainEditor->loadNewContainer(v);
-}
-
-void BackendRootWindow::loadNewContainer(const File &f)
-{
-	FloatingTile::Iterator<PanelWithProcessorConnection> iter(getRootFloatingTile());
-
-	while (auto p = iter.getNextPanel())
-		p->setContentWithUndo(nullptr, 0);
-
-	mainEditor->loadNewContainer(f);
-}
-
-void BackendRootWindow::newHisePresetLoaded()
-{
-	JavascriptProcessor* p = nullptr;
-
-	switch((SnippetBrowserHelpers::Category)currentCategory)
-	{
-	case SnippetBrowserHelpers::Category::Scriptnode: 
-		p = ProcessorHelpers::getFirstProcessorWithType<JavascriptMasterEffect>(getMainSynthChain());
-		break;
-	default:
-		p = ProcessorHelpers::getFirstProcessorWithType<JavascriptMidiProcessor>(getMainSynthChain());
-		break;
-	}
-
-	if (p != nullptr)
-	{
-		BackendPanelHelpers::ScriptingWorkspace::setGlobalProcessor(this, p);
-		BackendPanelHelpers::showWorkspace(this, BackendPanelHelpers::Workspace::ScriptingWorkspace, sendNotificationSync);
-
-		SafeAsyncCall::callWithDelay<BackendRootWindow>(*this, [](BackendRootWindow& r)
-		{
-			r.rebuildTokenProviders("HiseScript");;
-		}, 500);
-	}
-
-	if(currentCategory == SnippetBrowserHelpers::Category::UI)
-		{
-		Component::callRecursive<MainTopBar>(this, [](MainTopBar* t)
-		{
-			t->togglePopup(MainTopBar::PopupType::PluginPreview, true);
-			return true;
-		});
-		}
-}
-
-void BackendRootWindow::gotoIfWorkspace(Processor* p)
-{
-    if (auto jsp = dynamic_cast<JavascriptProcessor*>(p))
-    {
-        getBackendProcessor()->workbenches.setCurrentWorkbench(nullptr, false);
-        
-        BackendPanelHelpers::ScriptingWorkspace::setGlobalProcessor(this, jsp);
-        BackendPanelHelpers::showWorkspace(this, BackendPanelHelpers::Workspace::ScriptingWorkspace, sendNotification);
-
-		SafeAsyncCall::call<BackendRootWindow>(*this, [](BackendRootWindow& r)
-		{
-			r.rebuildTokenProviders("HiseScript");;
-		});
-		
-    }
-    else if (auto sampler = dynamic_cast<ModulatorSampler*>(p))
-    {
-        BackendPanelHelpers::SamplerWorkspace::setGlobalProcessor(this, sampler);
-        BackendPanelHelpers::showWorkspace(this, BackendPanelHelpers::Workspace::SamplerWorkspace, sendNotification);
-    }
-}
-
-void BackendRootWindow::showWorkspace(int workspace)
-{
-	currentWorkspace = workspace;
-
-	int workspaceIndex = workspace - BackendCommandTarget::WorkspaceScript;
-
-	static const Array<Identifier> ids = { "ScriptingWorkspace", "SamplerWorkspace" };
-
-	for (int i = 0; i < workspaces.size(); i++)
-	{
-		auto wb = workspaces[i];
-
-		if (wb == nullptr)
-		{
-			workspaces.set(i, FloatingTileHelpers::findTileWithId<FloatingTileContainer>(getRootFloatingTile(), ids[i])->getParentShell());
-
-			wb = workspaces[i];
-		}
-
-		if(i == workspaceIndex)
-        {
-			wb->ensureVisibility();
-        }
-		else
-			wb->getLayoutData().setVisible(false);
-	}
-
-	getRootFloatingTile()->refreshRootLayout();
-}
-
-
-<<<<<<< HEAD
-=======
-MarkdownPreview* BackendRootWindow::createOrShowDocWindow(const MarkdownLink& link)
-{
-	if (docWindow == nullptr)
-	{
-		docWindow = new FloatingTileDocumentWindow(this);
-		docWindow->setName("HISE Documentation");
-		docWindow->setSize(1300, 900);
-
-		AutogeneratedDocHelpers::createDocFloatingTile(docWindow->getRootFloatingTile(), link);
-
-		docWindow->getRootFloatingTile()->setVital(true);
-	}
-	else
-	{
-		docWindow->toFront(true);
-
-		auto preview = FloatingTileHelpers::findTileWithId<MarkdownPreviewPanel>(docWindow->getRootFloatingTile(), "Preview");
-
-		preview->initPanel();
-		preview->preview->renderer.gotoLink(link);
-	}
-		
-	auto p = FloatingTileHelpers::findTileWithId<MarkdownPreviewPanel>(docWindow->getRootFloatingTile(), "Preview");
-	
-//	p->initPanel();
->>>>>>> 737b5f98
-
-
-void BackendRootWindow::paintOverChildren(Graphics& g)
-{
-	if (learnMode)
-	{
-		RectangleList<float> areas;
-
-		Component::callRecursive<Learnable>(this, [&areas, this](Learnable* m)
-		{
-			auto c = m->asComponent();
-
-			if (m->isLearnable() && c->isShowing() && c->findParentComponentOfClass<ScriptContentComponent>() == nullptr) 
-			{
-				areas.addWithoutMerging(this->getLocalArea(c, c->getLocalBounds()).toFloat());
-			}
-
-			return false;
-		});
-
-		
-		Learnable::Factory f;
-		auto p = f.createPath("destination");
-		
-		for (int i = 0; i < areas.getNumRectangles(); i++)
-		{
-			auto a = areas.getRectangle(i);
-			g.setColour(Colours::black.withAlpha(0.2f));
-			g.fillRect(a.reduced(1));
-			Learnable::Factory f;
-			auto p = f.createPath("source");
-			f.scalePath(p, a.reduced(2).removeFromLeft(28).removeFromTop(18).reduced(2));
-			g.setColour(Colour(SIGNAL_COLOUR));
-			g.drawRect(a, 1.0f);
-			g.fillPath(p);
-		}
-	}
-}
-
-void BackendRootWindow::userTriedToCloseWindow()
-{
-	jassert(owner->isSnippetBrowser());
-	deleteThisSnippetInstance(false);
-}
-
-void BackendRootWindow::setCurrentlyActiveProcessor()
-{
-	for(int i = 0; i < allWindowsAndBrowsers.size(); i++)
-	{
-		if(allWindowsAndBrowsers[i].getComponent() == nullptr)
-			allWindowsAndBrowsers.remove(i--);
-	}
-
-	for(auto w: allWindowsAndBrowsers)
-	{
-		auto isActive = this == w;
-
-		if(isActive)
-		{
-			Desktop::getInstance().getAnimator().fadeOut(suspendedOverlay, 300);
-			suspendedOverlay = nullptr;
-			w->getBackendProcessor()->callback->setProcessor(w->getBackendProcessor());
-			w->getBackendProcessor()->allNotesOff(true);
-			resized();
-		}
-		else
-		{
-			w->addAndMakeVisible(w->suspendedOverlay = new SuspendedOverlay());
-			w->suspendedOverlay->toFront(false);
-			w->resized();
-		}
-	}
-		
-		
-#if JUCE_MAC
-        MenuBarModel::setMacMainMenu(this);
-#endif
-		
-}
-
-hise::FloatingTabComponent* BackendRootWindow::getCodeTabs()
-{
-	return BackendPanelHelpers::ScriptingWorkspace::getCodeTabs(this);
-}
-
-VerticalTile* BackendPanelHelpers::getMainTabComponent(FloatingTile* root)
-{
-	static const Identifier id("PersonaContainer");
-
-	return FloatingTileHelpers::findTileWithId<VerticalTile>(root, id);
-}
-
-HorizontalTile* BackendPanelHelpers::getMainLeftColumn(FloatingTile* root)
-{
-	static const Identifier id("MainLeftColumn");
-
-	return FloatingTileHelpers::findTileWithId<HorizontalTile>(root, id);
-}
-
-HorizontalTile* BackendPanelHelpers::getMainRightColumn(FloatingTile* root)
-{
-	static const Identifier id("MainRightColumn");
-
-	return FloatingTileHelpers::findTileWithId<HorizontalTile>(root, id);
-}
-
-void BackendPanelHelpers::showWorkspace(BackendRootWindow* root, Workspace workspaceToShow, NotificationType notifyCommandManager)
-{
-	if (notifyCommandManager == sendNotification)
-	{
-		root->getBackendProcessor()->getCommandManager()->invokeDirectly(BackendCommandTarget::WorkspaceScript + (int)workspaceToShow, false); 
-	}
-	else
-	{
-		root->showWorkspace(BackendCommandTarget::WorkspaceScript + (int)workspaceToShow);
-	}
-}
-
-bool BackendPanelHelpers::isMainWorkspaceActive(FloatingTile* /*root*/)
-{
-	return true;
-}
-
-FloatingTile* BackendPanelHelpers::ScriptingWorkspace::get(BackendRootWindow* rootWindow)
-{
-	return rootWindow->getRootFloatingTile();
-}
-
-void BackendPanelHelpers::ScriptingWorkspace::setGlobalProcessor(BackendRootWindow* rootWindow, JavascriptProcessor* jsp)
-{
-	auto workspace = get(rootWindow);
-
-    rootWindow->getBackendProcessor()->workspaceBroadcaster.sendMessage(sendNotificationAsync, JavascriptProcessor::getConnectorId(),  dynamic_cast<Processor*>(jsp));
-    
-	auto shouldShowInterface = dynamic_cast<JavascriptMidiProcessor*>(jsp) != nullptr;
-
-	auto sn = FloatingTileHelpers::findTileWithId<VerticalTile>(workspace, "ScriptingWorkspaceScriptnode")->getParentShell();
-	auto id = FloatingTileHelpers::findTileWithId<VerticalTile>(workspace, "ScriptingWorkspaceInterfaceDesigner")->getParentShell();
-
-	sn->getLayoutData().setVisible(!shouldShowInterface);
-	id->getLayoutData().setVisible(shouldShowInterface);
-	sn->getParentContainer()->refreshLayout();
-
-}
-
-void BackendPanelHelpers::ScriptingWorkspace::showEditor(BackendRootWindow* rootWindow, bool shouldBeVisible)
-{
-	auto workspace = get(rootWindow);
-
-    
-    
-	auto editor = FloatingTileHelpers::findTileWithId<FloatingTileContainer>(workspace, "ScriptingWorkspaceCodeEditor");
-
-	if (editor != nullptr)
-	{
-		editor->getParentShell()->getLayoutData().setVisible(shouldBeVisible);
-		editor->getParentShell()->refreshRootLayout();
-	}
-    
-    auto toggleBar = FloatingTileHelpers::findTileWithId<VisibilityToggleBar>(workspace, "ScriptingWorkspaceToggleBar");
-    
-    if(toggleBar != nullptr)
-    {
-        toggleBar->refreshButtons();
-    }
-}
-
-void BackendPanelHelpers::ScriptingWorkspace::showInterfaceDesigner(BackendRootWindow* rootWindow, bool shouldBeVisible)
-{
-    auto workspace = get(rootWindow);
-    
-    auto editor = FloatingTileHelpers::findTileWithId<FloatingTileContainer>(workspace, "ScriptingWorkspaceInterfaceDesigner");
-    
-    if (editor != nullptr)
-    {
-        editor->getParentShell()->getLayoutData().setVisible(shouldBeVisible);
-        editor->getParentShell()->refreshRootLayout();
-    }
-    
-    auto toggleBar = FloatingTileHelpers::findTileWithId<VisibilityToggleBar>(workspace, "ScriptingWorkspaceToggleBar");
-    
-    if(toggleBar != nullptr)
-    {
-        toggleBar->refreshButtons();
-    }
-    else
-        jassertfalse;
-    
-}
-
-FloatingTile* BackendPanelHelpers::SamplerWorkspace::get(BackendRootWindow* rootWindow)
-{
-	return FloatingTileHelpers::findTileWithId<FloatingTileContainer>(rootWindow->getRootFloatingTile(), "SamplerWorkspace")->getParentShell();
-}
-
-void BackendPanelHelpers::SamplerWorkspace::setGlobalProcessor(BackendRootWindow* rootWindow, ModulatorSampler* sampler)
-{
-	rootWindow->getBackendProcessor()->workspaceBroadcaster.sendMessage(sendNotificationAsync, ModulatorSampler::getConnectorId(), sampler);
-}
-
-
-
-} // namespace hise
+/*  ===========================================================================
+*
+*   This file is part of HISE.
+*   Copyright 2016 Christoph Hart
+*
+*   HISE is free software: you can redistribute it and/or modify
+*   it under the terms of the GNU General Public License as published by
+*   the Free Software Foundation, either version 3 of the License, or
+*   (at your option) any later version.
+*
+*   HISE is distributed in the hope that it will be useful,
+*   but WITHOUT ANY WARRANTY; without even the implied warranty of
+*   MERCHANTABILITY or FITNESS FOR A PARTICULAR PURPOSE.  See the
+*   GNU General Public License for more details.
+*
+*   You should have received a copy of the GNU General Public License
+*   along with HISE.  If not, see <http://www.gnu.org/licenses/>.
+*
+*   Commercial licenses for using HISE in an closed source project are
+*   available on request. Please visit the project's website to get more
+*   information about commercial licensing:
+*
+*   http://www.hise.audio/
+*
+*   HISE is based on the JUCE library,
+*   which must be separately licensed for closed source applications:
+*
+*   http://www.juce.com
+*
+*   ===========================================================================
+*/
+
+namespace hise { using namespace juce;
+
+
+
+namespace fold_ids
+{
+	DECLARE_FOLD_ID(editor);
+	DECLARE_FOLD_ID(watch);
+	DECLARE_FOLD_ID(map);
+	DECLARE_FOLD_ID(console);
+	DECLARE_FOLD_ID(interface);
+	DECLARE_FOLD_ID(list);
+	DECLARE_FOLD_ID(properties);
+	DECLARE_FOLD_ID(browser);
+}
+
+#undef DECLARE_FOLD_ID
+
+void SuspendedOverlay::paint(Graphics& g)
+{
+	g.fillAll(JUCE_LIVE_CONSTANT_OFF(Colour(0xEE222222)));
+	g.setColour(Colours::white.withAlpha(0.8f));
+	g.setFont(GLOBAL_BOLD_FONT());
+	g.drawText("This instance is currently suspended. Click to activate the audio rendering for this instance...", getLocalBounds().toFloat(), Justification::centred);
+}
+
+void SuspendedOverlay::mouseDown(const MouseEvent& event)
+{
+	auto bpe = findParentComponentOfClass<BackendRootWindow>();
+	bpe->setCurrentlyActiveProcessor();
+}
+
+std::map<Identifier, bool> SnippetBrowserHelpers::getFoldConfiguration(Category c)
+{
+	std::map<Identifier, bool> map;
+
+	switch(c)
+	{
+	case Category::Undefined: break;
+	case Category::Modules:
+		map[fold_ids::editor] = false;
+		map[fold_ids::console] = true;
+		map[fold_ids::interface] = true;
+		map[fold_ids::list] = true;
+		map[fold_ids::properties] = true;
+		map[fold_ids::browser] = false;
+		break;
+	case Category::MIDI:
+		map[fold_ids::editor] = false;
+		map[fold_ids::console] = false;
+		map[fold_ids::interface] = true;
+		map[fold_ids::list] = true;
+		map[fold_ids::properties] = true;
+		map[fold_ids::browser] = false;
+		break;
+	case Category::ScriptingApi:
+		map[fold_ids::editor] = false;
+		map[fold_ids::console] = false;
+		map[fold_ids::interface] = true;
+		map[fold_ids::list] = true;
+		map[fold_ids::properties] = true;
+		map[fold_ids::browser] = true;
+		break;
+	case Category::Scriptnode:
+		map[fold_ids::editor] = true;
+		map[fold_ids::console] = false;
+		map[fold_ids::interface] = false;
+		map[fold_ids::list] = true;
+		map[fold_ids::properties] = true;
+		map[fold_ids::browser] = true;
+		break;
+	case Category::UI:
+		map[fold_ids::editor] = false;
+		map[fold_ids::console] = false;
+		map[fold_ids::interface] = true;
+		map[fold_ids::list] = true;
+		map[fold_ids::properties] = true;
+		map[fold_ids::browser] = true;
+		break;
+	case Category::numCategories:
+		map[fold_ids::editor] = true;
+		map[fold_ids::console] = true;
+		map[fold_ids::interface] = true;
+		map[fold_ids::list] = true;
+		map[fold_ids::properties] = true;
+		map[fold_ids::browser] = true;
+		break;
+	default: ;
+	}
+
+	return map;
+}
+
+StringArray SnippetBrowserHelpers::getCategoryNames()
+{
+	return { "All", "Modules", "MIDI", "Scripting", "Scriptnode", "UI" };
+}
+
+
+	TextLayout BackendRootWindow::TooltipLookAndFeel::layoutTooltipText(const String& text, Colour colour) noexcept
+	{
+		const int maxToolTipWidth = 400;
+
+		AttributedString s;
+		s.setJustification(Justification::centred);
+		s.append(text, GLOBAL_BOLD_FONT(), colour);
+
+		TextLayout tl;
+		tl.createLayoutWithBalancedLineLengths(s, (float)maxToolTipWidth);
+		return tl;
+	}
+
+	Rectangle<int> BackendRootWindow::TooltipLookAndFeel::getTooltipBounds(const String& tipText, Point<int> screenPos,
+	                                                                       Rectangle<int> parentArea)
+	{
+		const TextLayout tl(layoutTooltipText(tipText, Colours::black));
+
+		auto w = (int)(tl.getWidth() + 14.0f);
+		auto h = (int)(tl.getHeight() + 8.0f);
+
+		auto c = dynamic_cast<TooltipClient*>(Desktop::getInstance().getMainMouseSource().getComponentUnderMouse());
+
+		if(c != nullptr && c->getTooltip() == tipText)
+		{
+			auto screenBounds = dynamic_cast<Component*>(c)->getScreenBounds();
+			return screenBounds.withWidth(w).withHeight(h).translated(0, jmax(screenBounds.getHeight(), h * 3 / 2)).constrainedWithin(parentArea.reduced(10));
+		}
+
+		
+
+		return Rectangle<int>(screenPos.x > parentArea.getCentreX() ? screenPos.x - (w + 12) : screenPos.x + 24,
+		                      screenPos.y > (parentArea.getBottom() - 90) ? screenPos.y - (h + 9) : screenPos.y + 9,
+		                      w, h)
+			.constrainedWithin(parentArea);
+	}
+
+	void BackendRootWindow::TooltipLookAndFeel::drawTooltip(Graphics& g, const String& text, int width, int height)
+	{
+		Rectangle<int> bounds(width, height);
+		auto cornerSize = 3.0f;
+
+		g.setColour(JUCE_LIVE_CONSTANT_OFF(Colour(0xffe0e0e0)));
+		g.fillRoundedRectangle(bounds.toFloat(), cornerSize);
+	
+		layoutTooltipText(text, JUCE_LIVE_CONSTANT_OFF(Colour(0xff313131)))
+			.draw(g, { static_cast<float> (width), static_cast<float> (height) });
+			
+	}
+
+	String BackendRootWindow::TooltipWindowWithoutScriptContent::getTipFor(Component& component)
+	{
+		if (component.findParentComponentOfClass<ScriptContentComponent>())
+			return {};
+
+		return TooltipWindow::getTipFor(component);
+	}
+
+	BackendRootWindow::BackendRootWindow(AudioProcessor *ownerProcessor, var editorState) :
+	AudioProcessorEditor(ownerProcessor),
+	BackendCommandTarget(static_cast<BackendProcessor*>(ownerProcessor)),
+	owner(static_cast<BackendProcessor*>(ownerProcessor))
+{
+	funkytooltips.setLookAndFeel(&ttlaf);
+
+	PresetHandler::buildProcessorDataBase(owner->getMainSynthChain());
+
+	Desktop::getInstance().setDefaultLookAndFeel(&globalLookAndFeel);
+
+	addAndMakeVisible(floatingRoot = new FloatingTile(owner, nullptr));
+
+	dynamic_cast<MainController*>(ownerProcessor)->addScriptListener(this, false);
+
+	loadKeyPressMap();
+
+	allWindowsAndBrowsers.add(this);
+
+	bool loadedCorrectly = true;
+	bool objectFound = editorState.isObject();
+
+
+	int width = 1500;
+	int height = 900;
+	
+
+	if (objectFound)
+	{
+		int dataVersion = editorState.getDynamicObject()->getProperty("UIVersion");
+
+		var mainData = editorState.getProperty("MainEditorData", var());
+
+		if (!mainData.isObject())
+			loadedCorrectly = false;
+
+		if (dataVersion != BACKEND_UI_VERSION && PresetHandler::showYesNoWindow("UI Version Mismatch", "The stored layout is deprecated. Press OK to reset the layout data or cancel to use it anyway", PresetHandler::IconType::Question))
+			loadedCorrectly = false;
+
+		if (loadedCorrectly)
+		{
+			floatingRoot->setContent(mainData);
+
+            
+            mainEditor = FloatingTileHelpers::findTileWithId<BackendProcessorEditor>(floatingRoot, {});
+
+			loadedCorrectly = mainEditor != nullptr;
+		}
+        
+		if (loadedCorrectly)
+		{
+			auto mws = FloatingTileHelpers::findTileWithId<FloatingTileContainer>(floatingRoot, Identifier("ScriptingWorkspace"));
+
+			if (mws != nullptr)
+				workspaces.add(mws->getParentShell());
+			else
+				loadedCorrectly = false;
+		}
+
+		if (loadedCorrectly)
+		{
+			auto mws = FloatingTileHelpers::findTileWithId<FloatingTileContainer>(floatingRoot, Identifier("SamplerWorkspace"));
+
+			if (mws != nullptr)
+				workspaces.add(mws->getParentShell());
+			else
+				loadedCorrectly = false;
+		}
+
+		if (loadedCorrectly)
+		{
+			auto mws = FloatingTileHelpers::findTileWithId<FloatingTileContainer>(floatingRoot, Identifier("CustomWorkspace"));
+
+			if (mws != nullptr)
+				workspaces.add(mws->getParentShell());
+			else
+				loadedCorrectly = false;
+		}
+
+		if (loadedCorrectly)
+		{
+			auto position = editorState.getProperty("Position", var());
+
+			if (position.isArray())
+			{
+				width = jmax<int>(960, position[2]);
+				height = jmax<int>(500, position[3]);
+			}
+
+			const int workspace = editorState.getDynamicObject()->getProperty("CurrentWorkspace");
+
+
+
+			if(workspace > 0)
+				showWorkspace(workspace);
+            
+            setEditor(this);
+		}
+
+		
+	}
+
+	if (!loadedCorrectly)
+		PresetHandler::showMessageWindow("Error loading Interface", "The interface data is corrupt. The default settings will be loaded", PresetHandler::IconType::Error);
+
+	if(!objectFound || !loadedCorrectly)
+	{
+		mainEditor = dynamic_cast<BackendProcessorEditor*>(FloatingPanelTemplates::createHiseLayout(floatingRoot));
+		jassert(mainEditor != nullptr);
+
+		workspaces.add(FloatingTileHelpers::findTileWithId<FloatingTileContainer>(floatingRoot, Identifier("ScriptingWorkspace"))->getParentShell());
+		workspaces.add(FloatingTileHelpers::findTileWithId<FloatingTileContainer>(floatingRoot, Identifier("SamplerWorkspace"))->getParentShell());
+		workspaces.add(FloatingTileHelpers::findTileWithId<HorizontalTile>(floatingRoot, Identifier("CustomWorkspace"))->getParentShell());
+
+		showWorkspace(BackendCommandTarget::WorkspaceScript);
+
+		setEditor(this);
+	}
+
+	var windowList = editorState.getProperty("FloatingWindows", var());
+
+	if (windowList.isArray())
+	{
+		for (int i = 0; i < windowList.size(); i++)
+		{
+			addFloatingWindow();
+
+			auto pw = popoutWindows.getLast();
+
+			var position = windowList[i].getProperty("Position", var());
+
+			if (position.isArray())
+				pw->setBounds(position[0], position[1], position[2], position[3]);
+
+			pw->getRootFloatingTile()->setContent(windowList[i]);
+		}
+	}
+
+	auto consoleParent = FloatingTileHelpers::findTileWithId<ConsolePanel>(getRootFloatingTile(), {});
+
+	if (consoleParent != nullptr)
+		getBackendProcessor()->getConsoleHandler().setMainConsole(consoleParent->getConsole());
+	else
+		jassertfalse;
+
+	setOpaque(true);
+
+#if IS_STANDALONE_APP && !HISE_HEADLESS && !IS_MARKDOWN_EDITOR
+
+	if (owner->callback->getCurrentProcessor() == nullptr &&  !CompileExporter::isExportingFromCommandLine())
+		showSettingsWindow();
+
+#endif
+
+	
+
+	constrainer = new ComponentBoundsConstrainer();
+	constrainer->setMinimumHeight(500);
+	constrainer->setMinimumWidth(960);
+	constrainer->setMaximumWidth(4000);
+
+	
+
+	addAndMakeVisible(yBorderDragger = new ResizableBorderComponent(this, constrainer));
+	addAndMakeVisible(xBorderDragger = new ResizableBorderComponent(this, constrainer));
+
+	BorderSize<int> yBorderSize;
+	yBorderSize.setTop(0);
+	yBorderSize.setLeft(0);
+	yBorderSize.setRight(0);
+	yBorderSize.setBottom(7);
+	yBorderDragger->setBorderThickness(yBorderSize);
+
+
+	BorderSize<int> xBorderSize;
+	xBorderSize.setTop(0);
+	xBorderSize.setLeft(0);
+	xBorderSize.setRight(7);
+	xBorderSize.setBottom(0);
+
+	xBorderDragger->setBorderThickness(xBorderSize);
+
+	addAndMakeVisible(progressOverlay = new ThreadWithQuasiModalProgressWindow::Overlay());
+	owner->setOverlay(progressOverlay);
+	progressOverlay->setDialog(nullptr);
+
+
+#if JUCE_MAC && IS_STANDALONE_APP
+    MenuBarModel::setMacMainMenu(this);
+#else
+
+	addAndMakeVisible(menuBar = new MenuBarComponent(this));
+	menuBar->setLookAndFeel(&plaf);
+
+#endif
+
+	setSize(width, height);
+
+	setOpaque(true);
+
+	startTimer(1000);
+
+	updateCommands();
+
+	auto useOpenGL = GET_HISE_SETTING(getMainSynthChain(), HiseSettings::Other::UseOpenGL).toString() == "1";
+
+	if (useOpenGL)
+		setEnableOpenGL(this);
+    
+	if (GET_HISE_SETTING(getBackendProcessor()->getMainSynthChain(), HiseSettings::Other::AutoShowWorkspace))
+	{
+		auto jsp = ProcessorHelpers::getFirstProcessorWithType<JavascriptMidiProcessor>(getBackendProcessor()->getMainSynthChain());
+
+		BackendPanelHelpers::ScriptingWorkspace::setGlobalProcessor(this, jsp);
+		BackendPanelHelpers::showWorkspace(this, BackendPanelHelpers::Workspace::ScriptingWorkspace, sendNotification);
+	}
+
+	getBackendProcessor()->workbenches.addListener(this);
+
+    GET_PROJECT_HANDLER(getBackendProcessor()->getMainSynthChain()).addListener(this, true);
+            
+	getBackendProcessor()->getScriptComponentEditBroadcaster()->getLearnBroadcaster().addListener(*this, BackendRootWindow::learnModeChanged);
+
+	getMainController()->getLockFreeDispatcher().addPresetLoadListener(this);
+
+	getBackendProcessor()->workspaceBroadcaster.addListener(*this, [](BackendRootWindow& w, const Identifier& id, Processor* p)
+	{
+		w.currentWorkspaceProcessor = p;
+
+		if (id == JavascriptProcessor::getConnectorId())
+		{
+			SafeAsyncCall::call<BackendRootWindow>(w, [](BackendRootWindow& w2)
+			{
+				w2.addEditorTabsOfType<CodeEditorPanel>();
+			});
+		}
+	}, true);
+}
+
+
+BackendRootWindow::~BackendRootWindow()
+{
+	auto isSnippetBrowser = owner->isSnippetBrowser();
+
+	if(!isSnippetBrowser)
+	{
+		for(auto w: allWindowsAndBrowsers)
+		{
+			if(w.getComponent() == nullptr)
+				continue;
+
+			if(w != this)
+				w->deleteThisSnippetInstance(true);
+		}
+
+		saveKeyPressMap();
+		saveInterfaceData();
+	}
+	else
+	{
+#if JUCE_MAC
+        for(auto w: allWindowsAndBrowsers)
+        {
+            auto brw = w.getComponent();
+            
+            if(brw != nullptr && brw != this &&
+               !brw->getBackendProcessor()->isSnippetBrowser())
+            {
+                MenuBarModel::setMacMainMenu(nullptr);
+                MenuBarModel::setMacMainMenu(brw);
+                brw->updateCommands();
+                break;
+            }
+        }
+#endif
+        
+		// I know what I'm doing...
+		saved = true;
+	}
+	
+	popoutWindows.clear();
+
+	getMainController()->getLockFreeDispatcher().removePresetLoadListener(this);
+	getMainController()->removeScriptListener(this);
+
+    GET_PROJECT_HANDLER(getMainController()->getMainSynthChain()).removeListener(this);
+    
+	getBackendProcessor()->getCommandManager()->clearCommands();
+	getBackendProcessor()->getConsoleHandler().setMainConsole(nullptr);
+
+    getBackendProcessor()->workbenches.removeListener(this);
+    
+	clearModalComponent();
+
+	modalComponent = nullptr;
+
+	// Remove the resize stuff
+
+	constrainer = nullptr;
+	yBorderDragger = nullptr;
+	xBorderDragger = nullptr;
+	currentDialog = nullptr;
+
+	// Remove the menu
+
+#if JUCE_MAC && IS_STANDALONE_APP
+    if(!getBackendProcessor()->isSnippetBrowser())
+    	MenuBarModel::setMacMainMenu(nullptr);
+#else
+	menuBar->setModel(nullptr);
+	menuBar = nullptr;
+#endif
+
+	floatingRoot = nullptr;
+
+	mainEditor = nullptr;
+
+	detachOpenGl();
+}
+
+bool BackendRootWindow::isFullScreenMode() const
+{
+#if IS_STANDALONE_APP
+	if (getParentComponent() == nullptr) return false;
+
+	Component *kioskComponent = Desktop::getInstance().getKioskModeComponent();
+
+	Component *parentparent = getParentComponent()->getParentComponent();
+
+	return parentparent == kioskComponent;
+#else
+	return false;
+#endif
+}
+
+void BackendRootWindow::deleteThisSnippetInstance(bool sync)
+{
+	removeFromDesktop();
+
+	if(!sync)
+	{
+		for(auto w: allWindowsAndBrowsers)
+		{
+			if(w != this)
+				w->setCurrentlyActiveProcessor();
+		}
+	}
+		
+
+	auto f = [this]()
+	{
+		auto o = this->owner;
+		delete this;
+		delete o;
+	};
+
+	if(sync)
+		f();
+	else
+		MessageManager::callAsync(f);
+}
+
+void BackendRootWindow::toggleSnippetBrowser()
+{
+	if(snippetBrowser == nullptr)
+	{
+		addAndMakeVisible(snippetBrowser = new multipage::library::SnippetBrowser(this));
+	}
+	else
+	{
+		snippetBrowser->setVisible(!snippetBrowser->isVisible());
+	}
+
+	resized();
+}
+
+mcl::TokenCollection::Ptr BackendRootWindow::getJavascriptTokenCollection(Component* any)
+{
+	auto cw = any->findParentComponentOfClass<ComponentWithBackendConnection>();
+        
+	if(cw == nullptr)
+		return nullptr;
+        
+	if(auto brw = cw->getBackendRootWindow())
+	{
+		if(brw->javascriptTokens == nullptr)
+			brw->javascriptTokens = new mcl::TokenCollection(mcl::LanguageIds::HiseScript);
+
+		return brw->javascriptTokens;
+	}
+
+	return nullptr;
+}
+
+void BackendRootWindow::rebuildTokenProviders(const Identifier& languageId)
+{
+	if(javascriptTokens == nullptr && languageId == mcl::LanguageIds::HiseScript)
+		javascriptTokens = new mcl::TokenCollection(languageId);
+
+	mcl::TextEditor::setNewTokenCollectionForAllChildren(this, languageId, javascriptTokens);
+
+	for(auto p: popoutWindows)
+	{
+		mcl::TextEditor::setNewTokenCollectionForAllChildren(p, languageId, javascriptTokens);
+	}
+}
+
+void BackendRootWindow::scriptWasCompiled(JavascriptProcessor* processor)
+{
+	if(currentWorkspaceProcessor == dynamic_cast<Processor*>(processor))
+	{
+		SafeAsyncCall::call<BackendRootWindow>(*this, [](BackendRootWindow& r)
+		{
+			r.rebuildTokenProviders("HiseScript");;
+		});
+	}
+}
+
+File BackendRootWindow::getKeyPressSettingFile() const
+{
+	return ProjectHandler::getAppDataDirectory(nullptr).getChildFile("KeyPressMapping.xml");
+}
+
+void BackendRootWindow::initialiseAllKeyPresses()
+{
+	// Workspace Shortcuts
+
+	addShortcut(this, "Workspaces", FloatingTileKeyPressIds::fold_browser, "Fold Browser Tab", KeyPress(KeyPress::F2Key, ModifierKeys::shiftModifier, 0));
+	addShortcut(this, "Workspaces", FloatingTileKeyPressIds::fold_editor, "Fold Code Editor", KeyPress(KeyPress::F3Key, ModifierKeys::shiftModifier, 0));
+
+	addShortcut(this, "Workspaces", FloatingTileKeyPressIds::save_hip, "Save as .HIP", KeyPress('s', ModifierKeys::commandModifier, 's'));
+	addShortcut(this, "Workspaces", FloatingTileKeyPressIds::save_xml, "Save as .XML", KeyPress('s', ModifierKeys::commandModifier | ModifierKeys::shiftModifier, 's'));
+
+	addShortcut(this, "Workspaces", FloatingTileKeyPressIds::fold_interface, "Fold Interface Designer", KeyPress(KeyPress::F4Key, ModifierKeys::shiftModifier, 0));
+
+	addShortcut(this, "Workspaces", FloatingTileKeyPressIds::fold_watch, "Fold Script Variable Watch Table", KeyPress('q', ModifierKeys::commandModifier, 'q'));
+
+	addShortcut(this, "Workspaces", FloatingTileKeyPressIds::fold_list, "Fold Component / Node List", KeyPress('w', ModifierKeys::commandModifier, 'w'));
+
+	addShortcut(this, "Workspaces", FloatingTileKeyPressIds::fold_console, "Fold [K]onsole", KeyPress('k', ModifierKeys::commandModifier, 'k'));
+
+	addShortcut(this, "Workspaces", FloatingTileKeyPressIds::fold_properties, "Fold Component / Node Properties", KeyPress('e', ModifierKeys::commandModifier, 'e'));
+
+	addShortcut(this, "Workspaces", FloatingTileKeyPressIds::focus_browser, "Focus Browser Tab", KeyPress(KeyPress::F2Key));
+	addShortcut(this, "Workspaces", FloatingTileKeyPressIds::focus_editor, "Focus Code Editor", KeyPress(KeyPress::F3Key));
+	addShortcut(this, "Workspaces", FloatingTileKeyPressIds::focus_interface, "Focus Interface Designer", KeyPress(KeyPress::F4Key));
+
+	addShortcut(this, "Workspaces", FloatingTileKeyPressIds::cycle_browser, "Cycle Browser Tabs", KeyPress(KeyPress::F2Key, ModifierKeys::commandModifier, 0));
+	addShortcut(this, "Workspaces", FloatingTileKeyPressIds::cycle_editor, "Cycle Code Editor Tabs", KeyPress(KeyPress::F3Key, ModifierKeys::commandModifier, 0));
+
+	addShortcut(this, "Workspaces", FloatingTileKeyPressIds::fold_browser, "Fold Browser Tab", KeyPress(KeyPress::F2Key, ModifierKeys::shiftModifier, 0));
+	addShortcut(this, "Workspaces", FloatingTileKeyPressIds::fold_editor, "Fold Code Editor", KeyPress(KeyPress::F3Key, ModifierKeys::shiftModifier, 0));
+	addShortcut(this, "Workspaces", FloatingTileKeyPressIds::fold_interface, "Fold Interface Designer", KeyPress(KeyPress::F4Key, ModifierKeys::shiftModifier, 0));
+
+	addShortcut(this, "Workspaces", FloatingTileKeyPressIds::fold_watch, "Fold Script Variable Watch Table", KeyPress('q', ModifierKeys::commandModifier, 'q'));
+
+	addShortcut(this, "Workspaces", FloatingTileKeyPressIds::fold_list, "Fold Component / Node List", KeyPress('w', ModifierKeys::commandModifier, 'w'));
+
+	addShortcut(this, "Workspaces", FloatingTileKeyPressIds::fold_console, "Fold [K]onsole", KeyPress('k', ModifierKeys::commandModifier, 'k'));
+
+	addShortcut(this, "Workspaces", FloatingTileKeyPressIds::fold_properties, "Fold Component / Node Properties", KeyPress('e', ModifierKeys::commandModifier, 'e'));
+
+	addShortcut(this, "Workspaces", FloatingTileKeyPressIds::focus_browser, "Focus Browser Tab", KeyPress(KeyPress::F2Key));
+	addShortcut(this, "Workspaces", FloatingTileKeyPressIds::focus_editor, "Focus Code Editor", KeyPress(KeyPress::F3Key));
+	addShortcut(this, "Workspaces", FloatingTileKeyPressIds::focus_interface, "Focus Interface Designer", KeyPress(KeyPress::F4Key));
+
+	addShortcut(this, "Workspaces", FloatingTileKeyPressIds::cycle_browser, "Cycle Browser Tabs", KeyPress(KeyPress::F2Key, ModifierKeys::commandModifier, 0));
+	addShortcut(this, "Workspaces", FloatingTileKeyPressIds::cycle_editor, "Cycle Code Editor Tabs", KeyPress(KeyPress::F3Key, ModifierKeys::commandModifier, 0));
+
+	addShortcut(this, "Workspaces", FloatingTileKeyPressIds::fold_browser, "Fold Browser Tab", KeyPress(KeyPress::F2Key, ModifierKeys::shiftModifier, 0));
+	addShortcut(this, "Workspaces", FloatingTileKeyPressIds::fold_editor, "Fold Code Editor", KeyPress(KeyPress::F3Key, ModifierKeys::shiftModifier, 0));
+	addShortcut(this, "Workspaces", FloatingTileKeyPressIds::fold_interface, "Fold Interface Designer", KeyPress(KeyPress::F4Key, ModifierKeys::shiftModifier, 0));
+
+	addShortcut(this, "Workspaces", FloatingTileKeyPressIds::fold_watch, "Fold Script Variable Watch Table", KeyPress('q', ModifierKeys::commandModifier, 'q'));
+
+	addShortcut(this, "Workspaces", FloatingTileKeyPressIds::fold_list, "Fold Component / Node List", KeyPress('w', ModifierKeys::commandModifier, 'w'));
+
+	addShortcut(this, "Workspaces", FloatingTileKeyPressIds::fold_console, "Fold [K]onsole", KeyPress('k', ModifierKeys::commandModifier, 'k'));
+
+	addShortcut(this, "Workspaces", FloatingTileKeyPressIds::fold_properties, "Fold Component / Node Properties", KeyPress('e', ModifierKeys::commandModifier, 'e'));
+
+	addShortcut(this, "Workspaces", FloatingTileKeyPressIds::focus_browser, "Focus Browser Tab", KeyPress(KeyPress::F2Key));
+	addShortcut(this, "Workspaces", FloatingTileKeyPressIds::focus_editor, "Focus Code Editor", KeyPress(KeyPress::F3Key));
+	addShortcut(this, "Workspaces", FloatingTileKeyPressIds::focus_interface, "Focus Interface Designer", KeyPress(KeyPress::F4Key));
+    addShortcut(this, "Workspaces", FloatingTileKeyPressIds::fold_map, "Focus BroadcasterMap", KeyPress(KeyPress::F6Key));
+    
+	addShortcut(this, "Workspaces", FloatingTileKeyPressIds::cycle_browser, "Cycle Browser Tabs", KeyPress(KeyPress::F2Key, ModifierKeys::commandModifier, 0));
+	addShortcut(this, "Workspaces", FloatingTileKeyPressIds::cycle_editor, "Cycle Code Editor Tabs", KeyPress(KeyPress::F3Key, ModifierKeys::commandModifier, 0));
+
+	mcl::FullEditor::initKeyPresses(this);
+	PopupIncludeEditor::initKeyPresses(this);
+	scriptnode::DspNetwork::initKeyPresses(this);
+
+	ScriptContentPanel::initKeyPresses(this);
+}
+
+void BackendRootWindow::paint(Graphics& g)
+{
+	g.fillAll(HiseColourScheme::getColour(HiseColourScheme::ColourIds::EditorBackgroundColourIdBright));
+}
+
+void BackendRootWindow::setScriptProcessorForWorkspace(JavascriptProcessor* jsp)
+{
+	sendRootContainerRebuildMessage(true);
+	getBackendProcessor()->getCommandManager()->invokeDirectly(BackendCommandTarget::WorkspaceScript, false);
+
+	BackendPanelHelpers::ScriptingWorkspace::setGlobalProcessor(this, jsp);
+	BackendPanelHelpers::ScriptingWorkspace::showInterfaceDesigner(this, true);
+
+	auto rootContainer = getMainPanel()->getRootContainer();
+
+	auto editorOfParent = rootContainer->getFirstEditorOf(getMainSynthChain());
+	auto editorOfChain = rootContainer->getFirstEditorOf(dynamic_cast<Processor*>(jsp)->getParentProcessor(false));
+
+	if (editorOfParent != nullptr)
+	{
+		editorOfParent->getChainBar()->refreshPanel();
+		editorOfParent->sendResizedMessage();
+
+		editorOfParent->childEditorAmountChanged();
+	}
+
+	if (editorOfChain != nullptr)
+	{
+		editorOfChain->otherChange(editorOfChain->getProcessor());
+		editorOfChain->childEditorAmountChanged();
+	}
+}
+
+void BackendRootWindow::saveInterfaceData()
+{
+	if (resetOnClose)
+	{
+		getBackendProcessor()->setEditorData({});
+	}
+	else
+	{
+		auto tabs = BackendPanelHelpers::ScriptingWorkspace::getCodeTabs(this);
+
+		for (int i = 0; i < tabs->getNumTabs(); i++)
+		{
+			auto c = tabs->getComponent(i);
+
+			// Delete all panels which are not containers
+			if (dynamic_cast<FloatingTileContainer*>(c->getCurrentFloatingPanel()) == nullptr)
+			{
+				tabs->removeFloatingTile(c);
+				i--;
+			}
+		}
+
+		DynamicObject::Ptr obj = new DynamicObject();
+
+		var editorData = getRootFloatingTile()->getCurrentFloatingPanel()->toDynamicObject();
+
+		if (editorData.getDynamicObject() != nullptr)
+		{
+			Array<var> position;
+
+			position.add(getX());
+			position.add(getY());
+			position.add(getWidth());
+			position.add(getHeight());
+
+			obj->setProperty("Position", position);
+
+			obj->setProperty("CurrentWorkspace", currentWorkspace);
+		}
+
+		obj->setProperty("UIVersion", BACKEND_UI_VERSION);
+		obj->setProperty("MainEditorData", editorData);
+
+		Array<var> windowList;
+
+		for (int i = 0; i < popoutWindows.size(); i++)
+		{
+			var windowData = popoutWindows[i]->getRootFloatingTile()->getCurrentFloatingPanel()->toDynamicObject();
+
+			if (auto windowObject = windowData.getDynamicObject())
+			{
+				Array<var> position;
+
+				position.add(popoutWindows[i]->getX());
+				position.add(popoutWindows[i]->getY());
+				position.add(popoutWindows[i]->getWidth());
+				position.add(popoutWindows[i]->getHeight());
+
+				windowObject->setProperty("Position", position);
+			}
+
+			windowList.add(windowData);
+		}
+
+		obj->setProperty("FloatingWindows", windowList);
+
+		getBackendProcessor()->setEditorData(var(obj.get()));
+	}
+
+}
+
+void BackendRootWindow::resized()
+{
+
+#if IS_STANDALONE_APP
+	if (getParentComponent() != nullptr)
+	{
+		getParentComponent()->getParentComponent()->setSize(getWidth(), getHeight());
+	}
+#endif
+
+	auto b = getLocalBounds();
+
+	if(snippetBrowser != nullptr && snippetBrowser->isVisible())
+	{
+        auto sb = b.removeFromLeft(400);
+        
+#if JUCE_MAC
+        sb.setTop(-20);
+#endif
+        
+		snippetBrowser->setBounds(sb);
+	}
+
+	if(suspendedOverlay != nullptr)
+	{
+		suspendedOverlay->setBounds(b);
+	}
+
+	progressOverlay->setBounds(b);
+
+	const int menuBarOffset = menuBar == nullptr ? 0 : 20;
+
+	if (menuBarOffset != 0)
+		menuBar->setBounds(b.removeFromTop(menuBarOffset));
+
+	floatingRoot->setBounds(b);
+
+#if IS_STANDALONE_APP
+
+	if (currentDialog != nullptr)
+	{
+		currentDialog->centreWithSize(700, 500);
+	}
+
+#else
+
+	yBorderDragger->setBounds(getBounds());
+	xBorderDragger->setBounds(getBounds());
+
+#endif
+
+}
+
+void BackendRootWindow::showSettingsWindow()
+{
+	BackendCommandTarget::Actions::showFileProjectSettings(this);
+}
+
+void BackendRootWindow::timerCallback()
+{
+	stopTimer();
+
+	if (!GET_PROJECT_HANDLER(mainEditor->getMainSynthChain()).isActive() && !projectIsBeingExtracted)
+	{
+		owner->setChanged(false);
+		BackendCommandTarget::Actions::createNewProject(this);
+	}
+}
+
+void BackendRootWindow::resetInterface()
+{
+	if (PresetHandler::showYesNoWindow("Reset Interface", "The interface layout will be cleared on the next launch"))
+	{
+		resetOnClose = true;
+		PresetHandler::showMessageWindow("Workspace Layout Reset", "Close and open this instance to reset the interface", PresetHandler::IconType::Info);
+	}
+}
+
+void BackendRootWindow::learnModeChanged(BackendRootWindow& brw, ScriptComponent* c)
+{
+	brw.learnMode = c != nullptr;
+	brw.repaint();
+}
+
+bool BackendRootWindow::isRotated() const
+{
+    auto s = FloatingTileHelpers::findTileWithId<FloatingTileContainer>(floatingRoot.get(), "SwappableContainer");
+    
+    return dynamic_cast<VerticalTile*>(s) == nullptr;
+}
+
+bool BackendRootWindow::toggleRotate()
+{
+    auto s = FloatingTileHelpers::findTileWithId<FloatingTileContainer>(getRootFloatingTile(), "SwappableContainer");
+    auto isVertical = dynamic_cast<VerticalTile*>(s) != nullptr;
+    s->getParentShell()->swapContainerType(isVertical ? "HorizontalTile" : "VerticalTile");
+
+    FloatingTileHelpers::findTileWithId<FloatingTileContainer>(getRootFloatingTile(), "PersonaContainer")->getParentShell()->setForceShowTitle(false);
+
+    getRootFloatingTile()->refreshRootLayout();
+    return isVertical;
+
+}
+
+void BackendRootWindow::loadNewContainer(ValueTree & v)
+{
+	getBackendProcessor()->getJavascriptThreadPool().cancelAllJobs(false);
+
+	// Avoid the token collectio thread keeping alive some objects that should be deleted.
+	callRecursive<mcl::TextEditor>(this, [](mcl::TextEditor* editor)
+	{
+		if(editor->tokenCollection != nullptr)
+		{
+			editor->tokenCollection->stopThread(1000);
+			editor->tokenCollection->clearTokenProviders();
+		}
+		
+		return false;
+	});
+
+	// Clear all panels with a processor connection
+	callRecursive<PanelWithProcessorConnection>(this, [](PanelWithProcessorConnection* p)
+	{
+		p->setContentWithUndo(nullptr, 0);
+		return false;
+	});
+	
+	// Make sure the items in the patch browser that refer to the module are deleted before the module.
+	callRecursive<PatchBrowser>(this, [](PatchBrowser* b)
+	{
+		b->clearCollections();
+		return false;
+	});
+	
+	mainEditor->loadNewContainer(v);
+}
+
+void BackendRootWindow::loadNewContainer(const File &f)
+{
+	FloatingTile::Iterator<PanelWithProcessorConnection> iter(getRootFloatingTile());
+
+	while (auto p = iter.getNextPanel())
+		p->setContentWithUndo(nullptr, 0);
+
+	mainEditor->loadNewContainer(f);
+}
+
+void BackendRootWindow::newHisePresetLoaded()
+{
+	JavascriptProcessor* p = nullptr;
+
+	switch((SnippetBrowserHelpers::Category)currentCategory)
+	{
+	case SnippetBrowserHelpers::Category::Scriptnode: 
+		p = ProcessorHelpers::getFirstProcessorWithType<JavascriptMasterEffect>(getMainSynthChain());
+		break;
+	default:
+		p = ProcessorHelpers::getFirstProcessorWithType<JavascriptMidiProcessor>(getMainSynthChain());
+		break;
+	}
+
+	if (p != nullptr)
+	{
+		BackendPanelHelpers::ScriptingWorkspace::setGlobalProcessor(this, p);
+		BackendPanelHelpers::showWorkspace(this, BackendPanelHelpers::Workspace::ScriptingWorkspace, sendNotificationSync);
+
+		SafeAsyncCall::callWithDelay<BackendRootWindow>(*this, [](BackendRootWindow& r)
+		{
+			r.rebuildTokenProviders("HiseScript");;
+		}, 500);
+	}
+
+	if(currentCategory == SnippetBrowserHelpers::Category::UI)
+		{
+		Component::callRecursive<MainTopBar>(this, [](MainTopBar* t)
+		{
+			t->togglePopup(MainTopBar::PopupType::PluginPreview, true);
+			return true;
+		});
+		}
+}
+
+void BackendRootWindow::gotoIfWorkspace(Processor* p)
+{
+    if (auto jsp = dynamic_cast<JavascriptProcessor*>(p))
+    {
+        getBackendProcessor()->workbenches.setCurrentWorkbench(nullptr, false);
+        
+        BackendPanelHelpers::ScriptingWorkspace::setGlobalProcessor(this, jsp);
+        BackendPanelHelpers::showWorkspace(this, BackendPanelHelpers::Workspace::ScriptingWorkspace, sendNotification);
+
+		SafeAsyncCall::call<BackendRootWindow>(*this, [](BackendRootWindow& r)
+		{
+			r.rebuildTokenProviders("HiseScript");;
+		});
+		
+    }
+    else if (auto sampler = dynamic_cast<ModulatorSampler*>(p))
+    {
+        BackendPanelHelpers::SamplerWorkspace::setGlobalProcessor(this, sampler);
+        BackendPanelHelpers::showWorkspace(this, BackendPanelHelpers::Workspace::SamplerWorkspace, sendNotification);
+    }
+}
+
+void BackendRootWindow::showWorkspace(int workspace)
+{
+	currentWorkspace = workspace;
+
+	int workspaceIndex = workspace - BackendCommandTarget::WorkspaceScript;
+
+	static const Array<Identifier> ids = { "ScriptingWorkspace", "SamplerWorkspace" };
+
+	for (int i = 0; i < workspaces.size(); i++)
+	{
+		auto wb = workspaces[i];
+
+		if (wb == nullptr)
+		{
+			workspaces.set(i, FloatingTileHelpers::findTileWithId<FloatingTileContainer>(getRootFloatingTile(), ids[i])->getParentShell());
+
+			wb = workspaces[i];
+		}
+
+		if(i == workspaceIndex)
+        {
+			wb->ensureVisibility();
+        }
+		else
+			wb->getLayoutData().setVisible(false);
+	}
+
+	getRootFloatingTile()->refreshRootLayout();
+}
+
+
+void BackendRootWindow::paintOverChildren(Graphics& g)
+{
+	if (learnMode)
+	{
+		RectangleList<float> areas;
+
+		Component::callRecursive<Learnable>(this, [&areas, this](Learnable* m)
+		{
+			auto c = m->asComponent();
+
+			if (m->isLearnable() && c->isShowing() && c->findParentComponentOfClass<ScriptContentComponent>() == nullptr) 
+			{
+				areas.addWithoutMerging(this->getLocalArea(c, c->getLocalBounds()).toFloat());
+			}
+
+			return false;
+		});
+
+		
+		Learnable::Factory f;
+		auto p = f.createPath("destination");
+		
+		for (int i = 0; i < areas.getNumRectangles(); i++)
+		{
+			auto a = areas.getRectangle(i);
+			g.setColour(Colours::black.withAlpha(0.2f));
+			g.fillRect(a.reduced(1));
+			Learnable::Factory f;
+			auto p = f.createPath("source");
+			f.scalePath(p, a.reduced(2).removeFromLeft(28).removeFromTop(18).reduced(2));
+			g.setColour(Colour(SIGNAL_COLOUR));
+			g.drawRect(a, 1.0f);
+			g.fillPath(p);
+		}
+	}
+}
+
+void BackendRootWindow::userTriedToCloseWindow()
+{
+	jassert(owner->isSnippetBrowser());
+	deleteThisSnippetInstance(false);
+}
+
+void BackendRootWindow::setCurrentlyActiveProcessor()
+{
+	for(int i = 0; i < allWindowsAndBrowsers.size(); i++)
+	{
+		if(allWindowsAndBrowsers[i].getComponent() == nullptr)
+			allWindowsAndBrowsers.remove(i--);
+	}
+
+	for(auto w: allWindowsAndBrowsers)
+	{
+		auto isActive = this == w;
+
+		if(isActive)
+		{
+			Desktop::getInstance().getAnimator().fadeOut(suspendedOverlay, 300);
+			suspendedOverlay = nullptr;
+			w->getBackendProcessor()->callback->setProcessor(w->getBackendProcessor());
+			w->getBackendProcessor()->allNotesOff(true);
+			resized();
+		}
+		else
+		{
+			w->addAndMakeVisible(w->suspendedOverlay = new SuspendedOverlay());
+			w->suspendedOverlay->toFront(false);
+			w->resized();
+		}
+	}
+		
+		
+#if JUCE_MAC
+        MenuBarModel::setMacMainMenu(this);
+#endif
+		
+}
+
+hise::FloatingTabComponent* BackendRootWindow::getCodeTabs()
+{
+	return BackendPanelHelpers::ScriptingWorkspace::getCodeTabs(this);
+}
+
+VerticalTile* BackendPanelHelpers::getMainTabComponent(FloatingTile* root)
+{
+	static const Identifier id("PersonaContainer");
+
+	return FloatingTileHelpers::findTileWithId<VerticalTile>(root, id);
+}
+
+HorizontalTile* BackendPanelHelpers::getMainLeftColumn(FloatingTile* root)
+{
+	static const Identifier id("MainLeftColumn");
+
+	return FloatingTileHelpers::findTileWithId<HorizontalTile>(root, id);
+}
+
+HorizontalTile* BackendPanelHelpers::getMainRightColumn(FloatingTile* root)
+{
+	static const Identifier id("MainRightColumn");
+
+	return FloatingTileHelpers::findTileWithId<HorizontalTile>(root, id);
+}
+
+void BackendPanelHelpers::showWorkspace(BackendRootWindow* root, Workspace workspaceToShow, NotificationType notifyCommandManager)
+{
+	if (notifyCommandManager == sendNotification)
+	{
+		root->getBackendProcessor()->getCommandManager()->invokeDirectly(BackendCommandTarget::WorkspaceScript + (int)workspaceToShow, false); 
+	}
+	else
+	{
+		root->showWorkspace(BackendCommandTarget::WorkspaceScript + (int)workspaceToShow);
+	}
+}
+
+bool BackendPanelHelpers::isMainWorkspaceActive(FloatingTile* /*root*/)
+{
+	return true;
+}
+
+FloatingTile* BackendPanelHelpers::ScriptingWorkspace::get(BackendRootWindow* rootWindow)
+{
+	return rootWindow->getRootFloatingTile();
+}
+
+void BackendPanelHelpers::ScriptingWorkspace::setGlobalProcessor(BackendRootWindow* rootWindow, JavascriptProcessor* jsp)
+{
+	auto workspace = get(rootWindow);
+
+    rootWindow->getBackendProcessor()->workspaceBroadcaster.sendMessage(sendNotificationAsync, JavascriptProcessor::getConnectorId(),  dynamic_cast<Processor*>(jsp));
+    
+	auto shouldShowInterface = dynamic_cast<JavascriptMidiProcessor*>(jsp) != nullptr;
+
+	auto sn = FloatingTileHelpers::findTileWithId<VerticalTile>(workspace, "ScriptingWorkspaceScriptnode")->getParentShell();
+	auto id = FloatingTileHelpers::findTileWithId<VerticalTile>(workspace, "ScriptingWorkspaceInterfaceDesigner")->getParentShell();
+
+	sn->getLayoutData().setVisible(!shouldShowInterface);
+	id->getLayoutData().setVisible(shouldShowInterface);
+	sn->getParentContainer()->refreshLayout();
+
+}
+
+void BackendPanelHelpers::ScriptingWorkspace::showEditor(BackendRootWindow* rootWindow, bool shouldBeVisible)
+{
+	auto workspace = get(rootWindow);
+
+    
+    
+	auto editor = FloatingTileHelpers::findTileWithId<FloatingTileContainer>(workspace, "ScriptingWorkspaceCodeEditor");
+
+	if (editor != nullptr)
+	{
+		editor->getParentShell()->getLayoutData().setVisible(shouldBeVisible);
+		editor->getParentShell()->refreshRootLayout();
+	}
+    
+    auto toggleBar = FloatingTileHelpers::findTileWithId<VisibilityToggleBar>(workspace, "ScriptingWorkspaceToggleBar");
+    
+    if(toggleBar != nullptr)
+    {
+        toggleBar->refreshButtons();
+    }
+}
+
+void BackendPanelHelpers::ScriptingWorkspace::showInterfaceDesigner(BackendRootWindow* rootWindow, bool shouldBeVisible)
+{
+    auto workspace = get(rootWindow);
+    
+    auto editor = FloatingTileHelpers::findTileWithId<FloatingTileContainer>(workspace, "ScriptingWorkspaceInterfaceDesigner");
+    
+    if (editor != nullptr)
+    {
+        editor->getParentShell()->getLayoutData().setVisible(shouldBeVisible);
+        editor->getParentShell()->refreshRootLayout();
+    }
+    
+    auto toggleBar = FloatingTileHelpers::findTileWithId<VisibilityToggleBar>(workspace, "ScriptingWorkspaceToggleBar");
+    
+    if(toggleBar != nullptr)
+    {
+        toggleBar->refreshButtons();
+    }
+    else
+        jassertfalse;
+    
+}
+
+FloatingTile* BackendPanelHelpers::SamplerWorkspace::get(BackendRootWindow* rootWindow)
+{
+	return FloatingTileHelpers::findTileWithId<FloatingTileContainer>(rootWindow->getRootFloatingTile(), "SamplerWorkspace")->getParentShell();
+}
+
+void BackendPanelHelpers::SamplerWorkspace::setGlobalProcessor(BackendRootWindow* rootWindow, ModulatorSampler* sampler)
+{
+	rootWindow->getBackendProcessor()->workspaceBroadcaster.sendMessage(sendNotificationAsync, ModulatorSampler::getConnectorId(), sampler);
+}
+
+
+
+} // namespace hise